#include "StdAfx.h"
#include "unitsync.h"

#include <algorithm>
#include <string>
#include <vector>
#include <set>

// shared with spring:
#include "LuaInclude.h"
#include "FileSystem/ArchiveFactory.h"
#include "FileSystem/ArchiveScanner.h"
#include "FileSystem/FileHandler.h"
#include "FileSystem/VFSHandler.h"
#include "Game/GameVersion.h"
#include "Lua/LuaParser.h"
#include "Map/MapParser.h"
#include "Map/SMF/SmfMapFile.h"
#include "ConfigHandler.h"
#include "FileSystem/FileSystem.h"
#include "Rendering/Textures/Bitmap.h"
#include "Sim/Misc/SideParser.h"
<<<<<<< HEAD
#include "ExternalAI/Interface/aidefines.h"
//#include "ExternalAI/Interface/SSkirmishAISpecifier.h"
=======
>>>>>>> 7943d188
#include "System/Exceptions.h"
#include "System/LogOutput.h"
#include "System/Util.h"
#include "System/exportdefines.h"
#include "System/Info.h"
#include "System/Option.h"


// unitsync only:
#include "LuaParserAPI.h"
#include "Syncer.h"

using std::string;

//////////////////////////
//////////////////////////

static CLogSubsystem LOG_UNITSYNC("unitsync", true);

//This means that the DLL can only support one instance. Don't think this should be a problem.
static CSyncer* syncer;

static bool logOutputInitialised=false;
// I'd rather not include globalstuff
#define SQUARE_SIZE 8


#ifdef WIN32
BOOL CALLING_CONV DllMain(HINSTANCE hInst, DWORD dwReason, LPVOID lpReserved)
{
	return TRUE;
}
#endif


//////////////////////////
//////////////////////////

// function argument checking

static void CheckInit()
{
	if (!archiveScanner || !vfsHandler)
		throw std::logic_error("Unitsync not initialized. Call Init first.");
}

static void _CheckNull(void* condition, const char* name)
{
	if (!condition)
		throw std::invalid_argument("Argument " + string(name) + " may not be null.");
}

static void _CheckNullOrEmpty(const char* condition, const char* name)
{
	if (!condition || *condition == 0)
		throw std::invalid_argument("Argument " + string(name) + " may not be null or empty.");
}

static void _CheckBounds(int index, int size, const char* name)
{
	if (index < 0 || index >= size)
		throw std::out_of_range("Argument " + string(name) + " out of bounds. Index: " +
		                         IntToString(index) + " Array size: " + IntToString(size));
}

static void _CheckPositive(int value, const char* name)
{
	if (value <= 0)
		throw std::out_of_range("Argument " + string(name) + " must be positive.");
}

#define CheckNull(arg)         _CheckNull((arg), #arg)
#define CheckNullOrEmpty(arg)  _CheckNullOrEmpty((arg), #arg)
#define CheckBounds(arg, size) _CheckBounds((arg), (size), #arg)
#define CheckPositive(arg)     _CheckPositive((arg), #arg);

//////////////////////////
//////////////////////////

// error handling

static string lastError;

static void _SetLastError(string err)
{
	logOutput.Print(LOG_UNITSYNC, "error: " + err);
	lastError = err;
}

#define SetLastError(str) \
	_SetLastError(string(__FUNCTION__) + ": " + (str))

#define UNITSYNC_CATCH_BLOCKS \
	catch (const std::exception& e) { \
		SetLastError(e.what()); \
	} \
	catch (...) { \
		SetLastError("an unknown exception was thrown"); \
	}

//////////////////////////
//////////////////////////

// Helper class for loading a map archive temporarily

class ScopedMapLoader {
	public:
		ScopedMapLoader(const string& mapName) : oldHandler(vfsHandler)
		{
			CFileHandler f("maps/" + mapName);
			if (f.FileExists()) {
				return;
			}

			vfsHandler = new CVFSHandler();

			const vector<string> ars = archiveScanner->GetArchivesForMap(mapName);
			vector<string>::const_iterator it;
			for (it = ars.begin(); it != ars.end(); ++it) {
				vfsHandler->AddArchive(*it, false);
			}
		}

		~ScopedMapLoader()
		{
			if (vfsHandler != oldHandler) {
				delete vfsHandler;
				vfsHandler = oldHandler;
			}
		}

	private:
		CVFSHandler* oldHandler;
};

//////////////////////////
//////////////////////////

/** @addtogroup unitsync_api
	@{ */

/**
 * @brief Retrieve next error in queue of errors and removes this error from queue
 * @return An error message, or NULL if there are no more errors in the queue
 *
 * Use this method to get a (short) description of errors that occurred in any
 * other unitsync methods. Call this in a loop until it returns NULL to get all
 * errors.
 *
 * The error messages may be varying in detail etc.; nothing is guaranteed about
 * them, not even whether they have terminating newline or not.
 *
 * Example:
 *		@code
 *		const char* err;
 *		while ((err = GetNextError()) != NULL)
 *			printf("unitsync error: %s\n", err);
 *		@endcode
 */
EXPORT(const char*) GetNextError()
{
	try {
		// queue is only 1 element long now for simplicity :-)

		if (lastError.empty()) return NULL;

		string err = lastError;
		lastError.clear();
		return GetStr(err);
	}
	UNITSYNC_CATCH_BLOCKS;

	// Oops, can't even return errors anymore...
	// Returning anything but NULL might cause infinite loop in lobby client...
	//return __FUNCTION__ ": fatal error: an exception was thrown in GetNextError";
	return NULL;
}


/**
 * @brief Retrieve the version of Spring this unitsync was compiled with
 * @return The Spring/unitsync version string
 *
 * Returns a const char* string specifying the version of spring used to build this library with.
 * It was added to aid in lobby creation, where checks for updates to spring occur.
 */
EXPORT(const char*) GetSpringVersion()
{
	return GetStr(SpringVersion::Get());
}


/**
 * @brief Creates a messagebox with said message
 * @param p_szMessage string holding the message
 *
 * Creates a messagebox with the title "Message from DLL", an OK button, and the specified message
 */
EXPORT(void) Message(const char* p_szMessage)
{
	try {
		logOutput.Print(LOG_UNITSYNC, "Message from DLL: %s\n", p_szMessage);
#ifdef WIN32
		MessageBox(NULL, p_szMessage, "Message from DLL", MB_OK);
#else
		// this may cause message to be printed on console twice, if StdoutDebug is on
		fprintf(stderr, "unitsync: Message from DLL: %s\n", p_szMessage);
#endif
	}
	UNITSYNC_CATCH_BLOCKS;
}


static void _UnInit()
{
	lpClose();

	FileSystemHandler::Cleanup();

	if ( syncer )
	{
		SafeDelete(syncer);
		logOutput.Print(LOG_UNITSYNC, "deinitialized");
	}
}


/**
 * @brief Uninitialize the unitsync library
 *
 * also resets the config handler
 */
EXPORT(void) UnInit()
{
	try {
		_UnInit();
		ConfigHandler::Deallocate();
	}
	UNITSYNC_CATCH_BLOCKS;
}


/**
 * @brief Initialize the unitsync library
 * @return Zero on error; non-zero on success
 *
 * Call this function before calling any other function in unitsync.
 * In case unitsync was already initialized, it is uninitialized and then
 * reinitialized.
 *
 * Calling this function is currently the only way to clear the VFS of the
 * files which are mapped into it.  In other words, after using AddArchive() or
 * AddAllArchives() you have to call Init when you want to remove the archives
 * from the VFS and start with a clean state.
 *
 * The config handler won't be reset, it will however be initialised if it wasn't before (with SetSpringConfigFile())
 */
EXPORT(int) Init(bool isServer, int id)
{
	try {
<<<<<<< HEAD
		logOutput.SetFilename("unitsync.log");
		logOutput.Initialize();
=======
		if (!logOutputInitialised)
		{
			logOutput.SetFilename("unitsync.log");
			logOutput.Initialize();
			logOutputInitialised = true;
		}
>>>>>>> 7943d188
		logOutput.Print(LOG_UNITSYNC, "loaded, %s\n", SpringVersion::GetFull().c_str());
		
		_UnInit();

		if (!_configHandler)
			ConfigHandler::Instantiate("");
		FileSystemHandler::Initialize(false);

		std::vector<string> filesToCheck;
		filesToCheck.push_back("base/springcontent.sdz");
		filesToCheck.push_back("base/maphelper.sdz");
		filesToCheck.push_back("base/spring/bitmaps.sdz");
		filesToCheck.push_back("base/cursors.sdz");

		for (std::vector<string>::const_iterator it = filesToCheck.begin(); it != filesToCheck.end(); ++it) {
			CFileHandler f(*it, SPRING_VFS_RAW);
			if (!f.FileExists()) {
				throw content_error("Required base file '" + *it + "' does not exist.");
			}
		}

		syncer = new CSyncer();
		logOutput.Print(LOG_UNITSYNC, "initialized, %s\n", SpringVersion::GetFull().c_str());
		logOutput.Print(LOG_UNITSYNC, "%s\n", isServer ? "hosting" : "joining");
		return 1;
	}
	UNITSYNC_CATCH_BLOCKS;
	return 0;
}


/**
 * @brief Get the main data directory that's used by unitsync and Spring
 * @return NULL on error; the data directory path on success
 *
 * This is the data directory which is used to write logs, screenshots, demos, etc.
 */
EXPORT(const char*) GetWritableDataDirectory()
{
	try {
		CheckInit();
		return GetStr(FileSystemHandler::GetInstance().GetWriteDir());
	}
	UNITSYNC_CATCH_BLOCKS;
	return NULL;
}

// TODO (when needed): GetDataDirectoryCount(), GetDataDirectory(int index)


/**
 * @brief Process another unit and return how many are left to process
 * @return The number of unprocessed units to be handled
 *
 * Call this function repeatedly until it returns 0 before calling any other
 * function related to units.
 *
 * Because of risk for infinite loops, this function can not return any error code.
 * It is advised to poll GetNextError() after calling this function.
 *
 * Before any units are available, you'll first need to map a mod's archives
 * into the VFS using AddArchive() or AddAllArchives().
 */
EXPORT(int) ProcessUnits()
{
	try {
		logOutput.Print(LOG_UNITSYNC, "syncer: process units\n");
		return syncer->ProcessUnits();
	}
	UNITSYNC_CATCH_BLOCKS;
	return 0;
}


/**
 * @brief Identical to ProcessUnits(), neither generates checksum anymore
 * @see ProcessUnits
 */
EXPORT(int) ProcessUnitsNoChecksum()
{
	return ProcessUnits();
}


/**
 * @brief Get the number of units
 * @return Zero on error; the number of units available on success
 *
 * Will return the number of units. Remember to call ProcessUnits() beforehand
 * until it returns 0.  As ProcessUnits() is called the number of processed
 * units goes up, and so will the value returned by this function.
 *
 * Example:
 *		@code
 *		while (ProcessUnits() != 0) {}
 *		int unit_number = GetUnitCount();
 *		@endcode
 */
EXPORT(int) GetUnitCount()
{
	try {
		logOutput.Print(LOG_UNITSYNC, "syncer: get unit count\n");
		return syncer->GetUnitCount();
	}
	UNITSYNC_CATCH_BLOCKS;
	return 0;
}


/**
 * @brief Get the units internal mod name
 * @param unit The units id number
 * @return The units internal modname or NULL on error
 *
 * This function returns the units internal mod name. For example it would
 * return 'armck' and not 'Arm Construction kbot'.
 */
EXPORT(const char*) GetUnitName(int unit)
{
	try {
		logOutput.Print(LOG_UNITSYNC, "syncer: get unit %d name\n", unit);
		string tmp = syncer->GetUnitName(unit);
		return GetStr(tmp);
	}
	UNITSYNC_CATCH_BLOCKS;
	return NULL;
}


/**
 * @brief Get the units human readable name
 * @param unit The units id number
 * @return The units human readable name or NULL on error
 *
 * This function returns the units human name. For example it would return
 * 'Arm Construction kbot' and not 'armck'.
 */
EXPORT(const char*) GetFullUnitName(int unit)
{
	try {
		logOutput.Print(LOG_UNITSYNC, "syncer: get full unit %d name\n", unit);
		string tmp = syncer->GetFullUnitName(unit);
		return GetStr(tmp);
	}
	UNITSYNC_CATCH_BLOCKS;
	return NULL;
}

//////////////////////////
//////////////////////////

/**
 * @brief Adds an archive to the VFS (Virtual File System)
 *
 * After this, the contents of the archive are available to other unitsync functions,
 * for example: ProcessUnits(), OpenFileVFS(), ReadFileVFS(), FileSizeVFS(), etc.
 */
EXPORT(void) AddArchive(const char* name)
{
	try {
		CheckInit();
		CheckNullOrEmpty(name);

		logOutput.Print(LOG_UNITSYNC, "adding archive: %s\n", name);
		vfsHandler->AddArchive(name, false);
	}
	UNITSYNC_CATCH_BLOCKS;
}


/**
 * @brief Adds an achive and all it's dependencies to the VFS
 * @see AddArchive
 */
EXPORT(void) AddAllArchives(const char* root)
{
	try {
		CheckInit();
		CheckNullOrEmpty(root);

		vector<string> ars = archiveScanner->GetArchives(root);
		for (vector<string>::iterator i = ars.begin(); i != ars.end(); ++i) {
			logOutput.Print(LOG_UNITSYNC, "adding archive: %s\n", i->c_str());
			vfsHandler->AddArchive(*i, false);
		}
	}
	UNITSYNC_CATCH_BLOCKS;
}


/**
 * @brief Get checksum of an archive
 * @return Zero on error; the checksum on success
 *
 * This checksum depends only on the contents from the archive itself, and not
 * on the contents from dependencies of this archive (if any).
 */
EXPORT(unsigned int) GetArchiveChecksum(const char* arname)
{
	try {
		CheckInit();
		CheckNullOrEmpty(arname);

		logOutput.Print(LOG_UNITSYNC, "archive checksum: %s\n", arname);
		return archiveScanner->GetArchiveChecksum(arname);
	}
	UNITSYNC_CATCH_BLOCKS;
	return 0;
}


/**
 * @brief Gets the real path to the archive
 * @return NULL on error; a path to the archive on success
 */
EXPORT(const char*) GetArchivePath(const char* arname)
{
	try {
		CheckInit();
		CheckNullOrEmpty(arname);

		logOutput.Print(LOG_UNITSYNC, "archive path: %s\n", arname);
		return GetStr(archiveScanner->GetArchivePath(arname));
	}
	UNITSYNC_CATCH_BLOCKS;
	return NULL;
}


// Updated on every call to GetMapCount
static vector<string> mapNames;


/**
 * @brief Get the number of maps available
 * @return Zero on error; the number of maps available on success
 *
 * Call this before any of the map functions which take a map index as parameter.
 * This function actually performs a relatively costly enumeration of all maps,
 * so you should resist from calling it repeatedly in a loop.  Rather use:
 *		@code
 *		int map_count = GetMapCount();
 *		for (int index = 0; index < map_count; ++index) {
 *			printf("map name: %s\n", GetMapName(index));
 *		}
 *		@endcode
 * Then:
 *		@code
 *		for (int index = 0; index < GetMapCount(); ++index) { ... }
 *		@endcode
 */
EXPORT(int) GetMapCount()
{
	try {
		CheckInit();

		//vector<string> files = CFileHandler::FindFiles("{maps/*.smf,maps/*.sm3}");
		vector<string> files = CFileHandler::FindFiles("maps/", "{*.smf,*.sm3}");
		vector<string> ars = archiveScanner->GetMaps();

		mapNames.clear();
		for (vector<string>::iterator i = files.begin(); i != files.end(); ++i) {
			string mn = *i;
			mn = mn.substr(mn.find_last_of('/') + 1);
			mapNames.push_back(mn);
		}
		for (vector<string>::iterator i = ars.begin(); i != ars.end(); ++i)
			mapNames.push_back(*i);
		sort(mapNames.begin(), mapNames.end());

		return mapNames.size();
	}
	UNITSYNC_CATCH_BLOCKS;
	return 0;
}


/**
 * @brief Get the name of a map
 * @return NULL on error; the name of the map (e.g. "SmallDivide.smf") on success
 */
EXPORT(const char*) GetMapName(int index)
{
	try {
		CheckInit();
		CheckBounds(index, mapNames.size());

		return GetStr(mapNames[index]);
	}
	UNITSYNC_CATCH_BLOCKS;
	return NULL;
}


static void safe_strzcpy(char* dst, std::string src, size_t max)
{
	if (src.length() > max-1) {
		src = src.substr(0, max-1);
	}
	strcpy(dst, src.c_str());
}


static int _GetMapInfoEx(const char* name, MapInfo* outInfo, int version)
{
	CheckInit();
	CheckNullOrEmpty(name);
	CheckNull(outInfo);

	logOutput.Print(LOG_UNITSYNC, "get map info: %s", name);

	const string mapName = name;
	ScopedMapLoader mapLoader(mapName);

	string err("");

	MapParser mapParser(mapName);
	if (!mapParser.IsValid()) {
		err = mapParser.GetErrorLog();
	}
	const LuaTable mapTable = mapParser.GetRoot();

	// Retrieve the map header as well
	if (err.empty()) {
		const string extension = mapName.substr(mapName.length() - 3);
		if (extension == "smf") {
			try {
				CSmfMapFile file(name);
				const SMFHeader& mh = file.GetHeader();

				outInfo->width  = mh.mapx * SQUARE_SIZE;
				outInfo->height = mh.mapy * SQUARE_SIZE;
			}
			catch (content_error&) {
				outInfo->width  = -1;
			}
		}
		else {
			int w = mapTable.GetInt("gameAreaW", 0);
			int h = mapTable.GetInt("gameAreaW", 1);

			outInfo->width  = w * SQUARE_SIZE;
			outInfo->height = h * SQUARE_SIZE;
		}

		// Make sure we found stuff in both the smd and the header
		if (outInfo->width <= 0) {
			err = "Bad map width";
		}
		else if (outInfo->height <= 0) {
			err = "Bad map height";
		}
	}

	// If the map didn't parse, say so now
	if (!err.empty()) {
		SetLastError(err);
		safe_strzcpy(outInfo->description, err, 255);

		// Fill in stuff so tasclient won't crash
		outInfo->posCount = 0;
		if (version >= 1) {
			outInfo->author[0] = 0;
		}
		return 0;
	}

	const string desc = mapTable.GetString("description", "");
	safe_strzcpy(outInfo->description, desc, 255);

	outInfo->tidalStrength   = mapTable.GetInt("tidalstrength", 0);
	outInfo->gravity         = mapTable.GetInt("gravity", 0);
	outInfo->extractorRadius = mapTable.GetInt("extractorradius", 0);
	outInfo->maxMetal        = mapTable.GetFloat("maxmetal", 0.0f);

	if (version >= 1) {
		const string author = mapTable.GetString("author", "");
		safe_strzcpy(outInfo->author, author, 200);
	}

	const LuaTable atmoTable = mapTable.SubTable("atmosphere");
	outInfo->minWind = atmoTable.GetInt("minWind", 0);
	outInfo->maxWind = atmoTable.GetInt("maxWind", 0);

	// Find the start positions
	int curTeam;
	for (curTeam = 0; curTeam < 16; ++curTeam) {
		float3 pos(-1.0f, -1.0f, -1.0f); // defaults
		if (!mapParser.GetStartPos(curTeam, pos)) {
			break; // position could not be parsed
		}
		outInfo->positions[curTeam].x = pos.x;
		outInfo->positions[curTeam].z = pos.z;
		logOutput.Print(LOG_UNITSYNC, "  startpos: %.0f, %.0f", pos.x, pos.z);
	}

	outInfo->posCount = curTeam;

	return 1;
}


/**
 * @brief Retrieve map info
 * @param name name of the map, e.g. "SmallDivide.smf"
 * @param outInfo pointer to structure which is filled with map info
 * @param version this determines which fields of the MapInfo structure are filled
 * @return Zero on error; non-zero on success
 *
 * If version >= 1, then the author field is filled.
 */
EXPORT(int) GetMapInfoEx(const char* name, MapInfo* outInfo, int version)
{
	try {
		return _GetMapInfoEx(name, outInfo, version);
	}
	UNITSYNC_CATCH_BLOCKS;
	return 0;
}


/**
 * @brief Retrieve map info, equivalent to GetMapInfoEx(name, outInfo, 0)
 * @param name name of the map, e.g. "SmallDivide.smf"
 * @param outInfo pointer to structure which is filled with map info
 * @return Zero on error; non-zero on success
 * @see GetMapInfoEx
 */
EXPORT(int) GetMapInfo(const char* name, MapInfo* outInfo)
{
	try {
		return _GetMapInfoEx(name, outInfo, 0);
	}
	UNITSYNC_CATCH_BLOCKS;
	return 0;
}


static vector<string> mapArchives;


/**
 * @brief Retrieves the number of archives a map requires
 * @param mapName name of the map, e.g. "SmallDivide.smf"
 * @return Zero on error; the number of archives on success
 *
 * Must be called before GetMapArchiveName()
 */
EXPORT(int) GetMapArchiveCount(const char* mapName)
{
	try {
		CheckInit();
		CheckNullOrEmpty(mapName);

		mapArchives = archiveScanner->GetArchivesForMap(mapName);
		return mapArchives.size();
	}
	UNITSYNC_CATCH_BLOCKS;
	return 0;
}


/**
 * @brief Retrieves an archive a map requires
 * @param index the index of the archive
 * @return NULL on error; the name of the archive on success
 */
EXPORT(const char*) GetMapArchiveName(int index)
{
	try {
		CheckInit();
		CheckBounds(index, mapArchives.size());

		return GetStr(mapArchives[index]);
	}
	UNITSYNC_CATCH_BLOCKS;
	return NULL;
}


/**
 * @brief Get map checksum given a map index
 * @param index the index of the map
 * @return Zero on error; the checksum on success
 *
 * This checksum depends on Spring internals, and as such should not be expected
 * to remain stable between releases.
 *
 * (It is ment to check sync between clients in lobby, for example.)
 */
EXPORT(unsigned int) GetMapChecksum(int index)
{
	try {
		CheckInit();
		CheckBounds(index, mapNames.size());

		return archiveScanner->GetMapChecksum(mapNames[index]);
	}
	UNITSYNC_CATCH_BLOCKS;
	return 0;
}


/**
 * @brief Get map checksum given a map name
 * @param mapName name of the map, e.g. "SmallDivide.smf"
 * @return Zero on error; the checksum on success
 * @see GetMapChecksum
 */
EXPORT(unsigned int) GetMapChecksumFromName(const char* mapName)
{
	try {
		CheckInit();

		return archiveScanner->GetMapChecksum(mapName);
	}
	UNITSYNC_CATCH_BLOCKS;
	return 0;
}


#define RM	0x0000F800
#define GM  0x000007E0
#define BM  0x0000001F

#define RED_RGB565(x) ((x&RM)>>11)
#define GREEN_RGB565(x) ((x&GM)>>5)
#define BLUE_RGB565(x) (x&BM)
#define PACKRGB(r, g, b) (((r<<11)&RM) | ((g << 5)&GM) | (b&BM) )

// Used to return the image
static char* imgbuf[1024*1024*2];

static void* GetMinimapSM3(string mapName, int miplevel)
{
	MapParser mapParser(mapName);
	const string minimapFile = mapParser.GetRoot().GetString("minimap", "");

	if (minimapFile.empty()) {
		memset(imgbuf,0,sizeof(imgbuf));
		return imgbuf;
	}

	CBitmap bm;
	if (!bm.Load(minimapFile)) {
		memset(imgbuf,0,sizeof(imgbuf));
		return imgbuf;
	}

	if (1024 >> miplevel != bm.xsize || 1024 >> miplevel != bm.ysize)
		bm = bm.CreateRescaled (1024 >> miplevel, 1024 >> miplevel);

	unsigned short *dst = (unsigned short*)imgbuf;
	unsigned char *src = bm.mem;
	for (int y=0;y<bm.ysize;y++)
		for (int x=0;x<bm.xsize;x++)
		{
			*dst = 0;

			*dst |= ((src[0]>>3) << 11) & RM;
			*dst |= ((src[1]>>2) << 5) & GM;
			*dst |= (src[2]>>3) & BM;

			dst ++;
			src += 4;
		}

	return imgbuf;
}

static void* GetMinimapSMF(string mapName, int miplevel)
{
	// Calculate stuff

	int mipsize = 1024;
	int offset = 0;

	for ( int i = 0; i < miplevel; i++ ) {
		int size = ((mipsize+3)/4)*((mipsize+3)/4)*8;
		offset += size;
		mipsize >>= 1;
	}

	int size = ((mipsize+3)/4)*((mipsize+3)/4)*8;
	int numblocks = size/8;

	// Read the map data
	CFileHandler in("maps/" + mapName);

	if (!in.FileExists()) {
		throw content_error("File '" + mapName + "' does not exist");
	}

	unsigned char* buffer = (unsigned char*)malloc(size);

	SMFHeader mh;
	in.Read(&mh, sizeof(mh));
	in.Seek(mh.minimapPtr + offset);
	in.Read(buffer, size);

	// Do stuff

	void* ret = (void*)imgbuf;
	unsigned short* colors = (unsigned short*)ret;

	unsigned char* temp = buffer;

	for ( int i = 0; i < numblocks; i++ ) {
		unsigned short color0 = (*(unsigned short*)&temp[0]);
		unsigned short color1 = (*(unsigned short*)&temp[2]);
		unsigned int bits = (*(unsigned int*)&temp[4]);

		for ( int a = 0; a < 4; a++ ) {
			for ( int b = 0; b < 4; b++ ) {
				int x = 4*(i % ((mipsize+3)/4))+b;
				int y = 4*(i / ((mipsize+3)/4))+a;
				unsigned char code = bits & 0x3;
				bits >>= 2;

				if ( color0 > color1 ) {
					if ( code == 0 ) {
						colors[y*mipsize+x] = color0;
					}
					else if ( code == 1 ) {
						colors[y*mipsize+x] = color1;
					}
					else if ( code == 2 ) {
						colors[y*mipsize+x] = PACKRGB((2*RED_RGB565(color0)+RED_RGB565(color1))/3, (2*GREEN_RGB565(color0)+GREEN_RGB565(color1))/3, (2*BLUE_RGB565(color0)+BLUE_RGB565(color1))/3);
					}
					else {
						colors[y*mipsize+x] = PACKRGB((2*RED_RGB565(color1)+RED_RGB565(color0))/3, (2*GREEN_RGB565(color1)+GREEN_RGB565(color0))/3, (2*BLUE_RGB565(color1)+BLUE_RGB565(color0))/3);
					}
				}
				else {
					if ( code == 0 ) {
						colors[y*mipsize+x] = color0;
					}
					else if ( code == 1 ) {
						colors[y*mipsize+x] = color1;
					}
					else if ( code == 2 ) {
						colors[y*mipsize+x] = PACKRGB((RED_RGB565(color0)+RED_RGB565(color1))/2, (GREEN_RGB565(color0)+GREEN_RGB565(color1))/2, (BLUE_RGB565(color0)+BLUE_RGB565(color1))/2);
					}
					else {
						colors[y*mipsize+x] = 0;
					}
				}
			}
		}
		temp += 8;
	}
	free(buffer);
	return (void*)ret;
}

/**
 * @brief Retrieves a minimap image for a map.
 * @param filename The name of the map, including extension.
 * @param miplevel Which miplevel of the minimap to extract from the file.
 * Set miplevel to 0 to get the largest, 1024x1024 minimap. Each increment
 * divides the width and height by 2. The maximum miplevel is 8, resulting in a
 * 4x4 image.
 * @return A pointer to a static memory area containing the minimap as a 16 bit
 * packed RGB-565 (MSB to LSB: 5 bits red, 6 bits green, 5 bits blue) linear
 * bitmap on success; NULL on error.
 *
 * An example usage would be GetMinimap("SmallDivide.smf", 2).
 * This would return a 16 bit packed RGB-565 256x256 (= 1024/2^2) bitmap.
 */
EXPORT(void*) GetMinimap(const char* filename, int miplevel)
{
	try {
		CheckInit();
		CheckNullOrEmpty(filename);
<<<<<<< HEAD

		if (miplevel < 0 || miplevel > 8)
			throw std::out_of_range("Miplevel must be between 0 and 8 (inclusive) in GetMinimap.");

		const string mapName = filename;
		ScopedMapLoader mapLoader(mapName);

		const string extension = mapName.substr(mapName.length() - 3);

		void* ret = NULL;

		if (extension == "smf") {
			ret = GetMinimapSMF(mapName, miplevel);
		} else if (extension == "sm3") {
			ret = GetMinimapSM3(mapName, miplevel);
		}

		return ret;
	}
	UNITSYNC_CATCH_BLOCKS;
	return NULL;
}


/**
 * @brief Retrieves dimensions of infomap for a map.
 * @param filename The name of the map, including extension.
 * @param name     Of which infomap to retrieve the dimensions.
 * @param width    This is set to the width of the infomap, or 0 on error.
 * @param height   This is set to the height of the infomap, or 0 on error.
 * @return Non-zero when the infomap was found with a non-zero size; zero on error.
 * @see GetInfoMap
 */
EXPORT(int) GetInfoMapSize(const char* filename, const char* name, int* width, int* height)
{
	try {
		CheckInit();
		CheckNullOrEmpty(filename);
		CheckNullOrEmpty(name);
		CheckNull(width);
		CheckNull(height);

		ScopedMapLoader mapLoader(filename);
		CSmfMapFile file(filename);
		MapBitmapInfo bmInfo = file.GetInfoMapSize(name);

		*width = bmInfo.width;
		*height = bmInfo.height;

		return bmInfo.width > 0;
	}
	UNITSYNC_CATCH_BLOCKS;

	if (width)  *width  = 0;
	if (height) *height = 0;

	return 0;
}


/**
=======

		if (miplevel < 0 || miplevel > 8)
			throw std::out_of_range("Miplevel must be between 0 and 8 (inclusive) in GetMinimap.");

		const string mapName = filename;
		ScopedMapLoader mapLoader(mapName);

		const string extension = mapName.substr(mapName.length() - 3);

		void* ret = NULL;

		if (extension == "smf") {
			ret = GetMinimapSMF(mapName, miplevel);
		} else if (extension == "sm3") {
			ret = GetMinimapSM3(mapName, miplevel);
		}

		return ret;
	}
	UNITSYNC_CATCH_BLOCKS;
	return NULL;
}


/**
 * @brief Retrieves dimensions of infomap for a map.
 * @param filename The name of the map, including extension.
 * @param name     Of which infomap to retrieve the dimensions.
 * @param width    This is set to the width of the infomap, or 0 on error.
 * @param height   This is set to the height of the infomap, or 0 on error.
 * @return Non-zero when the infomap was found with a non-zero size; zero on error.
 * @see GetInfoMap
 */
EXPORT(int) GetInfoMapSize(const char* filename, const char* name, int* width, int* height)
{
	try {
		CheckInit();
		CheckNullOrEmpty(filename);
		CheckNullOrEmpty(name);
		CheckNull(width);
		CheckNull(height);

		ScopedMapLoader mapLoader(filename);
		CSmfMapFile file(filename);
		MapBitmapInfo bmInfo = file.GetInfoMapSize(name);

		*width = bmInfo.width;
		*height = bmInfo.height;

		return bmInfo.width > 0;
	}
	UNITSYNC_CATCH_BLOCKS;

	if (width)  *width  = 0;
	if (height) *height = 0;

	return 0;
}


/**
>>>>>>> 7943d188
 * @brief Retrieves infomap data of a map.
 * @param filename The name of the map, including extension.
 * @param name     Which infomap to extract from the file.
 * @param data     Pointer to memory location with enough room to hold the infomap data.
 * @param typeHint One of bm_grayscale_8 (or 1) and bm_grayscale_16 (or 2).
 * @return Non-zero if the infomap was succesfully extracted (and optionally
 * converted), or zero on error (map wasn't found, infomap wasn't found, or
 * typeHint could not be honoured.)
 *
 * This function extracts an infomap from a map. This can currently be one of:
 * "height", "metal", "grass", "type". The heightmap is natively in 16 bits per
 * pixel, the others are in 8 bits pixel. Using typeHint one can give a hint to
 * this function to convert from one format to another. Currently only the
 * conversion from 16 bpp to 8 bpp is implemented.
<<<<<<< HEAD
 */
EXPORT(int) GetInfoMap(const char* filename, const char* name, void* data, int typeHint)
{
	try {
		CheckInit();
		CheckNullOrEmpty(filename);
		CheckNullOrEmpty(name);
		CheckNull(data);

		string n = name;
		ScopedMapLoader mapLoader(filename);
		CSmfMapFile file(filename);
		int actualType = (n == "height" ? bm_grayscale_16 : bm_grayscale_8);

		if (actualType == typeHint) {
			return file.ReadInfoMap(n, data);
		}
		else if (actualType == bm_grayscale_16 && typeHint == bm_grayscale_8) {
			// convert from 16 bits per pixel to 8 bits per pixel
			MapBitmapInfo bmInfo = file.GetInfoMapSize(name);
			const int size = bmInfo.width * bmInfo.height;
			if (size <= 0) return 0;

			unsigned short* temp = new unsigned short[size];
			if (!file.ReadInfoMap(n, temp)) {
				delete[] temp;
				return 0;
			}

			const unsigned short* inp = temp;
			const unsigned short* inp_end = temp + size;
			unsigned char* outp = (unsigned char*) data;
			for (; inp < inp_end; ++inp, ++outp) {
				*outp = *inp >> 8;
			}
			delete[] temp;
			return 1;
		}
		else if (actualType == bm_grayscale_8 && typeHint == bm_grayscale_16) {
			throw content_error("converting from 8 bits per pixel to 16 bits per pixel is unsupported");
		}
	}
	UNITSYNC_CATCH_BLOCKS;
	return 0;
}


//////////////////////////
//////////////////////////

vector<CArchiveScanner::ModData> modData;


/**
 * @brief Retrieves the number of mods available
 * @return int Zero on error; The number of mods available on success
 * @see GetMapCount
 */
EXPORT(int) GetPrimaryModCount()
{
	try {
		CheckInit();
=======
 */
EXPORT(int) GetInfoMap(const char* filename, const char* name, void* data, int typeHint)
{
	try {
		CheckInit();
		CheckNullOrEmpty(filename);
		CheckNullOrEmpty(name);
		CheckNull(data);

		string n = name;
		ScopedMapLoader mapLoader(filename);
		CSmfMapFile file(filename);
		int actualType = (n == "height" ? bm_grayscale_16 : bm_grayscale_8);

		if (actualType == typeHint) {
			return file.ReadInfoMap(n, data);
		}
		else if (actualType == bm_grayscale_16 && typeHint == bm_grayscale_8) {
			// convert from 16 bits per pixel to 8 bits per pixel
			MapBitmapInfo bmInfo = file.GetInfoMapSize(name);
			const int size = bmInfo.width * bmInfo.height;
			if (size <= 0) return 0;

			unsigned short* temp = new unsigned short[size];
			if (!file.ReadInfoMap(n, temp)) {
				delete[] temp;
				return 0;
			}

			const unsigned short* inp = temp;
			const unsigned short* inp_end = temp + size;
			unsigned char* outp = (unsigned char*) data;
			for (; inp < inp_end; ++inp, ++outp) {
				*outp = *inp >> 8;
			}
			delete[] temp;
			return 1;
		}
		else if (actualType == bm_grayscale_8 && typeHint == bm_grayscale_16) {
			throw content_error("converting from 8 bits per pixel to 16 bits per pixel is unsupported");
		}
	}
	UNITSYNC_CATCH_BLOCKS;
	return 0;
}


//////////////////////////
//////////////////////////

vector<CArchiveScanner::ModData> modData;


/**
 * @brief Retrieves the number of mods available
 * @return int Zero on error; The number of mods available on success
 * @see GetMapCount
 */
EXPORT(int) GetPrimaryModCount()
{
	try {
		CheckInit();
>>>>>>> 7943d188

		modData = archiveScanner->GetPrimaryMods();
		return modData.size();
	}
	UNITSYNC_CATCH_BLOCKS;
	return 0;
}


/**
 * @brief Retrieves the name of this mod
 * @param index The mods index/id
 * @return NULL on error; The mods name on success
 *
 * Returns the name of the mod usually found in modinfo.tdf.
 * Be sure you've made a call to GetPrimaryModCount() prior to using this.
 */
EXPORT(const char*) GetPrimaryModName(int index)
{
	try {
		CheckInit();
		CheckBounds(index, modData.size());

		string x = modData[index].name;
		return GetStr(x);
	}
	UNITSYNC_CATCH_BLOCKS;
	return NULL;
}


/**
 * @brief Retrieves the shortened name of this mod
 * @param index The mods index/id
 * @return NULL on error; The mods abbrieviated name on success
 *
 * Returns the shortened name of the mod usually found in modinfo.tdf.
 * Be sure you've made a call GetPrimaryModCount() prior to using this.
 */
EXPORT(const char*) GetPrimaryModShortName(int index)
{
	try {
		CheckInit();
		CheckBounds(index, modData.size());

		string x = modData[index].shortName;
		return GetStr(x);
	}
	UNITSYNC_CATCH_BLOCKS;
	return NULL;
}


/**
 * @brief Retrieves the version string of this mod
 * @param index The mods index/id
 * @return NULL on error; The mods version string on success
 *
 * Returns value of the mutator tag for the specified mod usually found in modinfo.tdf.
 * Be sure you've made a call to GetPrimaryModCount() prior to using this.
 */
EXPORT(const char*) GetPrimaryModVersion(int index)
{
	try {
		CheckInit();
		CheckBounds(index, modData.size());

		string x = modData[index].version;
		return GetStr(x);
	}
	UNITSYNC_CATCH_BLOCKS;
	return NULL;
}


/**
 * @brief Retrieves the mutator name of this mod
 * @param index The mods index/id
 * @return NULL on error; The mods mutator name on success
 *
 * Returns value of the mutator tag for the specified mod usually found in modinfo.tdf.
 * Be sure you've made a call to GetPrimaryModCount() prior to using this.
 */
EXPORT(const char*) GetPrimaryModMutator(int index)
{
	try {
		CheckInit();
		CheckBounds(index, modData.size());

		string x = modData[index].mutator;
		return GetStr(x);
	}
	UNITSYNC_CATCH_BLOCKS;
	return NULL;
}


/**
 * @brief Retrieves the game name of this mod
 * @param index The mods index/id
 * @return NULL on error; The mods game name on success
 *
 * Returns the name of the game this mod belongs to usually found in modinfo.tdf.
 * Be sure you've made a call to GetPrimaryModCount() prior to using this.
 */
EXPORT(const char*) GetPrimaryModGame(int index)
{
	try {
		CheckInit();
		CheckBounds(index, modData.size());

		string x = modData[index].game;
		return GetStr(x);
	}
	UNITSYNC_CATCH_BLOCKS;
	return NULL;
}


/**
 * @brief Retrieves the short game name of this mod
 * @param index The mods index/id
 * @return NULL on error; The mods abbrieviated game name on success
 *
 * Returns the abbrieviated name of the game this mod belongs to usually found in modinfo.tdf.
 * Be sure you've made a call to GetPrimaryModCount() prior to using this.
 */
EXPORT(const char*) GetPrimaryModShortGame(int index)
{
	try {
		CheckInit();
		CheckBounds(index, modData.size());

		string x = modData[index].shortGame;
		return GetStr(x);
	}
	UNITSYNC_CATCH_BLOCKS;
	return NULL;
}


/**
 * @brief Retrieves the description of this mod
 * @param index The mods index/id
 * @return NULL on error; The mods description on success
 *
 * Returns a description for the specified mod usually found in modinfo.tdf.
 * Be sure you've made a call to GetPrimaryModCount() prior to using this.
 */
EXPORT(const char*) GetPrimaryModDescription(int index)
{
	try {
		CheckInit();
		CheckBounds(index, modData.size());

		string x = modData[index].description;
		return GetStr(x);
	}
	UNITSYNC_CATCH_BLOCKS;
	return NULL;
}


/**
 * @brief Retrieves the mod's first/primary archive
 * @param index The mods index/id
 * @return NULL on error; The mods primary archive on success
 *
 * Returns the name of the primary archive of the mod.
 * Be sure you've made a call to GetPrimaryModCount() prior to using this.
 */
EXPORT(const char*) GetPrimaryModArchive(int index)
{
	try {
		CheckInit();
		CheckBounds(index, modData.size());

		return GetStr(modData[index].dependencies[0]);
	}
	UNITSYNC_CATCH_BLOCKS;
	return NULL;
}


vector<string> primaryArchives;

/**
 * @brief Retrieves the number of archives a mod requires
 * @param index The index of the mod
 * @return Zero on error; the number of archives this mod depends on otherwise
 *
 * This is used to get the entire list of archives that a mod requires.
 * Call GetPrimaryModArchiveCount() with selected mod first to get number of
 * archives, and then use GetPrimaryModArchiveList() for 0 to count-1 to get the
 * name of each archive.  In code:
 *		@code
 *		int count = GetPrimaryModArchiveCount(mod_index);
 *		for (int arnr = 0; arnr < count; ++arnr) {
 *			printf("primary mod archive: %s\n", GetPrimaryModArchiveList(arnr));
 *		}
 *		@endcode
 */
EXPORT(int) GetPrimaryModArchiveCount(int index)
{
	try {
		CheckInit();
		CheckBounds(index, modData.size());

		primaryArchives = archiveScanner->GetArchives(modData[index].dependencies[0]);
		return primaryArchives.size();
	}
	UNITSYNC_CATCH_BLOCKS;
	return 0;
}


/**
 * @brief Retrieves the name of the current mod's archive.
 * @param arnr The archive's index/id.
 * @return NULL on error; the name of the archive on success
 * @see GetPrimaryModArchiveCount
 */
EXPORT(const char*) GetPrimaryModArchiveList(int archiveNr)
{
	try {
		CheckInit();
		CheckBounds(archiveNr, primaryArchives.size());

		logOutput.Print(LOG_UNITSYNC, "primary mod archive list: %s\n", primaryArchives[archiveNr].c_str());
		return GetStr(primaryArchives[archiveNr]);
	}
	UNITSYNC_CATCH_BLOCKS;
	return NULL;
}


/**
 * @brief The reverse of GetPrimaryModName()
 * @param name The name of the mod
 * @return -1 if the mod can not be found; the index of the mod otherwise
 */
EXPORT(int) GetPrimaryModIndex(const char* name)
{
	try {
		CheckInit();

		string n(name);
		for (unsigned i = 0; i < modData.size(); ++i) {
			if (modData[i].name == n)
				return i;
		}
	}
	UNITSYNC_CATCH_BLOCKS;

	// if it returns -1, make sure you call GetPrimaryModCount before GetPrimaryModIndex.
	return -1;
}


/**
 * @brief Get checksum of mod
 * @param index The mods index/id
 * @return Zero on error; the checksum on success.
 * @see GetMapChecksum
 */
EXPORT(unsigned int) GetPrimaryModChecksum(int index)
{
	try {
		CheckInit();
		CheckBounds(index, modData.size());

		return archiveScanner->GetModChecksum(GetPrimaryModArchive(index));
	}
	UNITSYNC_CATCH_BLOCKS;
	return 0;
}


/**
 * @brief Get checksum of mod given the mod's name
 * @param name The name of the mod
 * @return Zero on error; the checksum on success.
 * @see GetMapChecksum
 */
EXPORT(unsigned int) GetPrimaryModChecksumFromName(const char* name)
{
	try {
		CheckInit();

		return archiveScanner->GetModChecksum(archiveScanner->ModNameToModArchive(name));
	}
	UNITSYNC_CATCH_BLOCKS;
	return 0;
}


//////////////////////////
//////////////////////////

/**
 * @brief Retrieve the number of available sides
 * @return Zero on error; the number of sides on success
 *
 * This function parses the mod's side data, and returns the number of sides
 * available. Be sure to map the mod into the VFS using AddArchive() or
 * AddAllArchives() prior to using this function.
 */
EXPORT(int) GetSideCount()
{
	try {
		CheckInit();

		if (!sideParser.Load()) {
			throw content_error("failed: " + sideParser.GetErrorLog());
		}
		return sideParser.GetCount();
	}
	UNITSYNC_CATCH_BLOCKS;
	return 0;
}


/**
 * @brief Retrieve a side's name
 * @return NULL on error; the side's name on success
 *
 * Be sure you've made a call to GetSideCount() prior to using this.
 */
EXPORT(const char*) GetSideName(int side)
{
	try {
		CheckInit();
		CheckBounds(side, sideParser.GetCount());

		// the full case name  (not the lowered version)
		return GetStr(sideParser.GetCaseName(side));
	}
	UNITSYNC_CATCH_BLOCKS;
	return NULL;
}


/**
 * @brief Retrieve a side's default starting unit
 * @return NULL on error; the side's starting unit name on success
 *
 * Be sure you've made a call to GetSideCount() prior to using this.
 */
EXPORT(const char*) GetSideStartUnit(int side)
{
	try {
		CheckInit();
		CheckBounds(side, sideParser.GetCount());

		return GetStr(sideParser.GetStartUnit(side));
	}
	UNITSYNC_CATCH_BLOCKS;
	return NULL;
}


//////////////////////////
//////////////////////////

struct LuaAIData {
	string name;
	string desc;
};


vector<LuaAIData> luaAIOptions;


static void GetLuaAIOptions()
{
	luaAIOptions.clear();

	LuaParser luaParser("LuaAI.lua", SPRING_VFS_MOD_BASE, SPRING_VFS_MOD_BASE);
	if (!luaParser.Execute()) {
		throw content_error("luaParser.Execute() failed: " + luaParser.GetErrorLog());
	}

	const LuaTable root = luaParser.GetRoot();
	if (!root.IsValid()) {
		throw content_error("root table invalid");
	}

	for (int i = 1; root.KeyExists(i); i++) {
		LuaAIData aiData;

		// string format
		aiData.name = root.GetString(i, "");
		if (!aiData.name.empty()) {
			aiData.desc = aiData.name;
			luaAIOptions.push_back(aiData);
			continue;
		}

		// table format  (name & desc)
		const LuaTable& optTbl = root.SubTable(i);
		if (!optTbl.IsValid()) {
			continue;
		}
		aiData.name = optTbl.GetString("name", "");
		if (aiData.name.empty()) {
			continue;
		}
		aiData.desc = optTbl.GetString("desc", aiData.name);
		luaAIOptions.push_back(aiData);
	}
}


/**
 * @brief Retrieve the number of LUA AIs available
 * @return Zero on error; the number of LUA AIs otherwise
 *
 * Usually LUA AIs are shipped inside a mod, so be sure to map the mod into
 * the VFS using AddArchive() or AddAllArchives() prior to using this function.
 */
EXPORT(int) GetLuaAICount()
{
	try {
		CheckInit();

		GetLuaAIOptions();
		return luaAIOptions.size();
	}
	UNITSYNC_CATCH_BLOCKS;
	return 0;
}


/**
 * @brief Retrieve the name of a LUA AI
 * @return NULL on error; the name of the LUA AI on success
 *
 * Be sure you've made a call to GetLuaAICount() prior to using this.
 */
EXPORT(const char*) GetLuaAIName(int aiIndex)
{
	try {
		CheckInit();
		CheckBounds(aiIndex, luaAIOptions.size());

		return GetStr(luaAIOptions[aiIndex].name);
	}
	UNITSYNC_CATCH_BLOCKS;
	return NULL;
}


/**
 * @brief Retrieve the description of a LUA AI
 * @return NULL on error; the description of the LUA AI on success
 *
 * Be sure you've made a call to GetLuaAICount() prior to using this.
 */
EXPORT(const char*) GetLuaAIDesc(int aiIndex)
{
	try {
		CheckInit();
		CheckBounds(aiIndex, luaAIOptions.size());

		return GetStr(luaAIOptions[aiIndex].desc);
	}
	UNITSYNC_CATCH_BLOCKS;
	return NULL;
}


//////////////////////////
//////////////////////////

<<<<<<< HEAD

static std::vector<Option> options;
static std::set<std::string> optionsSet;

static void ParseOptions(const string& fileName,
                         const string& fileModes,
                         const string& accessModes,
                         const string& mapName = "")
{
	parseOptions(options, fileName, fileModes, accessModes, mapName,
			&optionsSet, &LOG_UNITSYNC);
}


static void CheckOptionIndex(int optIndex)
{
	CheckInit();
	CheckBounds(optIndex, options.size());
}

static void CheckOptionType(int optIndex, int type)
{
	CheckOptionIndex(optIndex);

	if (options[optIndex].typeCode != type)
		throw std::invalid_argument("wrong option type");
}


/**
 * @brief Retrieve the number of map options available
 * @param name the name of the map
 * @return Zero on error; the number of map options available on success
 */
EXPORT(int) GetMapOptionCount(const char* name)
{
	try {
		CheckInit();
		CheckNullOrEmpty(name);

		ScopedMapLoader mapLoader(name);

		options.clear();
		optionsSet.clear();

		ParseOptions("MapOptions.lua", SPRING_VFS_MAP, SPRING_VFS_MAP, name);

		optionsSet.clear();

		return options.size();
	}
	UNITSYNC_CATCH_BLOCKS;

	options.clear();
	optionsSet.clear();

	return 0;
}
=======

static std::vector<Option> options;
static std::set<std::string> optionsSet;

static void ParseOptions(const string& fileName,
                         const string& fileModes,
                         const string& accessModes,
                         const string& mapName = "")
{
	parseOptions(options, fileName, fileModes, accessModes, mapName,
			&optionsSet, &LOG_UNITSYNC);
}

>>>>>>> 7943d188

static void CheckOptionIndex(int optIndex)
{
	CheckInit();
	CheckBounds(optIndex, options.size());
}

<<<<<<< HEAD
/**
 * @brief Retrieve the number of mod options available
 * @return Zero on error; the number of mod options available on success
 *
 * Be sure to map the mod into the VFS using AddArchive() or AddAllArchives()
 * prior to using this function.
 */
EXPORT(int) GetModOptionCount()
{
	try {
		CheckInit();

		options.clear();
		optionsSet.clear();

		// EngineOptions must be read first, so accidentally "overloading" engine
		// options with mod options with identical names is not possible.
		ParseOptions("EngineOptions.lua", SPRING_VFS_MOD_BASE, SPRING_VFS_MOD_BASE);
		ParseOptions("ModOptions.lua", SPRING_VFS_MOD, SPRING_VFS_MOD);

		optionsSet.clear();

		return options.size();
	}
	UNITSYNC_CATCH_BLOCKS;

	options.clear();
	optionsSet.clear();

	return 0;
}


// Updated on every call to GetSkirmishAICount
static vector<std::string> skirmishAIDataDirs;

EXPORT(int) GetSkirmishAICount() {

	try {
		CheckInit();

		skirmishAIDataDirs = CFileHandler::SubDirs(SKIRMISH_AI_DATA_DIR, "*",
				SPRING_VFS_RAW);

		// filter out dirs not containing an AIInfo.lua file 
		for (vector<std::string>::iterator i = skirmishAIDataDirs.begin();
				i != skirmishAIDataDirs.end(); ++i) {
			const std::string& possibleDataDir = *i;
			vector<std::string> infoFile = CFileHandler::FindFiles(
					possibleDataDir, "AIInfo.lua");
			if (infoFile.size() == 0) {
				skirmishAIDataDirs.erase(i);
			}
		}

		sort(skirmishAIDataDirs.begin(), skirmishAIDataDirs.end());

		return skirmishAIDataDirs.size();
	}
	UNITSYNC_CATCH_BLOCKS;

	skirmishAIDataDirs.clear();
=======
static void CheckOptionType(int optIndex, int type)
{
	CheckOptionIndex(optIndex);

	if (options[optIndex].typeCode != type)
		throw std::invalid_argument("wrong option type");
}


/**
 * @brief Retrieve the number of map options available
 * @param name the name of the map
 * @return Zero on error; the number of map options available on success
 */
EXPORT(int) GetMapOptionCount(const char* name)
{
	try {
		CheckInit();
		CheckNullOrEmpty(name);

		ScopedMapLoader mapLoader(name);

		options.clear();
		optionsSet.clear();

		ParseOptions("MapOptions.lua", SPRING_VFS_MAP, SPRING_VFS_MAP, name);

		optionsSet.clear();

		return options.size();
	}
	UNITSYNC_CATCH_BLOCKS;

	options.clear();
	optionsSet.clear();
>>>>>>> 7943d188

	return 0;
}


<<<<<<< HEAD
static std::vector<InfoItem> info;
static std::set<std::string> infoSet;

static void ParseInfo(const std::string& fileName,
                      const std::string& fileModes,
                      const std::string& accessModes)
{
	parseInfo(info, fileName, fileModes, accessModes, &infoSet, &LOG_UNITSYNC);
}

static void CheckInfoIndex(int infIndex)
{
	CheckInit();
	CheckBounds(infIndex, info.size());
}

EXPORT(int) GetSkirmishAIInfoCount(int index) {

	try {
		CheckInit();

		info.clear();
		infoSet.clear();

		ParseInfo(skirmishAIDataDirs[index] + "/AIInfo.lua", SPRING_VFS_RAW,
				SPRING_VFS_RAW);

		infoSet.clear();

		return (int)info.size();
	}
	UNITSYNC_CATCH_BLOCKS;

	info.clear();

=======
/**
 * @brief Retrieve the number of mod options available
 * @return Zero on error; the number of mod options available on success
 *
 * Be sure to map the mod into the VFS using AddArchive() or AddAllArchives()
 * prior to using this function.
 */
EXPORT(int) GetModOptionCount()
{
	try {
		CheckInit();

		options.clear();
		optionsSet.clear();

		// EngineOptions must be read first, so accidentally "overloading" engine
		// options with mod options with identical names is not possible.
		ParseOptions("EngineOptions.lua", SPRING_VFS_MOD_BASE, SPRING_VFS_MOD_BASE);
		ParseOptions("ModOptions.lua", SPRING_VFS_MOD, SPRING_VFS_MOD);

		optionsSet.clear();

		return options.size();
	}
	UNITSYNC_CATCH_BLOCKS;

	options.clear();
	optionsSet.clear();

>>>>>>> 7943d188
	return 0;
}
EXPORT(const char*) GetInfoKey(int index) {

<<<<<<< HEAD
	try {
		CheckInfoIndex(index);
		return GetStr(info[index].key);
	}
	UNITSYNC_CATCH_BLOCKS;
	return NULL;
}
EXPORT(const char*) GetInfoValue(int index) {

	try {
		CheckInfoIndex(index);
		return GetStr(info[index].value);
	}
	UNITSYNC_CATCH_BLOCKS;
	return NULL;
}
EXPORT(const char*) GetInfoDescription(int index) {

	try {
		CheckInfoIndex(index);
		return GetStr(info[index].desc);
	}
	UNITSYNC_CATCH_BLOCKS;
	return NULL;
}

//EXPORT(struct SSkirmishAISpecifier) GetSkirmishAISpecifier(int index) {
//
//	SSkirmishAISpecifier spec = {NULL, NULL};
//
//	int num = GetSkirmishAIInfoCount(index);
//
//	for (int i=0; i < num; ++i) {
//		string info_key = string(GetInfoKey(i));
//		if (info_key == SKIRMISH_AI_PROPERTY_SHORT_NAME) {
//			spec.shortName = GetInfoValue(i);
//		} else if (info_key == SKIRMISH_AI_PROPERTY_VERSION) {
//			spec.version = GetInfoValue(i);
//		}
//	}
//
//	return spec;
//}

EXPORT(int) GetSkirmishAIOptionCount(int index) {

	try {
		CheckInit();

		options.clear();
		optionsSet.clear();

		ParseOptions(skirmishAIDataDirs[index] + "/AIOptions.lua",
				SPRING_VFS_RAW, SPRING_VFS_RAW);

		optionsSet.clear();

		return options.size();
	}
	UNITSYNC_CATCH_BLOCKS;

	options.clear();
	optionsSet.clear();

	return 0;
}


// Common Options Parameters

/**
 * @brief Retrieve an option's key
 * @param optIndex option index/id
 * @return NULL on error; the option's key on success
 *
 * The key of an option is the name it should be given in the start script's
 * MODOPTIONS or MAPOPTIONS section.
 * Be sure you've made a call to either GetMapOptionCount()
 * or GetModOptionCount() prior to using this.
 */
EXPORT(const char*) GetOptionKey(int optIndex)
{
	try {
		CheckOptionIndex(optIndex);
		return GetStr(options[optIndex].key);
=======

// Common Options Parameters

/**
 * @brief Retrieve an option's key
 * @param optIndex option index/id
 * @return NULL on error; the option's key on success
 *
 * The key of an option is the name it should be given in the start script's
 * MODOPTIONS or MAPOPTIONS section.
 * Be sure you've made a call to either GetMapOptionCount()
 * or GetModOptionCount() prior to using this.
 */
EXPORT(const char*) GetOptionKey(int optIndex)
{
	try {
		CheckOptionIndex(optIndex);
		return GetStr(options[optIndex].key);
	}
	UNITSYNC_CATCH_BLOCKS;
	return NULL;
}


/**
 * @brief Retrieve an option's name
 * @param optIndex option index/id
 * @return NULL on error; the option's user visible name on success
 *
 * Be sure you've made a call to either GetMapOptionCount()
 * or GetModOptionCount() prior to using this.
 */
EXPORT(const char*) GetOptionName(int optIndex)
{
	try {
		CheckOptionIndex(optIndex);
		return GetStr(options[optIndex].name);
>>>>>>> 7943d188
	}
	UNITSYNC_CATCH_BLOCKS;
	return NULL;
}


/**
<<<<<<< HEAD
 * @brief Retrieve an option's name
 * @param optIndex option index/id
 * @return NULL on error; the option's user visible name on success
 *
 * Be sure you've made a call to either GetMapOptionCount()
 * or GetModOptionCount() prior to using this.
 */
EXPORT(const char*) GetOptionName(int optIndex)
{
	try {
		CheckOptionIndex(optIndex);
		return GetStr(options[optIndex].name);
	}
	UNITSYNC_CATCH_BLOCKS;
	return NULL;
}


/**
=======
>>>>>>> 7943d188
 * @brief Retrieve an option's section
 * @param optIndex option index/id
 * @return NULL on error; the option's section name on success
 *
 * Be sure you've made a call to either GetMapOptionCount()
 * or GetModOptionCount() prior to using this.
 */
EXPORT(const char*) GetOptionSection(int optIndex)
{
	try {
		CheckOptionIndex(optIndex);
		return GetStr(options[optIndex].section);
	}
	UNITSYNC_CATCH_BLOCKS;
	return NULL;
}


/**
 * @brief Retrieve an option's style
 * @param optIndex option index/id
 * @return NULL on error; the option's style on success
 *
 * The format of an option style string is currently undecided.
 *
 * Be sure you've made a call to either GetMapOptionCount()
 * or GetModOptionCount() prior to using this.
 */
EXPORT(const char*) GetOptionStyle(int optIndex)
{
	try {
		CheckOptionIndex(optIndex);
		return GetStr(options[optIndex].style);
	}
	UNITSYNC_CATCH_BLOCKS;
	return NULL;
}


/**
 * @brief Retrieve an option's description
 * @param optIndex option index/id
 * @return NULL on error; the option's description on success
 *
 * Be sure you've made a call to either GetMapOptionCount()
 * or GetModOptionCount() prior to using this.
 */
EXPORT(const char*) GetOptionDesc(int optIndex)
{
	try {
		CheckOptionIndex(optIndex);
		return GetStr(options[optIndex].desc);
	}
	UNITSYNC_CATCH_BLOCKS;
	return NULL;
}


/**
 * @brief Retrieve an option's type
 * @param optIndex option index/id
 * @return opt_error on error; the option's type on success
 *
 * Be sure you've made a call to either GetMapOptionCount()
 * or GetModOptionCount() prior to using this.
 */
EXPORT(int) GetOptionType(int optIndex)
{
	try {
		CheckOptionIndex(optIndex);
		return options[optIndex].typeCode;
	}
	UNITSYNC_CATCH_BLOCKS;
	return 0;
}


// Bool Options

/**
 * @brief Retrieve an opt_bool option's default value
 * @param optIndex option index/id
 * @return Zero on error; the option's default value (0 or 1) on success
 *
 * Be sure you've made a call to either GetMapOptionCount()
 * or GetModOptionCount() prior to using this.
 */
EXPORT(int) GetOptionBoolDef(int optIndex)
{
	try {
		CheckOptionType(optIndex, opt_bool);
		return options[optIndex].boolDef ? 1 : 0;
	}
	UNITSYNC_CATCH_BLOCKS;
	return 0;
}


// Number Options

/**
 * @brief Retrieve an opt_number option's default value
 * @param optIndex option index/id
 * @return Zero on error; the option's default value on success
 *
 * Be sure you've made a call to either GetMapOptionCount()
 * or GetModOptionCount() prior to using this.
 */
EXPORT(float) GetOptionNumberDef(int optIndex)
{
	try {
		CheckOptionType(optIndex, opt_number);
		return options[optIndex].numberDef;
	}
	UNITSYNC_CATCH_BLOCKS;
	return 0.0f;
}


/**
 * @brief Retrieve an opt_number option's minimum value
 * @param optIndex option index/id
 * @return -1.0e30 on error; the option's minimum value on success
 *
 * Be sure you've made a call to either GetMapOptionCount()
 * or GetModOptionCount() prior to using this.
 */
EXPORT(float) GetOptionNumberMin(int optIndex)
{
	try {
		CheckOptionType(optIndex, opt_number);
		return options[optIndex].numberMin;
	}
	UNITSYNC_CATCH_BLOCKS;
	return -1.0e30f; // FIXME ?
}


/**
 * @brief Retrieve an opt_number option's maximum value
 * @param optIndex option index/id
 * @return +1.0e30 on error; the option's maximum value on success
 *
 * Be sure you've made a call to either GetMapOptionCount()
 * or GetModOptionCount() prior to using this.
 */
EXPORT(float) GetOptionNumberMax(int optIndex)
{
	try {
		CheckOptionType(optIndex, opt_number);
		return options[optIndex].numberMax;
	}
	UNITSYNC_CATCH_BLOCKS;
	return +1.0e30f; // FIXME ?
}


/**
 * @brief Retrieve an opt_number option's step value
 * @param optIndex option index/id
 * @return Zero on error; the option's step value on success
 *
 * Be sure you've made a call to either GetMapOptionCount()
 * or GetModOptionCount() prior to using this.
 */
EXPORT(float) GetOptionNumberStep(int optIndex)
{
	try {
		CheckOptionType(optIndex, opt_number);
		return options[optIndex].numberStep;
	}
	UNITSYNC_CATCH_BLOCKS;
	return 0.0f;
}


// String Options

/**
 * @brief Retrieve an opt_string option's default value
 * @param optIndex option index/id
 * @return NULL on error; the option's default value on success
 *
 * Be sure you've made a call to either GetMapOptionCount()
 * or GetModOptionCount() prior to using this.
 */
EXPORT(const char*) GetOptionStringDef(int optIndex)
{
	try {
		CheckOptionType(optIndex, opt_string);
		return GetStr(options[optIndex].stringDef);
	}
	UNITSYNC_CATCH_BLOCKS;
	return NULL;
}


/**
 * @brief Retrieve an opt_string option's maximum length
 * @param optIndex option index/id
 * @return Zero on error; the option's maximum length on success
 *
 * Be sure you've made a call to either GetMapOptionCount()
 * or GetModOptionCount() prior to using this.
 */
EXPORT(int) GetOptionStringMaxLen(int optIndex)
{
	try {
		CheckOptionType(optIndex, opt_string);
		return options[optIndex].stringMaxLen;
	}
	UNITSYNC_CATCH_BLOCKS;
	return 0;
}


// List Options

/**
 * @brief Retrieve an opt_list option's number of available items
 * @param optIndex option index/id
 * @return Zero on error; the option's number of available items on success
 *
 * Be sure you've made a call to either GetMapOptionCount()
 * or GetModOptionCount() prior to using this.
 */
EXPORT(int) GetOptionListCount(int optIndex)
{
	try {
		CheckOptionType(optIndex, opt_list);
		return options[optIndex].list.size();
	}
	UNITSYNC_CATCH_BLOCKS;
	return 0;
}


/**
 * @brief Retrieve an opt_list option's default value
 * @param optIndex option index/id
 * @return NULL on error; the option's default value (list item key) on success
 *
 * Be sure you've made a call to either GetMapOptionCount()
 * or GetModOptionCount() prior to using this.
 */
EXPORT(const char*) GetOptionListDef(int optIndex)
{
	try {
		CheckOptionType(optIndex, opt_list);
		return GetStr(options[optIndex].listDef);
	}
	UNITSYNC_CATCH_BLOCKS;
	return NULL;
}


/**
 * @brief Retrieve an opt_list option item's key
 * @param optIndex option index/id
 * @param itemIndex list item index/id
 * @return NULL on error; the option item's key (list item key) on success
 *
 * Be sure you've made a call to either GetMapOptionCount()
 * or GetModOptionCount() prior to using this.
 */
EXPORT(const char*) GetOptionListItemKey(int optIndex, int itemIndex)
{
	try {
		CheckOptionType(optIndex, opt_list);
		const vector<OptionListItem>& list = options[optIndex].list;
		CheckBounds(itemIndex, list.size());
		return GetStr(list[itemIndex].key);
	}
	UNITSYNC_CATCH_BLOCKS;
	return NULL;
}


/**
 * @brief Retrieve an opt_list option item's name
 * @param optIndex option index/id
 * @param itemIndex list item index/id
 * @return NULL on error; the option item's name on success
 *
 * Be sure you've made a call to either GetMapOptionCount()
 * or GetModOptionCount() prior to using this.
 */
EXPORT(const char*) GetOptionListItemName(int optIndex, int itemIndex)
{
	try {
		CheckOptionType(optIndex, opt_list);
		const vector<OptionListItem>& list = options[optIndex].list;
		CheckBounds(itemIndex, list.size());
		return GetStr(list[itemIndex].name);
	}
	UNITSYNC_CATCH_BLOCKS;
	return NULL;
}


/**
 * @brief Retrieve an opt_list option item's description
 * @param optIndex option index/id
 * @param itemIndex list item index/id
 * @return NULL on error; the option item's description on success
 *
 * Be sure you've made a call to either GetMapOptionCount()
 * or GetModOptionCount() prior to using this.
 */
EXPORT(const char*) GetOptionListItemDesc(int optIndex, int itemIndex)
{
	try {
		CheckOptionType(optIndex, opt_list);
		const vector<OptionListItem>& list = options[optIndex].list;
		CheckBounds(itemIndex, list.size());
		return GetStr(list[itemIndex].desc);
	}
	UNITSYNC_CATCH_BLOCKS;
	return NULL;
}


//////////////////////////
//////////////////////////

static vector<string> modValidMaps;


static int LuaGetMapList(lua_State* L)
{
	lua_newtable(L);
	const int mapCount = GetMapCount();
	for (int i = 0; i < mapCount; i++) {
		lua_pushnumber(L, i + 1);
		lua_pushstring(L, GetMapName(i));
		lua_rawset(L, -3);
	}
	return 1;
}


static void LuaPushNamedString(lua_State* L,
                              const string& key, const string& value)
{
	lua_pushstring(L, key.c_str());
	lua_pushstring(L, value.c_str());
	lua_rawset(L, -3);
}


static void LuaPushNamedNumber(lua_State* L, const string& key, float value)
{
	lua_pushstring(L, key.c_str());
	lua_pushnumber(L, value);
	lua_rawset(L, -3);
}


static int LuaGetMapInfo(lua_State* L)
{
	const string mapName = luaL_checkstring(L, 1);

	MapInfo mi;
	char auth[256];
	char desc[256];
	mi.author = auth;
 	mi.author[0] = 0;
	mi.description = desc;
	mi.description[0] = 0;

	if (!GetMapInfoEx(mapName.c_str(), &mi, 1)) {
		logOutput.Print(LOG_UNITSYNC, "LuaGetMapInfo: _GetMapInfoEx(\"%s\") failed", mapName.c_str());
		return 0;
	}

	lua_newtable(L);

	LuaPushNamedString(L, "author", mi.author);
	LuaPushNamedString(L, "desc",   mi.description);

	LuaPushNamedNumber(L, "tidal",   mi.tidalStrength);
	LuaPushNamedNumber(L, "gravity", mi.gravity);
	LuaPushNamedNumber(L, "metal",   mi.maxMetal);
	LuaPushNamedNumber(L, "windMin", mi.minWind);
	LuaPushNamedNumber(L, "windMax", mi.maxWind);
	LuaPushNamedNumber(L, "mapX",    mi.width);
	LuaPushNamedNumber(L, "mapY",    mi.height);
	LuaPushNamedNumber(L, "extractorRadius", mi.extractorRadius);

	lua_pushstring(L, "startPos");
	lua_newtable(L);
	for (int i = 0; i < mi.posCount; i++) {
		lua_pushnumber(L, i + 1);
		lua_newtable(L);
		LuaPushNamedNumber(L, "x", mi.positions[i].x);
		LuaPushNamedNumber(L, "z", mi.positions[i].z);
		lua_rawset(L, -3);
	}
	lua_rawset(L, -3);

	return 1;
}


/**
 * @brief Retrieve the number of valid maps for the current mod
 * @return 0 on error; the number of valid maps on success
 *
 * A return value of 0 means that any map can be selected.
 * Be sure to map the mod into the VFS using AddArchive() or AddAllArchives()
 * prior to using this function.
 */
EXPORT(int) GetModValidMapCount()
{
	try {
		CheckInit();

		modValidMaps.clear();

		LuaParser luaParser("ValidMaps.lua", SPRING_VFS_MOD, SPRING_VFS_MOD);
		luaParser.GetTable("Spring");
		luaParser.AddFunc("GetMapList", LuaGetMapList);
		luaParser.AddFunc("GetMapInfo", LuaGetMapInfo);
		luaParser.EndTable();
		if (!luaParser.Execute()) {
			throw content_error("luaParser.Execute() failed: " + luaParser.GetErrorLog());
		}

		const LuaTable root = luaParser.GetRoot();
		if (!root.IsValid()) {
			throw content_error("root table invalid");
		}

		for (int index = 1; root.KeyExists(index); index++) {
			const string map = root.GetString(index, "");
			if (!map.empty()) {
				modValidMaps.push_back(map);
			}
		}

		return modValidMaps.size();
	}
	UNITSYNC_CATCH_BLOCKS;
	return 0;
}


/**
 * @brief Retrieve the name of a map valid for the current mod
 * @return NULL on error; the name of the map on success
 *
 * Map names should be complete  (including the .smf or .sm3 extension.)
 * Be sure you've made a call to GetModValidMapCount() prior to using this.
 */
EXPORT(const char*) GetModValidMap(int index)
{
	try {
		CheckInit();
		CheckBounds(index, modValidMaps.size());
		return GetStr(modValidMaps[index]);
	}
	UNITSYNC_CATCH_BLOCKS;
	return NULL;
}


//////////////////////////
//////////////////////////

static map<int, CFileHandler*> openFiles;
static int nextFile = 0;
static vector<string> curFindFiles;

static void CheckFileHandle(int handle)
{
	CheckInit();

	if (openFiles.find(handle) == openFiles.end())
		throw content_error("Unregistered handle. Pass a handle returned by OpenFileVFS.");
}


/**
 * @brief Open a file from the VFS
 * @param name the name of the file
 * @return Zero on error; a non-zero file handle on success.
 *
 * The returned file handle is needed for subsequent calls to CloseFileVFS(),
 * ReadFileVFS() and FileSizeVFS().
 *
 * Map the wanted archives into the VFS with AddArchive() or AddAllArchives()
 * before using this function.
 */
EXPORT(int) OpenFileVFS(const char* name)
{
	try {
		CheckInit();
		CheckNullOrEmpty(name);

		logOutput.Print(LOG_UNITSYNC, "openfilevfs: %s\n", name);

		CFileHandler* fh = new CFileHandler(name);
		if (!fh->FileExists()) {
			delete fh;
			throw content_error("File '" + string(name) + "' does not exist");
		}

		nextFile++;
		openFiles[nextFile] = fh;

		return nextFile;
	}
	UNITSYNC_CATCH_BLOCKS;
	return 0;
}


/**
 * @brief Close a file in the VFS
 * @param handle the file handle as returned by OpenFileVFS()
 */
EXPORT(void) CloseFileVFS(int handle)
{
	try {
		CheckFileHandle(handle);

		logOutput.Print(LOG_UNITSYNC, "closefilevfs: %d\n", handle);
		delete openFiles[handle];
		openFiles.erase(handle);
	}
	UNITSYNC_CATCH_BLOCKS;
}

/**
 * @brief Read some data from a file in the VFS
 * @param handle the file handle as returned by OpenFileVFS()
 * @param buf output buffer, must be at least length bytes
 * @param length how many bytes to read from the file
 * @return -1 on error; the number of bytes read on success
 * (if this is less than length you reached the end of the file.)
 */
EXPORT(int) ReadFileVFS(int handle, void* buf, int length)
{
	try {
		CheckFileHandle(handle);
		CheckNull(buf);
		CheckPositive(length);

		logOutput.Print(LOG_UNITSYNC, "readfilevfs: %d\n", handle);
		CFileHandler* fh = openFiles[handle];
		return fh->Read(buf, length);
	}
	UNITSYNC_CATCH_BLOCKS;
	return -1;
}


/**
 * @brief Retrieve size of a file in the VFS
 * @param handle the file handle as returned by OpenFileVFS()
 * @return -1 on error; the size of the file on success
 */
EXPORT(int) FileSizeVFS(int handle)
{
	try {
		CheckFileHandle(handle);

		logOutput.Print(LOG_UNITSYNC, "filesizevfs: %d\n", handle);
		CFileHandler* fh = openFiles[handle];
		return fh->FileSize();
	}
	UNITSYNC_CATCH_BLOCKS;
	return -1;
}

/**
 * Does not currently support more than one call at a time.
 * (a new call to initfind destroys data from previous ones)
 * pass the returned handle to findfiles to get the results
 */
EXPORT(int) InitFindVFS(const char* pattern)
{
	try {
		CheckInit();
		CheckNullOrEmpty(pattern);

		string path = filesystem.GetDirectory(pattern);
		string patt = filesystem.GetFilename(pattern);
		logOutput.Print(LOG_UNITSYNC, "initfindvfs: %s\n", pattern);
		curFindFiles = CFileHandler::FindFiles(path, patt);
		return 0;
	}
	UNITSYNC_CATCH_BLOCKS;
	return -1;
}

/**
 * Does not currently support more than one call at a time.
 * (a new call to initfind destroys data from previous ones)
 * pass the returned handle to findfiles to get the results
 */
EXPORT(int) InitDirListVFS(const char* path, const char* pattern, const char* modes)
{
	try {
		CheckInit();

		if (path    == NULL) { path = "";              }
		if (modes   == NULL) { modes = SPRING_VFS_ALL; }
		if (pattern == NULL) { pattern = "*";          }
		logOutput.Print(LOG_UNITSYNC, "InitDirListVFS: '%s' '%s' '%s'\n", path, pattern, modes);
		curFindFiles = CFileHandler::DirList(path, pattern, modes);
		return 0;
	}
	UNITSYNC_CATCH_BLOCKS;
	return -1;
}

/**
 * Does not currently support more than one call at a time.
 * (a new call to initfind destroys data from previous ones)
 * pass the returned handle to findfiles to get the results
 */
EXPORT(int) InitSubDirsVFS(const char* path, const char* pattern, const char* modes)
{
	try {
		CheckInit();
		if (path    == NULL) { path = "";              }
		if (modes   == NULL) { modes = SPRING_VFS_ALL; }
		if (pattern == NULL) { pattern = "*";          }
		logOutput.Print(LOG_UNITSYNC, "InitSubDirsVFS: '%s' '%s' '%s'\n", path, pattern, modes);
		curFindFiles = CFileHandler::SubDirs(path, pattern, modes);
		return 0;
	}
	UNITSYNC_CATCH_BLOCKS;
	return -1;
}

// On first call, pass handle from initfind. pass the return value of this function on subsequent calls
// until 0 is returned. size should be set to max namebuffer size on call
EXPORT(int) FindFilesVFS(int handle, char* nameBuf, int size)
{
	try {
		CheckInit();
		CheckNull(nameBuf);
		CheckPositive(size);

		logOutput.Print(LOG_UNITSYNC, "findfilesvfs: %d\n", handle);
		if ((unsigned)handle >= curFindFiles.size())
			return 0;
		safe_strzcpy(nameBuf, curFindFiles[handle], size);
		return handle + 1;
	}
	UNITSYNC_CATCH_BLOCKS;
	return 0;
}


//////////////////////////
//////////////////////////

static map<int, CArchiveBase*> openArchives;
static int nextArchive = 0;


static void CheckArchiveHandle(int handle)
{
	CheckInit();

	if (openArchives.find(handle) == openArchives.end())
		throw content_error("Unregistered handle. Pass a handle returned by OpenArchive.");
}


/**
 * @brief Open an archive
 * @param name the name of the archive (*.sdz, *.sd7, ...)
 * @return Zero on error; a non-zero archive handle on success.
 * @sa OpenArchiveType
 */
EXPORT(int) OpenArchive(const char* name)
{
	try {
		CheckInit();
		CheckNullOrEmpty(name);

		CArchiveBase* a = CArchiveFactory::OpenArchive(name);

		if (!a) {
			throw content_error("Archive '" + string(name) + "' could not be opened");
		}

		nextArchive++;
		openArchives[nextArchive] = a;
		return nextArchive;
	}
	UNITSYNC_CATCH_BLOCKS;
	return 0;
}


/**
 * @brief Open an archive
 * @param name the name of the archive (*.sd7, *.sdz, *.sdd, *.ccx, *.hpi, *.ufo, *.gp3, *.gp4, *.swx)
 * @param type the type of the archive (sd7, 7z, sdz, zip, sdd, dir, ccx, hpi, ufo, gp3, gp4, swx)
 * @return Zero on error; a non-zero archive handle on success.
 * @sa OpenArchive
 *
 * The list of supported types and recognized extensions may change at any time.
 * (But this list will always be the same as the file types recognized by the engine.)
 *
 * This function is pointless, because OpenArchive() does the same and automatically
 * detects the file type based on it's extension.  Who added it anyway?
 */
EXPORT(int) OpenArchiveType(const char* name, const char* type)
{
	try {
		CheckInit();
		CheckNullOrEmpty(name);
		CheckNullOrEmpty(type);

		CArchiveBase* a = CArchiveFactory::OpenArchive(name, type);

		if (!a) {
			throw content_error("Archive '" + string(name) + "' could not be opened");
		}

		nextArchive++;
		openArchives[nextArchive] = a;
		return nextArchive;
	}
	UNITSYNC_CATCH_BLOCKS;
	return 0;
}


/**
 * @brief Close an archive in the VFS
 * @param archive the archive handle as returned by OpenArchive()
 */
EXPORT(void) CloseArchive(int archive)
{
	try {
		CheckArchiveHandle(archive);

		delete openArchives[archive];
		openArchives.erase(archive);
	}
	UNITSYNC_CATCH_BLOCKS;
}


EXPORT(int) FindFilesArchive(int archive, int cur, char* nameBuf, int* size)
{
	try {
		CheckArchiveHandle(archive);
		CheckNull(nameBuf);
		CheckNull(size);

		CArchiveBase* a = openArchives[archive];

		logOutput.Print(LOG_UNITSYNC, "findfilesarchive: %d\n", archive);

		string name;
		int s;

		int ret = a->FindFiles(cur, &name, &s);
		strcpy(nameBuf, name.c_str()); // FIXME: oops, buffer overflow
		*size = s;
		return ret;
	}
	UNITSYNC_CATCH_BLOCKS;
	return 0;
}


/**
 * @brief Open an archive member
 * @param archive the archive handle as returned by OpenArchive()
 * @param name the name of the file
 * @return Zero on error; a non-zero file handle on success.
 *
 * The returned file handle is needed for subsequent calls to ReadArchiveFile(),
 * CloseArchiveFile() and SizeArchiveFile().
 */
EXPORT(int) OpenArchiveFile(int archive, const char* name)
{
	try {
		CheckArchiveHandle(archive);
		CheckNullOrEmpty(name);

		CArchiveBase* a = openArchives[archive];
		return a->OpenFile(name);
	}
	UNITSYNC_CATCH_BLOCKS;
	return 0;
}


/**
 * @brief Read some data from an archive member
 * @param archive the archive handle as returned by OpenArchive()
 * @param handle the file handle as returned by OpenArchiveFile()
 * @param buffer output buffer, must be at least numBytes bytes
 * @param numBytes how many bytes to read from the file
 * @return -1 on error; the number of bytes read on success
 * (if this is less than numBytes you reached the end of the file.)
 */
EXPORT(int) ReadArchiveFile(int archive, int handle, void* buffer, int numBytes)
{
	try {
		CheckArchiveHandle(archive);
		CheckNull(buffer);
		CheckPositive(numBytes);

		CArchiveBase* a = openArchives[archive];
		return a->ReadFile(handle, buffer, numBytes);
	}
	UNITSYNC_CATCH_BLOCKS;
	return -1;
}


/**
 * @brief Close an archive member
 * @param archive the archive handle as returned by OpenArchive()
 * @param handle the file handle as returned by OpenArchiveFile()
 */
EXPORT(void) CloseArchiveFile(int archive, int handle)
{
	try {
		CheckArchiveHandle(archive);

		CArchiveBase* a = openArchives[archive];
		a->CloseFile(handle);
	}
	UNITSYNC_CATCH_BLOCKS;
}


/**
 * @brief Retrieve size of an archive member
 * @param archive the archive handle as returned by OpenArchive()
 * @param handle the file handle as returned by OpenArchiveFile()
 * @return -1 on error; the size of the file on success
 */
EXPORT(int) SizeArchiveFile(int archive, int handle)
{
	try {
		CheckArchiveHandle(archive);

		CArchiveBase* a = openArchives[archive];
		return a->FileSize(handle);
	}
	UNITSYNC_CATCH_BLOCKS;
	return -1;
}

//////////////////////////
//////////////////////////

char strBuf[STRBUF_SIZE];

//Just returning str.c_str() does not work
const char *GetStr(string str)
{
	//static char strBuf[STRBUF_SIZE];

	if (str.length() + 1 > STRBUF_SIZE) {
		sprintf(strBuf, "Increase STRBUF_SIZE (needs %d bytes)", str.length() + 1);
	}
	else {
		strcpy(strBuf, str.c_str());
	}

	return strBuf;
}

void PrintLoadMsg(const char* text)
{
}


//////////////////////////
//////////////////////////

EXPORT(void) SetSpringConfigFile(const char* filenameAsAbsolutePath)
{
	ConfigHandler::Instantiate(filenameAsAbsolutePath);
}

EXPORT(const char*) GetSpringConfigFile()
{
	return GetStr(configHandler.GetConfigFile());
}

static void CheckConfigHandler()
{
	if (!_configHandler)
		throw std::logic_error("Unitsync config handler not initialized, check config source.");
}


/**
 * @brief get string from Spring configuration
 * @param name name of key to get
 * @param defvalue default string value to use if key is not found, may not be NULL
 * @return string value
 */
EXPORT(const char*) GetSpringConfigString(const char* name, const char* defValue)
{
	try {
		CheckConfigHandler();
		string res = configHandler.GetString(name, defValue);
		return GetStr(res);
	}
	UNITSYNC_CATCH_BLOCKS;
	return defValue;
}

/**
 * @brief get integer from Spring configuration
 * @param name name of key to get
 * @param defvalue default integer value to use if key is not found
 * @return integer value
 */
EXPORT(int) GetSpringConfigInt(const char* name, const int defValue)
{
	try {
		CheckConfigHandler();
		return configHandler.Get(name, defValue);
	}
	UNITSYNC_CATCH_BLOCKS;
	return defValue;
}

/**
 * @brief get float from Spring configuration
 * @param name name of key to get
 * @param defvalue default float value to use if key is not found
 * @return float value
 */
EXPORT(float) GetSpringConfigFloat(const char* name, const float defValue)
{
	try {
		CheckConfigHandler();
		return configHandler.Get(name, defValue);
	}
	UNITSYNC_CATCH_BLOCKS;
	return defValue;
}

/**
 * @brief set string in Spring configuration
 * @param name name of key to set
 * @param value string value to set
 */
EXPORT(void) SetSpringConfigString(const char* name, const char* value)
{
	try {
		CheckConfigHandler();
		configHandler.SetString( name, value );
	}
	UNITSYNC_CATCH_BLOCKS;
}

/**
 * @brief set integer in Spring configuration
 * @param name name of key to set
 * @param value integer value to set
 */
EXPORT(void) SetSpringConfigInt(const char* name, const int value)
{
	try {
		CheckConfigHandler();
		configHandler.Set(name, value);
	}
	UNITSYNC_CATCH_BLOCKS;
}

/**
 * @brief set float in Spring configuration
 * @param name name of key to set
 * @param value float value to set
 */
EXPORT(void) SetSpringConfigFloat(const char* name, const float value)
{
	try {
		CheckConfigHandler();
		configHandler.Set(name, value);
	}
	UNITSYNC_CATCH_BLOCKS;
}

/** @} */

//////////////////////////
//////////////////////////

// Helper class for popping up a MessageBox only once

class CMessageOnce
{
	private:
		bool alreadyDone;

	public:
		CMessageOnce() : alreadyDone(false) {}
		void operator() (const string& msg)
		{
			if (alreadyDone) return;
			alreadyDone = true;
			Message(msg.c_str());
		}
};

#define DEPRECATED \
	static CMessageOnce msg; \
	msg(string(__FUNCTION__) + ": deprecated unitsync function called, please update your lobby client"); \
	SetLastError("deprecated unitsync function called")


// deprecated 2008/10
EXPORT(const char*) GetCurrentList()
{
	DEPRECATED;
	return NULL;
}

// deprecated 2008/10
EXPORT(void) AddClient(int id, const char *unitList)
{
	DEPRECATED;
}

// deprecated 2008/10
EXPORT(void) RemoveClient(int id)
{
	DEPRECATED;
}

// deprecated 2008/10
EXPORT(const char*) GetClientDiff(int id)
{
	DEPRECATED;
	return NULL;
}

// deprecated 2008/10
EXPORT(void) InstallClientDiff(const char *diff)
{
	DEPRECATED;
}

// deprecated 2008/10
EXPORT(int) IsUnitDisabled(int unit)
{
	DEPRECATED;
	return 0;
}

// deprecated 2008/10
EXPORT(int) IsUnitDisabledByClient(int unit, int clientId)
{
	DEPRECATED;
	return 0;
}<|MERGE_RESOLUTION|>--- conflicted
+++ resolved
@@ -20,11 +20,8 @@
 #include "FileSystem/FileSystem.h"
 #include "Rendering/Textures/Bitmap.h"
 #include "Sim/Misc/SideParser.h"
-<<<<<<< HEAD
 #include "ExternalAI/Interface/aidefines.h"
 //#include "ExternalAI/Interface/SSkirmishAISpecifier.h"
-=======
->>>>>>> 7943d188
 #include "System/Exceptions.h"
 #include "System/LogOutput.h"
 #include "System/Util.h"
@@ -285,17 +282,12 @@
 EXPORT(int) Init(bool isServer, int id)
 {
 	try {
-<<<<<<< HEAD
-		logOutput.SetFilename("unitsync.log");
-		logOutput.Initialize();
-=======
 		if (!logOutputInitialised)
 		{
 			logOutput.SetFilename("unitsync.log");
 			logOutput.Initialize();
 			logOutputInitialised = true;
 		}
->>>>>>> 7943d188
 		logOutput.Print(LOG_UNITSYNC, "loaded, %s\n", SpringVersion::GetFull().c_str());
 		
 		_UnInit();
@@ -970,7 +962,6 @@
 	try {
 		CheckInit();
 		CheckNullOrEmpty(filename);
-<<<<<<< HEAD
 
 		if (miplevel < 0 || miplevel > 8)
 			throw std::out_of_range("Miplevel must be between 0 and 8 (inclusive) in GetMinimap.");
@@ -1032,69 +1023,6 @@
 
 
 /**
-=======
-
-		if (miplevel < 0 || miplevel > 8)
-			throw std::out_of_range("Miplevel must be between 0 and 8 (inclusive) in GetMinimap.");
-
-		const string mapName = filename;
-		ScopedMapLoader mapLoader(mapName);
-
-		const string extension = mapName.substr(mapName.length() - 3);
-
-		void* ret = NULL;
-
-		if (extension == "smf") {
-			ret = GetMinimapSMF(mapName, miplevel);
-		} else if (extension == "sm3") {
-			ret = GetMinimapSM3(mapName, miplevel);
-		}
-
-		return ret;
-	}
-	UNITSYNC_CATCH_BLOCKS;
-	return NULL;
-}
-
-
-/**
- * @brief Retrieves dimensions of infomap for a map.
- * @param filename The name of the map, including extension.
- * @param name     Of which infomap to retrieve the dimensions.
- * @param width    This is set to the width of the infomap, or 0 on error.
- * @param height   This is set to the height of the infomap, or 0 on error.
- * @return Non-zero when the infomap was found with a non-zero size; zero on error.
- * @see GetInfoMap
- */
-EXPORT(int) GetInfoMapSize(const char* filename, const char* name, int* width, int* height)
-{
-	try {
-		CheckInit();
-		CheckNullOrEmpty(filename);
-		CheckNullOrEmpty(name);
-		CheckNull(width);
-		CheckNull(height);
-
-		ScopedMapLoader mapLoader(filename);
-		CSmfMapFile file(filename);
-		MapBitmapInfo bmInfo = file.GetInfoMapSize(name);
-
-		*width = bmInfo.width;
-		*height = bmInfo.height;
-
-		return bmInfo.width > 0;
-	}
-	UNITSYNC_CATCH_BLOCKS;
-
-	if (width)  *width  = 0;
-	if (height) *height = 0;
-
-	return 0;
-}
-
-
-/**
->>>>>>> 7943d188
  * @brief Retrieves infomap data of a map.
  * @param filename The name of the map, including extension.
  * @param name     Which infomap to extract from the file.
@@ -1109,7 +1037,6 @@
  * pixel, the others are in 8 bits pixel. Using typeHint one can give a hint to
  * this function to convert from one format to another. Currently only the
  * conversion from 16 bpp to 8 bpp is implemented.
-<<<<<<< HEAD
  */
 EXPORT(int) GetInfoMap(const char* filename, const char* name, void* data, int typeHint)
 {
@@ -1172,70 +1099,6 @@
 {
 	try {
 		CheckInit();
-=======
- */
-EXPORT(int) GetInfoMap(const char* filename, const char* name, void* data, int typeHint)
-{
-	try {
-		CheckInit();
-		CheckNullOrEmpty(filename);
-		CheckNullOrEmpty(name);
-		CheckNull(data);
-
-		string n = name;
-		ScopedMapLoader mapLoader(filename);
-		CSmfMapFile file(filename);
-		int actualType = (n == "height" ? bm_grayscale_16 : bm_grayscale_8);
-
-		if (actualType == typeHint) {
-			return file.ReadInfoMap(n, data);
-		}
-		else if (actualType == bm_grayscale_16 && typeHint == bm_grayscale_8) {
-			// convert from 16 bits per pixel to 8 bits per pixel
-			MapBitmapInfo bmInfo = file.GetInfoMapSize(name);
-			const int size = bmInfo.width * bmInfo.height;
-			if (size <= 0) return 0;
-
-			unsigned short* temp = new unsigned short[size];
-			if (!file.ReadInfoMap(n, temp)) {
-				delete[] temp;
-				return 0;
-			}
-
-			const unsigned short* inp = temp;
-			const unsigned short* inp_end = temp + size;
-			unsigned char* outp = (unsigned char*) data;
-			for (; inp < inp_end; ++inp, ++outp) {
-				*outp = *inp >> 8;
-			}
-			delete[] temp;
-			return 1;
-		}
-		else if (actualType == bm_grayscale_8 && typeHint == bm_grayscale_16) {
-			throw content_error("converting from 8 bits per pixel to 16 bits per pixel is unsupported");
-		}
-	}
-	UNITSYNC_CATCH_BLOCKS;
-	return 0;
-}
-
-
-//////////////////////////
-//////////////////////////
-
-vector<CArchiveScanner::ModData> modData;
-
-
-/**
- * @brief Retrieves the number of mods available
- * @return int Zero on error; The number of mods available on success
- * @see GetMapCount
- */
-EXPORT(int) GetPrimaryModCount()
-{
-	try {
-		CheckInit();
->>>>>>> 7943d188
 
 		modData = archiveScanner->GetPrimaryMods();
 		return modData.size();
@@ -1710,7 +1573,6 @@
 //////////////////////////
 //////////////////////////
 
-<<<<<<< HEAD
 
 static std::vector<Option> options;
 static std::set<std::string> optionsSet;
@@ -1769,29 +1631,8 @@
 
 	return 0;
 }
-=======
-
-static std::vector<Option> options;
-static std::set<std::string> optionsSet;
-
-static void ParseOptions(const string& fileName,
-                         const string& fileModes,
-                         const string& accessModes,
-                         const string& mapName = "")
-{
-	parseOptions(options, fileName, fileModes, accessModes, mapName,
-			&optionsSet, &LOG_UNITSYNC);
-}
-
->>>>>>> 7943d188
-
-static void CheckOptionIndex(int optIndex)
-{
-	CheckInit();
-	CheckBounds(optIndex, options.size());
-}
-
-<<<<<<< HEAD
+
+
 /**
  * @brief Retrieve the number of mod options available
  * @return Zero on error; the number of mod options available on success
@@ -1854,49 +1695,11 @@
 	UNITSYNC_CATCH_BLOCKS;
 
 	skirmishAIDataDirs.clear();
-=======
-static void CheckOptionType(int optIndex, int type)
-{
-	CheckOptionIndex(optIndex);
-
-	if (options[optIndex].typeCode != type)
-		throw std::invalid_argument("wrong option type");
-}
-
-
-/**
- * @brief Retrieve the number of map options available
- * @param name the name of the map
- * @return Zero on error; the number of map options available on success
- */
-EXPORT(int) GetMapOptionCount(const char* name)
-{
-	try {
-		CheckInit();
-		CheckNullOrEmpty(name);
-
-		ScopedMapLoader mapLoader(name);
-
-		options.clear();
-		optionsSet.clear();
-
-		ParseOptions("MapOptions.lua", SPRING_VFS_MAP, SPRING_VFS_MAP, name);
-
-		optionsSet.clear();
-
-		return options.size();
-	}
-	UNITSYNC_CATCH_BLOCKS;
-
-	options.clear();
-	optionsSet.clear();
->>>>>>> 7943d188
-
-	return 0;
-}
-
-
-<<<<<<< HEAD
+
+	return 0;
+}
+
+
 static std::vector<InfoItem> info;
 static std::set<std::string> infoSet;
 
@@ -1932,42 +1735,10 @@
 
 	info.clear();
 
-=======
-/**
- * @brief Retrieve the number of mod options available
- * @return Zero on error; the number of mod options available on success
- *
- * Be sure to map the mod into the VFS using AddArchive() or AddAllArchives()
- * prior to using this function.
- */
-EXPORT(int) GetModOptionCount()
-{
-	try {
-		CheckInit();
-
-		options.clear();
-		optionsSet.clear();
-
-		// EngineOptions must be read first, so accidentally "overloading" engine
-		// options with mod options with identical names is not possible.
-		ParseOptions("EngineOptions.lua", SPRING_VFS_MOD_BASE, SPRING_VFS_MOD_BASE);
-		ParseOptions("ModOptions.lua", SPRING_VFS_MOD, SPRING_VFS_MOD);
-
-		optionsSet.clear();
-
-		return options.size();
-	}
-	UNITSYNC_CATCH_BLOCKS;
-
-	options.clear();
-	optionsSet.clear();
-
->>>>>>> 7943d188
 	return 0;
 }
 EXPORT(const char*) GetInfoKey(int index) {
 
-<<<<<<< HEAD
 	try {
 		CheckInfoIndex(index);
 		return GetStr(info[index].key);
@@ -2053,25 +1824,6 @@
 	try {
 		CheckOptionIndex(optIndex);
 		return GetStr(options[optIndex].key);
-=======
-
-// Common Options Parameters
-
-/**
- * @brief Retrieve an option's key
- * @param optIndex option index/id
- * @return NULL on error; the option's key on success
- *
- * The key of an option is the name it should be given in the start script's
- * MODOPTIONS or MAPOPTIONS section.
- * Be sure you've made a call to either GetMapOptionCount()
- * or GetModOptionCount() prior to using this.
- */
-EXPORT(const char*) GetOptionKey(int optIndex)
-{
-	try {
-		CheckOptionIndex(optIndex);
-		return GetStr(options[optIndex].key);
 	}
 	UNITSYNC_CATCH_BLOCKS;
 	return NULL;
@@ -2091,36 +1843,13 @@
 	try {
 		CheckOptionIndex(optIndex);
 		return GetStr(options[optIndex].name);
->>>>>>> 7943d188
-	}
-	UNITSYNC_CATCH_BLOCKS;
-	return NULL;
-}
-
-
-/**
-<<<<<<< HEAD
- * @brief Retrieve an option's name
- * @param optIndex option index/id
- * @return NULL on error; the option's user visible name on success
- *
- * Be sure you've made a call to either GetMapOptionCount()
- * or GetModOptionCount() prior to using this.
- */
-EXPORT(const char*) GetOptionName(int optIndex)
-{
-	try {
-		CheckOptionIndex(optIndex);
-		return GetStr(options[optIndex].name);
-	}
-	UNITSYNC_CATCH_BLOCKS;
-	return NULL;
-}
-
-
-/**
-=======
->>>>>>> 7943d188
+	}
+	UNITSYNC_CATCH_BLOCKS;
+	return NULL;
+}
+
+
+/**
  * @brief Retrieve an option's section
  * @param optIndex option index/id
  * @return NULL on error; the option's section name on success
