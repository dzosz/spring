/* This file is part of the Spring engine (GPL v2 or later), see LICENSE.html */

#include "StdAfx.h"
#include "Rendering/GL/myGL.h"

#include <stdlib.h>
#include <time.h>
#include <cctype>
#include <locale>
#include <sstream>

#include <boost/thread/thread.hpp>
#include <boost/bind.hpp>

#include <SDL_keyboard.h>

#include "mmgr.h"

#include "Game.h"
#include "Camera.h"
#include "CameraHandler.h"
#include "ClientSetup.h"
#include "ConsoleHistory.h"
#include "GameHelper.h"
#include "GameServer.h"
#include "GameVersion.h"
#include "CommandMessage.h"
#include "GameSetup.h"
#include "LoadScreen.h"
#include "SelectedUnits.h"
#include "PlayerHandler.h"
#include "PlayerRoster.h"
#include "ChatMessage.h"
#include "TimeProfiler.h"
#include "WaitCommandsAI.h"
#include "WordCompletion.h"
#include "OSCStatsSender.h"
#include "IVideoCapturing.h"
#include "Game/UI/UnitTracker.h"
#ifdef _WIN32
#  include "winerror.h"
#endif
#include "ExternalAI/EngineOutHandler.h"
#include "ExternalAI/IAILibraryManager.h"
#include "ExternalAI/SkirmishAIHandler.h"
#include "Rendering/Env/BaseSky.h"
#include "Rendering/Env/BaseTreeDrawer.h"
#include "Rendering/Env/BaseWater.h"
#include "Rendering/Env/CubeMapHandler.h"
#include "Rendering/FarTextureHandler.h"
#include "Rendering/glFont.h"
#include "Rendering/Screenshot.h"
#include "Rendering/GroundDecalHandler.h"
#include "Rendering/GlobalRendering.h"
#include "Rendering/FeatureDrawer.h"
#include "Rendering/ProjectileDrawer.hpp"
#include "Rendering/UnitDrawer.h"
#include "Rendering/DebugDrawerAI.h"
#include "Rendering/HUDDrawer.h"
#include "Rendering/IPathDrawer.h"
#include "Rendering/IconHandler.h"
#include "Rendering/InMapDraw.h"
#include "Rendering/ShadowHandler.h"
#include "Rendering/TeamHighlight.h"
#include "Rendering/VerticalSync.h"
#include "Rendering/Models/ModelDrawer.hpp"
#include "Rendering/Models/IModelParser.h"
#include "Rendering/Textures/ColorMap.h"
#include "Rendering/Textures/NamedTextures.h"
#include "Rendering/Textures/3DOTextureHandler.h"
#include "Rendering/Textures/S3OTextureHandler.h"
#include "Lua/LuaInputReceiver.h"
#include "Lua/LuaHandle.h"
#include "Lua/LuaGaia.h"
#include "Lua/LuaRules.h"
#include "Lua/LuaOpenGL.h"
#include "Lua/LuaParser.h"
#include "Lua/LuaSyncedRead.h"
#include "Lua/LuaUnsyncedCtrl.h"
#include "Map/BaseGroundDrawer.h"
#include "Map/HeightMapTexture.h"
#include "Map/MapDamage.h"
#include "Map/MapInfo.h"
#include "Map/ReadMap.h"
#include "Sim/Misc/CategoryHandler.h"
#include "Sim/Misc/DamageArrayHandler.h"
#include "Sim/Features/FeatureHandler.h"
#include "Sim/Misc/GeometricObjects.h"
#include "Sim/Misc/GroundBlockingObjectMap.h"
#include "Sim/Misc/LosHandler.h"
#include "Sim/Misc/ModInfo.h"
#include "Sim/Misc/QuadField.h"
#include "Sim/Misc/RadarHandler.h"
#include "Sim/Misc/SideParser.h"
#include "Sim/Misc/SmoothHeightMesh.h"
#include "Sim/Misc/TeamHandler.h"
#include "Sim/Misc/Wind.h"
#include "Sim/MoveTypes/MoveInfo.h"
#include "Sim/Path/IPathManager.h"
#include "Sim/Projectiles/Projectile.h"
#include "Sim/Projectiles/ProjectileHandler.h"
#include "Sim/Units/COB/CobEngine.h"
#include "Sim/Units/COB/UnitScriptEngine.h"
#include "Sim/Units/UnitDefHandler.h"
#include "Sim/Units/CommandAI/LineDrawer.h"
#include "Sim/Units/Groups/GroupHandler.h"
#include "Sim/MoveTypes/MoveType.h"
#include "Sim/Projectiles/ExplosionGenerator.h"
#include "Sim/Weapons/Weapon.h"
#include "Sim/Weapons/WeaponDefHandler.h"
#include "UI/CommandColors.h"
#include "UI/CursorIcons.h"
#include "UI/EndGameBox.h"
#include "UI/GameInfo.h"
#include "UI/GameSetupDrawer.h"
#include "UI/GuiHandler.h"
#include "UI/InfoConsole.h"
#include "UI/KeyBindings.h"
#include "UI/KeyCodes.h"
#include "UI/LuaUI.h"
#include "UI/MiniMap.h"
#include "UI/MouseHandler.h"
#include "UI/QuitBox.h"
#include "UI/ResourceBar.h"
#include "UI/SelectionKeyHandler.h"
#include "UI/ShareBox.h"
#include "UI/TooltipConsole.h"
#include "UI/ProfileDrawer.h"
#include "System/ConfigHandler.h"
#include "System/EventHandler.h"
#include "System/Exceptions.h"
#include "System/FPUCheck.h"
#include "System/NetProtocol.h"
#include "System/SpringApp.h"
#include "System/FileSystem/ArchiveScanner.h"
#include "System/FileSystem/FileSystem.h"
#include "System/FileSystem/VFSHandler.h"
#include "System/FileSystem/SimpleParser.h"
#include "System/LoadSave/LoadSaveHandler.h"
#include "System/LoadSave/DemoRecorder.h"
#include "System/Net/PackPacket.h"
#include "System/Platform/CrashHandler.h"
#include "System/Sound/ISound.h"
#include "System/Sound/IEffectChannel.h"
#include "System/Sound/IMusicChannel.h"
#include "System/Sync/SyncedPrimitiveIO.h"
#include "System/Sync/SyncTracer.h"

#include <boost/cstdint.hpp>

#undef CreateDirectory

#ifdef USE_GML
#include "lib/gml/gmlsrv.h"
extern gmlClientServer<void, int,CUnit*> *gmlProcessor;
#endif

extern boost::uint8_t *keys;
extern volatile bool globalQuit;

CGame* game = NULL;


CR_BIND(CGame, (std::string(""), std::string(""), NULL));

CR_REG_METADATA(CGame,(
//	CR_MEMBER(finishedLoading),
//	CR_MEMBER(drawMode),
//	CR_MEMBER(fps),
//	CR_MEMBER(thisFps),
	CR_MEMBER(lastSimFrame),
//	CR_MEMBER(fpstimer),
//	CR_MEMBER(starttime),
//	CR_MEMBER(lastUpdate),
//	CR_MEMBER(lastMoveUpdate),
//	CR_MEMBER(lastModGameTimeMeasure),
//	CR_MEMBER(lastUpdateRaw),
//	CR_MEMBER(updateDeltaSeconds),
	CR_MEMBER(totalGameTime),
	CR_MEMBER(userInputPrefix),
	CR_MEMBER(lastTick),
	CR_MEMBER(chatSound),
//	CR_MEMBER(camMove),
//	CR_MEMBER(camRot),
	CR_MEMBER(hideInterface),
	CR_MEMBER(gameOver),
//	CR_MEMBER(windowedEdgeMove),
//	CR_MEMBER(fullscreenEdgeMove),
	CR_MEMBER(showFPS),
	CR_MEMBER(showClock),
	CR_MEMBER(showSpeed),
	CR_MEMBER(showMTInfo),
	CR_MEMBER(noSpectatorChat),
	CR_MEMBER(gameID),
//	CR_MEMBER(script),
//	CR_MEMBER(infoConsole),
//	CR_MEMBER(consoleHistory),
//	CR_MEMBER(wordCompletion),
//	CR_MEMBER(hotBinding),
//	CR_MEMBER(inputTextPosX),
//	CR_MEMBER(inputTextPosY),
//	CR_MEMBER(inputTextSizeX),
//	CR_MEMBER(inputTextSizeY),
//	CR_MEMBER(skipping),
	CR_MEMBER(playing),
//	CR_MEMBER(lastFrameTime),
//	CR_MEMBER(leastQue),
//	CR_MEMBER(timeLeft),
//	CR_MEMBER(consumeSpeed),
//	CR_MEMBER(lastframe),
//	CR_MEMBER(leastQue),

	CR_POSTLOAD(PostLoad)
));



CGame::CGame(const std::string& mapname, const std::string& modName, ILoadSaveHandler* saveFile) :
	finishedLoading(false),
	gameDrawMode(gameNotDrawing),
	defsParser(NULL),
	fps(0),
	thisFps(0),
	lastSimFrame(-1),

	totalGameTime(0),

	hideInterface(false),

	gameOver(false),

	noSpectatorChat(false),

	infoConsole(NULL),
	consoleHistory(NULL),
	wordCompletion(NULL),

	skipping(false),
	playing(false),
	chatting(false),
	lastFrameTime(0),

	leastQue(0),
	timeLeft(0.0f),
	consumeSpeed(1.0f),
	luaDrawTime(0),

	saveFile(saveFile)
{
	game = this;

	memset(gameID, 0, sizeof(gameID));

	time(&starttime);
	lastTick = clock();

	for (int a = 0; a < 8; ++a) { camMove[a] = false; }
	for (int a = 0; a < 4; ++a) { camRot[a] = false; }


	//FIXME move to MouseHandler!
	windowedEdgeMove   = !!configHandler->Get("WindowedEdgeMove",   1);
	fullscreenEdgeMove = !!configHandler->Get("FullscreenEdgeMove", 1);

	showFPS   = !!configHandler->Get("ShowFPS",   0);
	showClock = !!configHandler->Get("ShowClock", 1);
	showSpeed = !!configHandler->Get("ShowSpeed", 0);
	showMTInfo = !!configHandler->Get("ShowMTInfo", 1);

	speedControl = configHandler->Get("SpeedControl", 0);

	playerRoster.SetSortTypeByCode((PlayerRoster::SortType)configHandler->Get("ShowPlayerInfo", 1));

	CInputReceiver::guiAlpha = configHandler->Get("GuiOpacity",  0.8f);

	const string inputTextGeo = configHandler->GetString("InputTextGeo", "");
	ParseInputTextGeometry("default");
	ParseInputTextGeometry(inputTextGeo);

	userInput  = "";
	writingPos = 0;
	userPrompt = "";

	CLuaHandle::SetModUICtrl(!!configHandler->Get("LuaModUICtrl", 1));

	modInfo.Init(modName.c_str());

	if (!sideParser.Load()) {
		throw content_error(sideParser.GetErrorLog());
	}
}

CGame::~CGame()
{
	CLoadScreen::DeleteInstance();
	SafeDelete(guihandler);

	if (videoCapturing->IsCapturing()) {
		videoCapturing->StopCapturing();
	}
	IVideoCapturing::FreeInstance();

#ifdef TRACE_SYNC
	tracefile << "End game\n";
#endif

	CLuaGaia::FreeHandler();
	CLuaRules::FreeHandler();
	LuaOpenGL::Free();
	heightMapTexture.Kill();
	SafeDelete(gameServer);

	eoh->PreDestroy();
	CEngineOutHandler::Destroy();

	for (std::vector<CGroupHandler*>::iterator git = grouphandlers.begin(); git != grouphandlers.end(); ++git) {
		delete *git;
	}
	grouphandlers.clear();

	SafeDelete(water);
	SafeDelete(sky);
	SafeDelete(resourceBar);
	SafeDelete(featureDrawer);
	SafeDelete(unitDrawer);
	SafeDelete(modelDrawer);
	SafeDelete(projectileDrawer);
	SafeDelete(geometricObjects);
	SafeDelete(featureHandler);
	SafeDelete(treeDrawer);
	SafeDelete(pathDrawer);
	SafeDelete(uh);
	SafeDelete(ph);
	SafeDelete(groundDecals);
	SafeDelete(minimap);
	SafeDelete(pathManager);
	SafeDelete(ground);
	SafeDelete(smoothGround);
	SafeDelete(luaInputReceiver);
	SafeDelete(inMapDrawer);
	SafeDelete(net);
	SafeDelete(radarhandler);
	SafeDelete(loshandler);
	SafeDelete(mapDamage);
	SafeDelete(qf);
	SafeDelete(tooltip);
	SafeDelete(keyBindings);
	SafeDelete(keyCodes);
	ISound::Shutdown();
	SafeDelete(selectionKeys);
	SafeDelete(mouse);
	SafeDelete(camHandler);
	SafeDelete(helper);
	SafeDelete(shadowHandler);
	SafeDelete(moveinfo);
	SafeDelete(unitDefHandler);
	SafeDelete(weaponDefHandler);
	SafeDelete(damageArrayHandler);
	SafeDelete(vfsHandler);
	SafeDelete(archiveScanner);
	SafeDelete(modelParser);
	SafeDelete(iconHandler);
	SafeDelete(farTextureHandler);
	SafeDelete(texturehandler3DO);
	SafeDelete(texturehandlerS3O);
	SafeDelete(camera);
	SafeDelete(cam2);
	SafeDelete(infoConsole);
	SafeDelete(consoleHistory);
	SafeDelete(wordCompletion);
	SafeDelete(explGenHandler);
	SafeDelete(saveFile);

	delete const_cast<CMapInfo*>(mapInfo);
	mapInfo = NULL;
	SafeDelete(groundBlockingObjectMap);

	CCategoryHandler::RemoveInstance();
	CColorMap::DeleteColormaps();
}


void CGame::LoadGame(const std::string& mapname)
{
	if (!globalQuit) LoadDefs();
	if (!globalQuit) LoadSimulation(mapname);
	if (!globalQuit) LoadRendering();
	if (!globalQuit) LoadInterface();
	if (!globalQuit) LoadLua();
	if (!globalQuit) LoadFinalize();

	if (!globalQuit && saveFile) {
			loadscreen->SetLoadMessage("Loading game");
			saveFile->LoadGame();
	}
}


void CGame::LoadDefs()
{
	{
		loadscreen->SetLoadMessage("Loading Radar Icons");
		iconHandler = new CIconHandler();
	}

	{
		ScopedOnceTimer timer("Loading GameData Definitions");
		loadscreen->SetLoadMessage("Loading GameData Definitions");

		defsParser = new LuaParser("gamedata/defs.lua", SPRING_VFS_MOD_BASE, SPRING_VFS_ZIP);
		// customize the defs environment
		defsParser->GetTable("Spring");
		defsParser->AddFunc("GetModOptions", LuaSyncedRead::GetModOptions);
		defsParser->AddFunc("GetMapOptions", LuaSyncedRead::GetMapOptions);
		defsParser->EndTable();

		// run the parser
		if (!defsParser->Execute()) {
			throw content_error(defsParser->GetErrorLog());
		}
		const LuaTable root = defsParser->GetRoot();
		if (!root.IsValid()) {
			throw content_error("Error loading gamedata definitions");
		}
		// bail now if any of these tables in invalid
		// (makes searching for errors that much easier
		if (!root.SubTable("UnitDefs").IsValid()) {
			throw content_error("Error loading UnitDefs");
		}
		if (!root.SubTable("FeatureDefs").IsValid()) {
			throw content_error("Error loading FeatureDefs");
		}
		if (!root.SubTable("WeaponDefs").IsValid()) {
			throw content_error("Error loading WeaponDefs");
		}
		if (!root.SubTable("ArmorDefs").IsValid()) {
			throw content_error("Error loading ArmorDefs");
		}
		if (!root.SubTable("MoveDefs").IsValid()) {
			throw content_error("Error loading MoveDefs");
		}
	}

	{
		ScopedOnceTimer timer("Loading Sound Definitions");
		loadscreen->SetLoadMessage("Loading Sound Definitions");

		sound->LoadSoundDefs("gamedata/sounds.lua");
		chatSound = sound->GetSoundId("IncomingChat", false);
	}
}

void CGame::LoadSimulation(const std::string& mapname)
{
	// simulation components
	helper = new CGameHelper();
	ground = new CGround();

	loadscreen->SetLoadMessage("Parsing Map Information");

	const_cast<CMapInfo*>(mapInfo)->Load();
	readmap = CReadMap::LoadMap(mapname);
	groundBlockingObjectMap = new CGroundBlockingObjectMap(gs->mapSquares);

	loadscreen->SetLoadMessage("Creating Smooth Height Mesh");
	smoothGround = new SmoothHeightMesh(ground, float3::maxxpos, float3::maxzpos, SQUARE_SIZE * 2, SQUARE_SIZE * 40);

	loadscreen->SetLoadMessage("Creating QuadField & CEGs");
	moveinfo = new CMoveInfo();
	qf = new CQuadField();
	damageArrayHandler = new CDamageArrayHandler();
	explGenHandler = new CExplosionGeneratorHandler();

	{
		//! FIXME: these five need to be loaded before featureHandler
		//! (maps with features have their models loaded at startup)
		modelParser = new C3DModelLoader();

		loadscreen->SetLoadMessage("Creating Unit Textures");
		texturehandler3DO = new C3DOTextureHandler;
		texturehandlerS3O = new CS3OTextureHandler;

		farTextureHandler = new CFarTextureHandler();
		featureDrawer = new CFeatureDrawer();
	}

	loadscreen->SetLoadMessage("Loading Weapon Definitions");
	weaponDefHandler = new CWeaponDefHandler();
	loadscreen->SetLoadMessage("Loading Unit Definitions");
	unitDefHandler = new CUnitDefHandler();

	uh = new CUnitHandler();
	ph = new CProjectileHandler();

	loadscreen->SetLoadMessage("Loading Feature Definitions");
	featureHandler = new CFeatureHandler();
	loadscreen->SetLoadMessage("Initializing Map Features");
	featureHandler->LoadFeaturesFromMap(saveFile != NULL);

	mapDamage = IMapDamage::GetMapDamage();
	loshandler = new CLosHandler();
	radarhandler = new CRadarHandler(false);

	pathManager = IPathManager::GetInstance();

	wind.LoadWind(mapInfo->atmosphere.minWind, mapInfo->atmosphere.maxWind);

	CCobInstance::InitVars(teamHandler->ActiveTeams(), teamHandler->ActiveAllyTeams());
	CEngineOutHandler::Initialize();
}

void CGame::LoadRendering()
{
	// rendering components
	shadowHandler = new CShadowHandler();
	groundDecals = new CGroundDecalHandler();

	loadscreen->SetLoadMessage("Creating GroundDrawer");
	readmap->NewGroundDrawer();

	loadscreen->SetLoadMessage("Creating TreeDrawer");
	treeDrawer = CBaseTreeDrawer::GetTreeDrawer();

	inMapDrawer = new CInMapDraw();
	pathDrawer = IPathDrawer::GetInstance();

	geometricObjects = new CGeometricObjects();

	projectileDrawer = new CProjectileDrawer();
	projectileDrawer->LoadWeaponTextures();
	unitDrawer = new CUnitDrawer();
	modelDrawer = IModelDrawer::GetInstance();

	loadscreen->SetLoadMessage("Creating Sky & Water");
	sky = CBaseSky::GetSky();
	water = CBaseWater::GetWater(NULL);

	glLightfv(GL_LIGHT1, GL_AMBIENT, mapInfo->light.unitAmbientColor);
	glLightfv(GL_LIGHT1, GL_DIFFUSE, mapInfo->light.unitSunColor);
	glLightfv(GL_LIGHT1, GL_SPECULAR, mapInfo->light.unitAmbientColor);
	glMaterialf(GL_FRONT_AND_BACK, GL_SHININESS, 0);
	glLightModeli(GL_LIGHT_MODEL_TWO_SIDE, 0);

	glFogfv(GL_FOG_COLOR, mapInfo->atmosphere.fogColor);
	glFogf(GL_FOG_START, globalRendering->viewRange * mapInfo->atmosphere.fogStart);
	glFogf(GL_FOG_END, globalRendering->viewRange);
	glFogf(GL_FOG_DENSITY, 1.0f);
	glFogi(GL_FOG_MODE, GL_LINEAR);
	glEnable(GL_FOG);
	glClearColor(mapInfo->atmosphere.fogColor[0], mapInfo->atmosphere.fogColor[1], mapInfo->atmosphere.fogColor[2], 0.0f);
}

void CGame::LoadInterface()
{
	{
		ScopedOnceTimer timer("Camera and mouse");
		camera = new CCamera();
		cam2 = new CCamera();
		mouse = new CMouseHandler();
		camHandler = new CCameraHandler();
	}

	selectedUnits.Init(playerHandler->ActivePlayers());

	// interface components
	ReColorTeams();
	cmdColors.LoadConfig("cmdcolors.txt");

	{
		ScopedOnceTimer timer("Loading console");
		consoleHistory = new CConsoleHistory;
		wordCompletion = new CWordCompletion;
		for (int pp = 0; pp < playerHandler->ActivePlayers(); pp++) {
			wordCompletion->AddWord(playerHandler->Player(pp)->name, false, false, false);
		}
		// add the Skirmish AIs instance names to word completion,
		// for various things, eg chatting
		const CSkirmishAIHandler::id_ai_t& ais = skirmishAIHandler.GetAllSkirmishAIs();
		CSkirmishAIHandler::id_ai_t::const_iterator ai;
		for (ai = ais.begin(); ai != ais.end(); ++ai) {
			wordCompletion->AddWord(ai->second.name + " ", false, false, false);
		}
		// add the available Skirmish AI libraries to word completion, for /aicontrol
		const IAILibraryManager::T_skirmishAIKeys& aiLibs = aiLibManager->GetSkirmishAIKeys();
		IAILibraryManager::T_skirmishAIKeys::const_iterator aiLib;
		for (aiLib = aiLibs.begin(); aiLib != aiLibs.end(); ++aiLib) {
			wordCompletion->AddWord(aiLib->GetShortName() + " " + aiLib->GetVersion() + " ", false, false, false);
		}
		// add the available Lua AI implementations to word completion, for /aicontrol
		const std::set<std::string>& luaAIShortNames = skirmishAIHandler.GetLuaAIImplShortNames();
		for (std::set<std::string>::const_iterator sn = luaAIShortNames.begin();
				sn != luaAIShortNames.end(); ++sn) {
			wordCompletion->AddWord(*sn + " ", false, false, false);
		}

		const std::map<std::string, int>& unitMap = unitDefHandler->unitDefIDsByName;
		std::map<std::string, int>::const_iterator uit;
		for (uit = unitMap.begin(); uit != unitMap.end(); ++uit) {
			wordCompletion->AddWord(uit->first + " ", false, true, false);
		}
	}

	infoConsole = new CInfoConsole();
	tooltip = new CTooltipConsole();
	guihandler = new CGuiHandler();
	minimap = new CMiniMap();
	resourceBar = new CResourceBar();
	keyCodes = new CKeyCodes();
	keyBindings = new CKeyBindings();
	keyBindings->Load("uikeys.txt");
	selectionKeys = new CSelectionKeyHandler();

	for (int t = 0; t < teamHandler->ActiveTeams(); ++t) {
		grouphandlers.push_back(new CGroupHandler(t));
	}

	GameSetupDrawer::Enable();
}

void CGame::LoadLua()
{
	// Lua components
	loadscreen->SetLoadMessage("Loading LuaRules");
	CLuaRules::LoadHandler();

	if (gs->useLuaGaia) {
		loadscreen->SetLoadMessage("Loading LuaGaia");
		CLuaGaia::LoadHandler();
	}

	loadscreen->SetLoadMessage("Loading LuaUI");
	CLuaUI::LoadHandler();

	// last in, first served
	luaInputReceiver = new LuaInputReceiver();

	delete defsParser;
	defsParser = NULL;
}

void CGame::LoadFinalize()
{
	loadscreen->SetLoadMessage("Finalizing");
	eventHandler.GamePreload();

	lastframe = SDL_GetTicks();
	lastModGameTimeMeasure = lastframe;
	lastUpdate = lastframe;
	lastMoveUpdate = lastframe;
	lastUpdateRaw = lastframe;
	lastCpuUsageTime = gu->gameTime;
	updateDeltaSeconds = 0.0f;

#ifdef TRACE_SYNC
	tracefile.NewInterval();
	tracefile.NewInterval();
	tracefile.NewInterval();
	tracefile.NewInterval();
	tracefile.NewInterval();
	tracefile.NewInterval();
	tracefile.NewInterval();
	tracefile.NewInterval();
#endif

	finishedLoading = true;
}



void CGame::PostLoad()
{
	if (gameServer) {
		gameServer->PostLoad(lastTick, gs->frameNum);
	}
}


void CGame::ResizeEvent()
{
	if (minimap != NULL) {
		minimap->UpdateGeometry();
	}

	// Fix water renderer, they depend on screen resolution...
	water = CBaseWater::GetWater(water);

	eventHandler.ViewResize();
}


int CGame::KeyPressed(unsigned short k, bool isRepeat)
{
	if (!gameOver && !isRepeat) {
		playerHandler->Player(gu->myPlayerNum)->currentStats.keyPresses++;
	}

	if (!hotBinding.empty()) {
		if (k == SDLK_ESCAPE) {
			hotBinding.clear();
		}
		else if (!keyCodes->IsModifier(k) && (k != keyBindings->GetFakeMetaKey())) {
			CKeySet ks(k, false);
			string cmd = "bind";
			cmd += " " + ks.GetString(false) ;
			cmd += " " + hotBinding;
			keyBindings->Command(cmd);
			hotBinding.clear();
			logOutput.Print("%s", cmd.c_str());
		}
		return 0;
	}

	// Get the list of possible key actions
	CKeySet ks(k, false);
	const CKeyBindings::ActionList& actionList = keyBindings->GetActionList(ks);

	if (userWriting) {
		unsigned int actionIndex;
		for (actionIndex = 0; actionIndex < actionList.size(); actionIndex++) {
			const Action& action = actionList[actionIndex];

			if (action.command == "edit_return") {
				userWriting=false;
				writingPos = 0;
				if (k == SDLK_RETURN) {
					keys[k] = false; //prevent game start when server chats
				}
				if (chatting) {
					string command;
					if ((userInput.find_first_of("aAsS") == 0) && (userInput[1] == ':')) {
						command = userInput.substr(2);
					} else {
						command = userInput;
					}
					if ((command[0] == '/') && (command[1] != '/')) {
						// execute an action
						consoleHistory->AddLine(command);
						const string actionLine = command.substr(1); // strip the '/'
						chatting = false;
						userInput = "";
						writingPos = 0;
						logOutput.Print(command);
						CKeySet ks(k, false);
						Action fakeAction(actionLine);
						ActionPressed(fakeAction, ks, isRepeat);
					}
				}
				break;
			}
			else if ((action.command == "edit_escape") &&
			         (chatting || inMapDrawer->wantLabel)) {
				if (chatting) {
					consoleHistory->AddLine(userInput);
				}
				userWriting=false;
				chatting=false;
				inMapDrawer->wantLabel=false;
				userInput="";
				writingPos = 0;
				break;
			}
			else if (action.command == "edit_complete") {
				string head = userInput.substr(0, writingPos);
				string tail = userInput.substr(writingPos);
				const vector<string> &partials = wordCompletion->Complete(head);
				userInput = head + tail;
				writingPos = (int)head.length();
				if (!partials.empty()) {
					string msg;
					for (unsigned int i = 0; i < partials.size(); i++) {
						msg += "  ";
						msg += partials[i];
					}
					logOutput.Print(msg);
				}
				break;
			}
			else if (action.command == "chatswitchall") {
				if ((userInput.find_first_of("aAsS") == 0) && (userInput[1] == ':')) {
					userInput = userInput.substr(2);
					writingPos = std::max(0, writingPos - 2);
				}
				userInputPrefix = "";
				break;
			}
			else if (action.command == "chatswitchally") {
				if ((userInput.find_first_of("aAsS") == 0) && (userInput[1] == ':')) {
					userInput[0] = 'a';
				} else {
					userInput = "a:" + userInput;
					writingPos += 2;
				}
				userInputPrefix = "a:";
				break;
			}
			else if (action.command == "chatswitchspec") {
				if ((userInput.find_first_of("aAsS") == 0) && (userInput[1] == ':')) {
					userInput[0] = 's';
				} else {
					userInput = "s:" + userInput;
					writingPos += 2;
				}
				userInputPrefix = "s:";
				break;
			}
			else if (action.command == "pastetext") {
				if (!action.extra.empty()) {
					userInput.insert(writingPos, action.extra);
					writingPos += action.extra.length();
				} else {
					PasteClipboard();
				}
				break;
			}

			else if (action.command == "edit_backspace") {
				if (!userInput.empty() && (writingPos > 0)) {
					userInput.erase(writingPos - 1, 1);
					writingPos--;
				}
				break;
			}
			else if (action.command == "edit_delete") {
				if (!userInput.empty() && (writingPos < (int)userInput.size())) {
					userInput.erase(writingPos, 1);
				}
				break;
			}
			else if (action.command == "edit_home") {
				writingPos = 0;
				break;
			}
			else if (action.command == "edit_end") {
				writingPos = (int)userInput.length();
				break;
			}
			else if (action.command == "edit_prev_char") {
				writingPos = std::max(0, std::min((int)userInput.length(), writingPos - 1));
				break;
			}
			else if (action.command == "edit_next_char") {
				writingPos = std::max(0, std::min((int)userInput.length(), writingPos + 1));
				break;
			}
			else if (action.command == "edit_prev_word") {
				// prev word
				const char* s = userInput.c_str();
				int p = writingPos;
				while ((p > 0) && !isalnum(s[p - 1])) { p--; }
				while ((p > 0) &&  isalnum(s[p - 1])) { p--; }
				writingPos = p;
				break;
			}
			else if (action.command == "edit_next_word") {
				const int len = (int)userInput.length();
				const char* s = userInput.c_str();
				int p = writingPos;
				while ((p < len) && !isalnum(s[p])) { p++; }
				while ((p < len) &&  isalnum(s[p])) { p++; }
				writingPos = p;
				break;
			}
			else if ((action.command == "edit_prev_line") && chatting) {
				userInput = consoleHistory->PrevLine(userInput);
				writingPos = (int)userInput.length();
				break;
			}
			else if ((action.command == "edit_next_line") && chatting) {
				userInput = consoleHistory->NextLine(userInput);
				writingPos = (int)userInput.length();
				break;
			}
		}

		if (actionIndex != actionList.size()) {
			ignoreNextChar = true; // the key was used, ignore it  (ex: alt+a)
		}

		return 0;
	}

	// try the input receivers
	std::deque<CInputReceiver*>& inputReceivers = GetInputReceivers();
	std::deque<CInputReceiver*>::iterator ri;
	for (ri = inputReceivers.begin(); ri != inputReceivers.end(); ++ri) {
		CInputReceiver* recv=*ri;
		if (recv && recv->KeyPressed(k, isRepeat)) {
			return 0;
		}
	}

	// try our list of actions
	for (int i = 0; i < (int)actionList.size(); ++i) {
		if (ActionPressed(actionList[i], ks, isRepeat)) {
			return 0;
		}
	}

	return 0;
}


int CGame::KeyReleased(unsigned short k)
{
	//	keys[k] = false;

	if ((userWriting) && (((k>=' ') && (k<='Z')) || (k==8) || (k==190))) {
		return 0;
	}

	// try the input receivers
	std::deque<CInputReceiver*>& inputReceivers = GetInputReceivers();
	std::deque<CInputReceiver*>::iterator ri;
	for (ri = inputReceivers.begin(); ri != inputReceivers.end(); ++ri) {
		CInputReceiver* recv=*ri;
		if (recv && recv->KeyReleased(k)) {
			return 0;
		}
	}

	// try our list of actions
	CKeySet ks(k, true);
	const CKeyBindings::ActionList& al = keyBindings->GetActionList(ks);
	for (int i = 0; i < (int)al.size(); ++i) {
		if (ActionReleased(al[i])) {
			return 0;
		}
	}


	return 0;
}



bool CGame::Update()
{
	good_fpu_control_registers("CGame::Update");

	unsigned timeNow = SDL_GetTicks();

	const unsigned difTime = (timeNow - lastModGameTimeMeasure);
	const float dif = skipping ? 0.010f : (float)difTime * 0.001f;

	if (!gs->paused) {
		gu->modGameTime += dif * gs->speedFactor;
	}

	gu->gameTime += dif;

	if (playing && !gameOver) {
		totalGameTime += dif;
	}

	lastModGameTimeMeasure = timeNow;

	time(&fpstimer);

	if (difftime(fpstimer, starttime) != 0) { // do once every second
		fps = thisFps;
		thisFps = 0;

		starttime = fpstimer;

		if (!gameServer) {
			consumeSpeed = ((float)(GAME_SPEED * gs->speedFactor + leastQue - 2));
			leastQue = 10000;
			timeLeft = 0.0f;
		}

#ifdef TRACE_SYNC
		tracefile.DeleteInterval();
		tracefile.NewInterval();
#endif
	}

	if (!skipping)
	{
		UpdateUI(false);
	}

	net->Update();

	if (videoCapturing->IsCapturing() && playing && gameServer) {
		gameServer->CreateNewFrame(false, true);
	}

	if(gs->frameNum == 0 || gs->paused)
		eventHandler.UpdateObjects(); // we must add new rendering objects even if the game has not started yet

	ClientReadNet();

	if(net->NeedsReconnect() && !gameOver) {
		extern ClientSetup* startsetup;
		net->AttemptReconnect(startsetup->myPlayerName, startsetup->myPasswd, SpringVersion::GetFull());
	}

	if (net->CheckTimeout(0, gs->frameNum == 0) && !gameOver) {
		logOutput.Print("Lost connection to gameserver");
		GameEnd();
	}

	// send out new console lines
	if (infoConsole) {
		vector<CInfoConsole::RawLine> lines;
		infoConsole->GetNewRawLines(lines);
		for (unsigned int i = 0; i < lines.size(); i++) {
			const CInfoConsole::RawLine& rawLine = lines[i];
			eventHandler.AddConsoleLine(rawLine.text, *rawLine.subsystem);
		}
	}

	if (!(gs->frameNum & 31)) {
		oscStatsSender->Update(gs->frameNum);
	}

	return true;
}


bool CGame::DrawWorld()
{
	SCOPED_TIMER("Draw world");

	CBaseGroundDrawer* gd = readmap->GetGroundDrawer();

	if (globalRendering->drawSky) {
		sky->Draw();
	}

	if (globalRendering->drawGround) {
		gd->Draw();
		if (smoothGround->drawEnabled)
			smoothGround->DrawWireframe(1);
		treeDrawer->DrawGrass();
	}

	if (globalRendering->drawWater && !mapInfo->map.voidWater) {
		SCOPED_TIMER("Water");
		water->OcclusionQuery();
		if (water->drawSolid) {
			water->UpdateWater(this);
			water->Draw();
		}
	}

	selectedUnits.Draw();
	eventHandler.DrawWorldPreUnit();

	unitDrawer->Draw(false);
	modelDrawer->Draw();
	featureDrawer->Draw();

	if (globalRendering->drawGround) {
		gd->DrawTrees();
	}

	pathDrawer->Draw();

	//! transparent stuff
	glEnable(GL_BLEND);
	glDepthFunc(GL_LEQUAL);

	bool noAdvShading = shadowHandler->drawShadows;

	const double plane_below[4] = {0.0f, -1.0f, 0.0f, 0.0f};
	glClipPlane(GL_CLIP_PLANE3, plane_below);
	glEnable(GL_CLIP_PLANE3);

		//! draw cloaked part below surface
		unitDrawer->DrawCloakedUnits(noAdvShading);
		featureDrawer->DrawFadeFeatures(noAdvShading);

	glDisable(GL_CLIP_PLANE3);

	//! draw water
	if (globalRendering->drawWater && !mapInfo->map.voidWater) {
		SCOPED_TIMER("Water");
		if (!water->drawSolid) {
			water->UpdateWater(this);
			water->Draw();
		}
	}

	const double plane_above[4] = {0.0f, 1.0f, 0.0f, 0.0f};
	glClipPlane(GL_CLIP_PLANE3, plane_above);
	glEnable(GL_CLIP_PLANE3);

		//! draw cloaked part above surface
		unitDrawer->DrawCloakedUnits(noAdvShading);
		featureDrawer->DrawFadeFeatures(noAdvShading);

	glDisable(GL_CLIP_PLANE3);

	projectileDrawer->Draw(false);

	if (globalRendering->drawSky) {
		sky->DrawSun();
	}

	eventHandler.DrawWorld();

<<<<<<< HEAD
	else if (cmd == "lastmsgpos") {
		// cycle through the positions
		camHandler->GetCurrentController().SetPos(infoConsole->GetMsgPos());
		camHandler->CameraTransition(0.6f);
	}
	else if (((cmd == "chat")     || (cmd == "chatall") ||
	         (cmd == "chatally") || (cmd == "chatspec")) &&
	         // if chat is bound to enter and we're waiting for user to press enter to start game, ignore.
				  (ks.Key() != SDLK_RETURN || playing || !keys[SDLK_LCTRL] )) {

		if (cmd == "chatall")  { userInputPrefix = ""; }
		if (cmd == "chatally") { userInputPrefix = "a:"; }
		if (cmd == "chatspec") { userInputPrefix = "s:"; }
		userWriting = true;
		userPrompt = "Say: ";
		userInput = userInputPrefix;
		writingPos = (int)userInput.length();
		chatting = true;

		if (ks.Key() != SDLK_RETURN) {
			ignoreNextChar = true;
		}

		consoleHistory->ResetPosition();
	}
	else if (cmd == "track") {
		unitTracker.Track();
	}
	else if (cmd == "trackoff") {
		unitTracker.Disable();
	}
	else if (cmd == "trackmode") {
		unitTracker.IncMode();
	}
#ifdef USE_GML
	else if (cmd == "showhealthbars") {
		if (action.extra.empty()) {
			unitDrawer->showHealthBars = !unitDrawer->showHealthBars;
		} else {
			unitDrawer->showHealthBars = !!atoi(action.extra.c_str());
		}
	}
	else if (cmd == "showrezbars") {
		if (action.extra.empty()) {
			featureDrawer->SetShowRezBars(!featureDrawer->GetShowRezBars());
		} else {
			featureDrawer->SetShowRezBars(!!atoi(action.extra.c_str()));
		}
	}
#endif
	else if (cmd == "pause") {
		// disallow pausing prior to start of game proper
		if (playing) {
			bool newPause;
			if (action.extra.empty()) {
				newPause = !gs->paused;
			} else {
				newPause = !!atoi(action.extra.c_str());
			}
			net->Send(CBaseNetProtocol::Get().SendPause(gu->myPlayerNum, newPause));
			lastframe = SDL_GetTicks(); // this required here?
		}
	}
	else if (cmd == "debug") {
		if (globalRendering->drawdebug)
		{
			ProfileDrawer::Disable();
			globalRendering->drawdebug = false;
		}
		else
		{
			ProfileDrawer::Enable();
			globalRendering->drawdebug = true;
		}
	}
	else if (cmd == "nosound") {
		if (sound->Mute()) {
			logOutput.Print("Sound disabled");
		} else {
			logOutput.Print("Sound enabled");
		}
	}
	else if (cmd == "soundchannelenable") {
		std::string channel;
		int enableInt, enable;
		std::istringstream buf(action.extra);
		buf >> channel;
		buf >> enableInt;
		if (enableInt == 0)
			enable = false;
		else
			enable = true;

		if (channel == "UnitReply")
			Channels::UnitReply.Enable(enable);
		else if (channel == "General")
			Channels::General.Enable(enable);
		else if (channel == "Battle")
			Channels::Battle.Enable(enable);
		else if (channel == "UserInterface")
			Channels::UserInterface.Enable(enable);
		else if (channel == "Music")
			Channels::BGMusic.Enable(enable);
	}

	else if (cmd == "createvideo") {
		if (videoCapturing->IsCapturing()) {
			videoCapturing->StopCapturing();
		} else {
			videoCapturing->StartCapturing();
		}
	}
	else if (cmd == "drawtrees") {
		if (action.extra.empty()) {
			treeDrawer->drawTrees = !treeDrawer->drawTrees;
		} else {
			treeDrawer->drawTrees = !!atoi(action.extra.c_str());
		}
	}
	else if (cmd == "dynamicsky") {
		if (action.extra.empty()) {
			sky->dynamicSky = !sky->dynamicSky;
		} else {
			sky->dynamicSky = !!atoi(action.extra.c_str());
		}
	}
#ifdef USE_GML
	else if (cmd == "multithreaddrawground") {
		if (action.extra.empty()) {
			gd->multiThreadDrawGround = !gd->multiThreadDrawGround;
		} else {
			gd->multiThreadDrawGround = !!atoi(action.extra.c_str());
		}
		logOutput.Print("Multithreaded ground rendering is %s", gd->multiThreadDrawGround?"enabled":"disabled");
	}
	else if (cmd == "multithreaddrawgroundshadow") {
		if (action.extra.empty()) {
			gd->multiThreadDrawGroundShadow = !gd->multiThreadDrawGroundShadow;
		} else {
			gd->multiThreadDrawGroundShadow = !!atoi(action.extra.c_str());
		}
		logOutput.Print("Multithreaded ground shadow rendering is %s", gd->multiThreadDrawGroundShadow?"enabled":"disabled");
	}
	else if (cmd == "multithreaddrawunit") {
		if (action.extra.empty()) {
			unitDrawer->multiThreadDrawUnit = !unitDrawer->multiThreadDrawUnit;
		} else {
			unitDrawer->multiThreadDrawUnit = !!atoi(action.extra.c_str());
		}
		logOutput.Print("Multithreaded unit rendering is %s", unitDrawer->multiThreadDrawUnit?"enabled":"disabled");
	}
	else if (cmd == "multithreaddrawunitshadow") {
		if (action.extra.empty()) {
			unitDrawer->multiThreadDrawUnitShadow = !unitDrawer->multiThreadDrawUnitShadow;
		} else {
			unitDrawer->multiThreadDrawUnitShadow = !!atoi(action.extra.c_str());
		}
		logOutput.Print("Multithreaded unit shadow rendering is %s", unitDrawer->multiThreadDrawUnitShadow?"enabled":"disabled");
	}
	else if (cmd == "multithread" || cmd == "multithreaddraw" || cmd == "multithreadsim") {
		const int mtenabled = gd->multiThreadDrawGround + unitDrawer->multiThreadDrawUnit + unitDrawer->multiThreadDrawUnitShadow > 1;
		if (cmd == "multithread" || cmd == "multithreaddraw") {
			if (action.extra.empty()) {
				gd->multiThreadDrawGround = !mtenabled;
				unitDrawer->multiThreadDrawUnit = !mtenabled;
				unitDrawer->multiThreadDrawUnitShadow = !mtenabled;
			} else {
				gd->multiThreadDrawGround = !!atoi(action.extra.c_str());
				unitDrawer->multiThreadDrawUnit = !!atoi(action.extra.c_str());
				unitDrawer->multiThreadDrawUnitShadow = !!atoi(action.extra.c_str());
			}
			if(!gd->multiThreadDrawGround)
				gd->multiThreadDrawGroundShadow=0;
			logOutput.Print("Multithreaded rendering is %s", gd->multiThreadDrawGround?"enabled":"disabled");
		}
#	if GML_ENABLE_SIM
		if (cmd == "multithread" || cmd == "multithreadsim") {
			extern volatile int gmlMultiThreadSim;
			extern volatile int gmlStartSim;
			if (action.extra.empty()) {
				gmlMultiThreadSim = (cmd == "multithread") ? !mtenabled : !gmlMultiThreadSim;
			} else {
				gmlMultiThreadSim = !!atoi(action.extra.c_str());
			}
			gmlStartSim=1;
			logOutput.Print("Simulation threading is %s", gmlMultiThreadSim?"enabled":"disabled");
		}
#	endif
	}
#endif
	else if (cmd == "speedcontrol") {
		if (action.extra.empty()) {
			++speedControl;
			if(speedControl > 2)
				speedControl = -2;
		}
		else {
			speedControl = atoi(action.extra.c_str());
		}
		speedControl = std::max(-2, std::min(speedControl, 2));
		net->Send(CBaseNetProtocol::Get().SendSpeedControl(gu->myPlayerNum, speedControl));
		logOutput.Print("Speed Control: %s%s",
			(speedControl == 0) ? "Default" : ((speedControl == 1 || speedControl == -1) ? "Average CPU" : "Maximum CPU"),
			(speedControl < 0) ? " (server voting disabled)" : "");
		configHandler->Set("SpeedControl", speedControl);
		if (gameServer)
			gameServer->UpdateSpeedControl(speedControl);
	}
	else if (!isRepeat && (cmd == "gameinfo")) {
		if (!CGameInfo::IsActive()) {
			CGameInfo::Enable();
		} else {
			CGameInfo::Disable();
		}
	}
	else if (cmd == "hideinterface") {
		if (action.extra.empty()) {
			hideInterface = !hideInterface;
		} else {
			hideInterface = !!atoi(action.extra.c_str());
		}
	}
	else if (cmd == "hardwarecursor") {
		if (action.extra.empty()) {
			mouse->hardwareCursor = !mouse->hardwareCursor;
		} else {
			mouse->hardwareCursor = !!atoi(action.extra.c_str());
		}
		mouse->UpdateHwCursor();
		configHandler->Set("HardwareCursor", (int)mouse->hardwareCursor);
	}
	else if (cmd == "increaseviewradius") {
		gd->IncreaseDetail();
	}
	else if (cmd == "decreaseviewradius") {
		gd->DecreaseDetail();
	}
	else if (cmd == "moretrees") {
		treeDrawer->baseTreeDistance += 0.2f;
		LogObject() << "Base tree distance " << treeDrawer->baseTreeDistance*2*SQUARE_SIZE*TREE_SQUARE_SIZE << "\n";
	}
	else if (cmd == "lesstrees") {
		treeDrawer->baseTreeDistance -= 0.2f;
		LogObject() << "Base tree distance " << treeDrawer->baseTreeDistance*2*SQUARE_SIZE*TREE_SQUARE_SIZE << "\n";
	}
	else if (cmd == "moreclouds") {
		sky->cloudDensity*=0.95f;
		LogObject() << "Cloud density " << 1/sky->cloudDensity << "\n";
	}
	else if (cmd == "lessclouds") {
		sky->cloudDensity*=1.05f;
		LogObject() << "Cloud density " << 1/sky->cloudDensity << "\n";
	}

	// Break up the if/else chain to workaround MSVC compiler limit
	// "fatal error C1061: compiler limit : blocks nested too deeply"
	else { notfound1=true; }
	if (notfound1) { // BEGINN: MSVC limit workaround

	if (cmd == "speedup") {
		float speed = gs->userSpeedFactor;
		if(speed < 5) {
			speed += (speed < 2) ? 0.1f : 0.2f;
			float fpart = speed - (int)speed;
			if(fpart < 0.01f || fpart > 0.99f)
				speed = round(speed);
		} else if (speed < 10) {
			speed += 0.5f;
		} else {
			speed += 1.0f;
		}
		net->Send(CBaseNetProtocol::Get().SendUserSpeed(gu->myPlayerNum, speed));
	}
	else if (cmd == "slowdown") {
		float speed = gs->userSpeedFactor;
		if (speed <= 5) {
			speed -= (speed <= 2) ? 0.1f : 0.2f;
			float fpart = speed - (int)speed;
			if(fpart < 0.01f || fpart > 0.99f)
				speed = round(speed);
			if (speed < 0.1f)
				speed = 0.1f;
		} else if (speed <= 10) {
			speed -= 0.5f;
		} else {
			speed -= 1.0f;
		}
		net->Send(CBaseNetProtocol::Get().SendUserSpeed(gu->myPlayerNum, speed));
	}

	else if (cmd == "controlunit") {
		Command c;
		c.id=CMD_STOP;
		c.options=0;
		selectedUnits.GiveCommand(c,false);		//force it to update selection and clear order que
		net->Send(CBaseNetProtocol::Get().SendDirectControl(gu->myPlayerNum));
	}
	else if (cmd == "showstandard") {
		gd->DisableExtraTexture();
	}
	else if (cmd == "showelevation") {
		gd->SetHeightTexture();
	}
	else if (cmd == "toggleradarandjammer"){
		gd->ToggleRadarAndJammer();
	}
	else if (cmd == "showmetalmap") {
		gd->SetMetalTexture(readmap->metalMap->metalMap,&readmap->metalMap->extractionMap.front(),readmap->metalMap->metalPal,false);
	}
	else if (cmd == "showpathmap") {
		gd->SetPathMapTexture();
	}
	else if (cmd == "togglelos") {
		gd->ToggleLosTexture();
	}
	else if (cmd == "showheat") {
		if (gs->cheatEnabled) {
			gd->ToggleHeatMapTexture();
		}
	}
	else if (cmd == "sharedialog") {
		if(!inputReceivers.empty() && dynamic_cast<CShareBox*>(inputReceivers.front())==0 && !gu->spectating)
			new CShareBox();
	}
	else if (cmd == "quitmessage") {
		if (!inputReceivers.empty() && dynamic_cast<CQuitBox*>(inputReceivers.front()) == 0) {
			CKeyBindings::HotkeyList quitlist = keyBindings->GetHotkeys("quitmenu");
			std::string quitkey = quitlist.empty() ? "<none>" : quitlist.front();
			logOutput.Print(std::string("Press ") + quitkey + " to access the quit menu");
		}
	}
	else if (cmd == "quitmenu") {
		if (!inputReceivers.empty() && dynamic_cast<CQuitBox*>(inputReceivers.front()) == 0)
			new CQuitBox();
	}
	else if (cmd == "quitforce" || cmd == "quit") {
		logOutput.Print("User exited");
		globalQuit = true;
	}
	else if (cmd == "incguiopacity") {
		CInputReceiver::guiAlpha = std::min(CInputReceiver::guiAlpha+0.1f,1.0f);
		configHandler->Set("GuiOpacity", CInputReceiver::guiAlpha);
	}
	else if (cmd == "decguiopacity") {
		CInputReceiver::guiAlpha = std::max(CInputReceiver::guiAlpha-0.1f,0.0f);
		configHandler->Set("GuiOpacity", CInputReceiver::guiAlpha);
	}

	else if (cmd == "screenshot") {
		TakeScreenshot(action.extra);
	}

	else if (cmd == "grabinput") {
		SDL_GrabMode newMode;
		if (action.extra.empty()) {
			const SDL_GrabMode curMode = SDL_WM_GrabInput(SDL_GRAB_QUERY);
			switch (curMode) {
				default: // make compiler happy
				case SDL_GRAB_OFF: newMode = SDL_GRAB_ON;  break;
				case SDL_GRAB_ON:  newMode = SDL_GRAB_OFF; break;
			}
		} else {
			if (atoi(action.extra.c_str())) {
				newMode = SDL_GRAB_ON;
			} else {
				newMode = SDL_GRAB_OFF;
			}
		}
		SDL_WM_GrabInput(newMode);
		logOutput.Print("Input grabbing %s",
		                (newMode == SDL_GRAB_ON) ? "enabled" : "disabled");
	}
	else if (cmd == "clock") {
		if (action.extra.empty()) {
			showClock = !showClock;
		} else {
			showClock = !!atoi(action.extra.c_str());
		}
		configHandler->Set("ShowClock", showClock ? 1 : 0);
	}
	else if (cmd == "cross") {
		if (action.extra.empty()) {
			if (mouse->crossSize > 0.0f) {
				mouse->crossSize = -mouse->crossSize;
			} else {
				mouse->crossSize = std::max(1.0f, -mouse->crossSize);
			}
		} else {
			float size, alpha, scale;
			const char* args = action.extra.c_str();
			const int argcount = sscanf(args, "%f %f %f", &size, &alpha, &scale);
			if (argcount > 1) {
				mouse->crossAlpha = alpha;
				configHandler->Set("CrossAlpha", alpha);
			}
			if (argcount > 2) {
				mouse->crossMoveScale = scale;
				configHandler->Set("CrossMoveScale", scale);
			}
			mouse->crossSize = size;
		}
		configHandler->Set("CrossSize", mouse->crossSize);
	}
	else if (cmd == "fps") {
		if (action.extra.empty()) {
			showFPS = !showFPS;
		} else {
			showFPS = !!atoi(action.extra.c_str());
		}
		configHandler->Set("ShowFPS", showFPS ? 1 : 0);
	}
	else if (cmd == "speed") {
		if (action.extra.empty()) {
			showSpeed = !showSpeed;
		} else {
			showSpeed = !!atoi(action.extra.c_str());
		}
		configHandler->Set("ShowSpeed", showSpeed ? 1 : 0);
	}
	else if (cmd == "mtinfo") {
		if (action.extra.empty()) {
			showMTInfo = !showMTInfo;
		} else {
			showMTInfo = !!atoi(action.extra.c_str());
		}
		configHandler->Set("ShowMTInfo", showMTInfo ? 1 : 0);
	}
	else if (cmd == "teamhighlight") {
		if (action.extra.empty()) {
			gc->teamHighlight = abs(gc->teamHighlight + 1) % 3;
		} else {
			gc->teamHighlight = abs(atoi(action.extra.c_str())) % 3;
		}
		logOutput.Print("Team highlighting: %s", ((gc->teamHighlight == 1) ? "Players only" : ((gc->teamHighlight == 2) ? "Players and spectators" : "Disabled")));
		configHandler->Set("TeamHighlight", gc->teamHighlight);
	}
	else if (cmd == "info") {
		if (action.extra.empty()) {
			if (playerRoster.GetSortType() == PlayerRoster::Disabled) {
				playerRoster.SetSortTypeByCode(PlayerRoster::Allies);
			} else {
				playerRoster.SetSortTypeByCode(PlayerRoster::Disabled);
			}
		} else {
			playerRoster.SetSortTypeByName(action.extra);
		}
		if (playerRoster.GetSortType() != PlayerRoster::Disabled) {
			logOutput.Print("Sorting roster by %s", playerRoster.GetSortName());
		}
		configHandler->Set("ShowPlayerInfo", (int)playerRoster.GetSortType());
	}
	else if (cmd == "cmdcolors") {
		const string name = action.extra.empty() ? "cmdcolors.txt" : action.extra;
		cmdColors.LoadConfig(name);
		logOutput.Print("Reloaded cmdcolors with: " + name);
	}
	else if (cmd == "ctrlpanel") {
		const string name = action.extra.empty() ? "ctrlpanel.txt" : action.extra;
		guihandler->ReloadConfig(name);
		logOutput.Print("Reloaded ctrlpanel with: " + name);
	}
	else if (cmd == "font") {
		CglFont *newFont = NULL, *newSmallFont = NULL;
		try {
			const int fontSize = configHandler->Get("FontSize", 23);
			const int smallFontSize = configHandler->Get("SmallFontSize", 14);
			const int outlineWidth = configHandler->Get("FontOutlineWidth", 3);
			const float outlineWeight = configHandler->Get("FontOutlineWeight", 25.0f);
			const int smallOutlineWidth = configHandler->Get("SmallFontOutlineWidth", 2);
			const float smallOutlineWeight = configHandler->Get("SmallFontOutlineWeight", 10.0f);

			newFont = CglFont::LoadFont(action.extra, fontSize, outlineWidth, outlineWeight);
			newSmallFont = CglFont::LoadFont(action.extra, smallFontSize, smallOutlineWidth, smallOutlineWeight);
		} catch (std::exception e) {
			delete newFont;
			delete newSmallFont;
			newFont = newSmallFont = NULL;
			logOutput.Print(string("font error: ") + e.what());
		}
		if (newFont != NULL && newSmallFont != NULL) {
			delete font;
			delete smallFont;
			font = newFont;
			smallFont = newSmallFont;
			logOutput.Print("Loaded font: %s\n", action.extra.c_str());
			configHandler->SetString("FontFile", action.extra);
			configHandler->SetString("SmallFontFile", action.extra);
		}
	}
	else if (cmd == "vsync") {
		if (action.extra.empty()) {
			VSync.SetFrames((VSync.GetFrames() <= 0) ? 1 : 0);
		} else {
			VSync.SetFrames(atoi(action.extra.c_str()));
		}
	}
	else if (cmd == "safegl") {
		if (action.extra.empty()) {
			LuaOpenGL::SetSafeMode(!LuaOpenGL::GetSafeMode());
		} else {
			LuaOpenGL::SetSafeMode(!!atoi(action.extra.c_str()));
		}
	}
	else if (cmd == "resbar") {
		if (resourceBar) {
			if (action.extra.empty()) {
				resourceBar->disabled = !resourceBar->disabled;
			} else {
				resourceBar->disabled = !atoi(action.extra.c_str());
			}
		}
	}
	else if (cmd == "tooltip") {
		if (tooltip) {
			if (action.extra.empty()) {
				tooltip->disabled = !tooltip->disabled;
			} else {
				tooltip->disabled = !atoi(action.extra.c_str());
			}
		}
	}
	else if (cmd == "console") {
		if (infoConsole) {
			if (action.extra.empty()) {
				infoConsole->disabled = !infoConsole->disabled;
			} else {
				infoConsole->disabled = !atoi(action.extra.c_str());
			}
		}
	}
	else if (cmd == "endgraph") {
		if (action.extra.empty()) {
			CEndGameBox::disabled = !CEndGameBox::disabled;
		} else {
			CEndGameBox::disabled = !atoi(action.extra.c_str());
		}
	}
	else if (cmd == "fpshud") {
		if (action.extra.empty()) {
			hudDrawer->SetDraw(!hudDrawer->GetDraw());
		} else {
			hudDrawer->SetDraw(!!atoi(action.extra.c_str()));
		}
	}
	else if (cmd == "debugdrawai") {
		if (action.extra.empty()) {
			debugDrawerAI->SetDraw(!debugDrawerAI->GetDraw());
		} else {
			debugDrawerAI->SetDraw(!!atoi(action.extra.c_str()));
		}

		logOutput.Print("SkirmishAI debug drawing %s", (debugDrawerAI->GetDraw()? "enabled": "disabled"));
	}

	else if (cmd == "movewarnings") {
		if (action.extra.empty()) {
			gu->moveWarnings = !gu->moveWarnings;
		} else {
			gu->moveWarnings = !!atoi(action.extra.c_str());
		}

		configHandler->Set("MoveWarnings", gu->moveWarnings? 1: 0);
		logOutput.Print(string("movewarnings ") +
		                (gu->moveWarnings ? "enabled" : "disabled"));
	}
	else if (cmd == "buildwarnings") {
		if (action.extra.empty()) {
			gu->buildWarnings = !gu->buildWarnings;
		} else {
			gu->buildWarnings = !!atoi(action.extra.c_str());
		}

		configHandler->Set("BuildWarnings", gu->buildWarnings? 1: 0);
		logOutput.Print(string("buildwarnings ") +
		                (gu->buildWarnings ? "enabled" : "disabled"));
	}

	else if (cmd == "mapmarks") {
		if (action.extra.empty()) {
			globalRendering->drawMapMarks = !globalRendering->drawMapMarks;
		} else {
			globalRendering->drawMapMarks = !!atoi(action.extra.c_str());
		}
	}
	else if (cmd == "allmapmarks") {
		if (gs->cheatEnabled) {
			if (action.extra.empty()) {
				inMapDrawer->ToggleAllVisible();
			} else {
				inMapDrawer->SetAllVisible(!!atoi(action.extra.c_str()));
			}
		}
	}
	else if (cmd == "noluadraw") {
		if (action.extra.empty()) {
			inMapDrawer->SetLuaMapDrawingAllowed(!inMapDrawer->GetLuaMapDrawingAllowed());
		} else {
			inMapDrawer->SetLuaMapDrawingAllowed(!!atoi(action.extra.c_str()));
		}
	}

	else if (cmd == "luaui") {
		if (guihandler != NULL) {
			guihandler->PushLayoutCommand(action.extra);
		}
	}
	else if (cmd == "luamoduictrl") {
		bool modUICtrl;
		if (action.extra.empty()) {
			modUICtrl = !CLuaHandle::GetModUICtrl();
		} else {
			modUICtrl = !!atoi(action.extra.c_str());
		}
		CLuaHandle::SetModUICtrl(modUICtrl);
		configHandler->Set("LuaModUICtrl", modUICtrl ? 1 : 0);
	}
	else if (cmd == "minimap") {
		if (minimap != NULL) {
			minimap->ConfigCommand(action.extra);
		}
	}
	else if (cmd == "grounddecals") {
		if (groundDecals) {
			if (action.extra.empty()) {
				groundDecals->SetDrawDecals(!groundDecals->GetDrawDecals());
			} else {
				groundDecals->SetDrawDecals(!!atoi(action.extra.c_str()));
			}
		}
		logOutput.Print("Ground decals are %s",
		                groundDecals->GetDrawDecals() ? "enabled" : "disabled");
	}
	else if (cmd == "maxparticles") {
		if (ph && !action.extra.empty()) {
			const int value = std::max(1, atoi(action.extra.c_str()));
			ph->SetMaxParticles(value);
			logOutput.Print("Set maximum particles to: %i", value);
		}
	}
	else if (cmd == "maxnanoparticles") {
		if (ph && !action.extra.empty()) {
			const int value = std::max(1, atoi(action.extra.c_str()));
			ph->SetMaxNanoParticles(value);
			logOutput.Print("Set maximum nano-particles to: %i", value);
		}
	}
	else if (cmd == "gathermode") {
		if (guihandler != NULL) {
			bool gatherMode;
			if (action.extra.empty()) {
				gatherMode = !guihandler->GetGatherMode();
			} else {
				gatherMode = !!atoi(action.extra.c_str());
			}
			guihandler->SetGatherMode(gatherMode);
			logOutput.Print("gathermode %s", gatherMode ? "enabled" : "disabled");
		}
	}
	else if (cmd == "pastetext") {
		if (userWriting){
			if (!action.extra.empty()) {
				userInput.insert(writingPos, action.extra);
				writingPos += action.extra.length();
			} else {
				PasteClipboard();
			}
			return 0;
		}
	}
	else if (cmd == "buffertext") {
		if (!action.extra.empty()) {
			consoleHistory->AddLine(action.extra);
		}
	}
	else if (cmd == "inputtextgeo") {
		if (!action.extra.empty()) {
			ParseInputTextGeometry(action.extra);
		}
	}
	else if (cmd == "disticon") {
		if (!action.extra.empty()) {
			const int iconDist = atoi(action.extra.c_str());
			unitDrawer->SetUnitIconDist((float)iconDist);
			configHandler->Set("UnitIconDist", iconDist);
			logOutput.Print("Set UnitIconDist to %i", iconDist);
		}
	}
	else if (cmd == "distdraw") {
		if (!action.extra.empty()) {
			const int drawDist = atoi(action.extra.c_str());
			unitDrawer->SetUnitDrawDist((float)drawDist);
			configHandler->Set("UnitLodDist", drawDist);
			logOutput.Print("Set UnitLodDist to %i", drawDist);
		}
	}
	else if (cmd == "lodscale") {
		if (!action.extra.empty()) {
			const vector<string> &args = CSimpleParser::Tokenize(action.extra, 0);
			if (args.size() == 1) {
				const float value = (float)atof(args[0].c_str());
				unitDrawer->LODScale = value;
			}
			else if (args.size() == 2) {
				const float value = (float)atof(args[1].c_str());
				if (args[0] == "shadow") {
					unitDrawer->LODScaleShadow = value;
				} else if (args[0] == "reflection") {
					unitDrawer->LODScaleReflection = value;
				} else if (args[0] == "refraction") {
					unitDrawer->LODScaleRefraction = value;
				}
			}
		}
	}
	else if (cmd == "wiremap") {
		if (action.extra.empty()) {
			gd->wireframe  = !gd->wireframe;
			sky->wireframe = gd->wireframe;
		} else {
			gd->wireframe  = !!atoi(action.extra.c_str());
			sky->wireframe = gd->wireframe;
		}
	}
	else if (cmd == "airmesh") {
		if (action.extra.empty()) {
			smoothGround->drawEnabled = !smoothGround->drawEnabled;
		} else {
			smoothGround->drawEnabled = !!atoi(action.extra.c_str());
		}
	}
	else if (cmd == "setgamma") {
		float r, g, b;
		const int count = sscanf(action.extra.c_str(), "%f %f %f", &r, &g, &b);
		if (count == 1) {
			SDL_SetGamma(r, r, r);
			logOutput.Print("Set gamma value");
		}
		else if (count == 3) {
			SDL_SetGamma(r, g, b);
			logOutput.Print("Set gamma values");
		}
		else {
			logOutput.Print("Unknown gamma format");
		}
	}
	else if (cmd == "crash" && gs->cheatEnabled) {
		int *a=0;
		*a=0;
	}
	else if (cmd == "exception" && gs->cheatEnabled) {
		throw std::runtime_error("Exception test");
	}
	else if (cmd == "divbyzero" && gs->cheatEnabled) {
		float a = 0;
		logOutput.Print("Result: %f", 1.0f/a);
	}
	else if (cmd == "give" && gs->cheatEnabled) {
		if (action.extra.find('@') == string::npos) {
			std::string msg = "give "; //FIXME lazyness
			msg += action.extra;
			float3 p;
			CInputReceiver* ir = NULL;
			if (!hideInterface)
				ir = CInputReceiver::GetReceiverAt(mouse->lastx, mouse->lasty);
			if (ir == minimap)
				p = minimap->GetMapPosition(mouse->lastx, mouse->lasty);
			else {
				const float3& pos = camera->pos;
				const float3& dir = mouse->dir;
				const float dist = ground->LineGroundCol(pos, pos + (dir * 30000.0f));
				p = pos + (dir * dist);
			}
			char buf[128];
			SNPRINTF(buf, sizeof(buf), " @%.0f,%.0f,%.0f", p.x, p.y, p.z);
			msg += buf;
			CommandMessage pckt(msg, gu->myPlayerNum);
			net->Send(pckt.Pack());
		}
		else {
			CommandMessage pckt(action, gu->myPlayerNum);
			net->Send(pckt.Pack());
		}
	}
	else if (cmd == "destroy" && gs->cheatEnabled) {
		// kill selected units
		std::stringstream ss;
		ss << "destroy";
		for (CUnitSet::iterator it = selectedUnits.selectedUnits.begin();
				it != selectedUnits.selectedUnits.end();
				++it) {
			ss << " " << (*it)->id;
		}
		CommandMessage pckt(ss.str(), gu->myPlayerNum);
		net->Send(pckt.Pack());
	}
	else if (cmd == "send") {
		CommandMessage pckt(Action(action.extra), gu->myPlayerNum);
		net->Send(pckt.Pack());
	}
	else if (cmd == "savegame"){
		SaveGame("Saves/QuickSave.ssf", true);
	}
	else if (cmd == "save") {// /save [-y ]<savename>
		bool saveoverride = action.extra.find("-y ") == 0;
		std::string savename(action.extra.c_str() + (saveoverride ? 3 : 0));
		savename = "Saves/" + savename + ".ssf";
		SaveGame(savename, saveoverride);
	}
	else if (cmd == "reloadgame") {
		ReloadGame();
	}
	else if (cmd == "debuginfo") {
		if (action.extra == "sound") {
			sound->PrintDebugInfo();
		} else if (action.extra == "profiling") {
			profiler.PrintProfilingInfo();
		}
	}
	else if (cmd == "benchmark-script") {
		CUnitScript::BenchmarkScript(action.extra);
	}
	else if (cmd == "atm" ||
#ifdef DEBUG
			cmd == "desync" ||
#endif
			cmd == "resync" ||
			cmd == "take" ||
			cmd == "luarules") {
		//these are synced commands, forward only
		CommandMessage pckt(action, gu->myPlayerNum);
		net->Send(pckt.Pack());
	}
	else {
		static std::set<std::string> serverCommands = std::set<std::string>(commands, commands+numCommands);
		if (serverCommands.find(cmd) != serverCommands.end())
		{
			CommandMessage pckt(action, gu->myPlayerNum);
			net->Send(pckt.Pack());
		}

		if (!Console::Instance().ExecuteAction(action))
		{
			if (guihandler != NULL) // maybe a widget is interested?
				guihandler->PushLayoutCommand(action.rawline);
			return false;
		}
	}

	} // END: MSVC limit workaround

	return true;
}


bool CGame::ActionReleased(const Action& action)
{
	const string& cmd = action.command;

	if (cmd == "drawinmap"){
		inMapDrawer->keyPressed=false;
	}
	else if (cmd == "moveforward") {
		camMove[0]=false;
	}
	else if (cmd == "moveback") {
		camMove[1]=false;
	}
	else if (cmd == "moveleft") {
		camMove[2]=false;
	}
	else if (cmd == "moveright") {
		camMove[3]=false;
	}
	else if (cmd == "moveup") {
		camMove[4]=false;
	}
	else if (cmd == "movedown") {
		camMove[5]=false;
	}
	else if (cmd == "movefast") {
		camMove[6]=false;
	}
	else if (cmd == "moveslow") {
		camMove[7]=false;
	}
	else if (cmd == "mouse1") {
		mouse->MouseRelease (mouse->lastx, mouse->lasty, 1);
	}
	else if (cmd == "mouse2") {
		mouse->MouseRelease (mouse->lastx, mouse->lasty, 2);
	}
	else if (cmd == "mouse3") {
		mouse->MouseRelease (mouse->lastx, mouse->lasty, 3);
	}
	else if (cmd == "mousestate") {
			mouse->ToggleState();
	}
	else if (cmd == "gameinfoclose") {
		CGameInfo::Disable();
	}
	// HACK   somehow weird things happen when MouseRelease is called for button 4 and 5.
	// Note that SYS_WMEVENT on windows also only sends MousePress events for these buttons.
// 	else if (cmd == "mouse4") {
// 		mouse->MouseRelease (mouse->lastx, mouse->lasty, 4);
//	}
// 	else if (cmd == "mouse5") {
// 		mouse->MouseRelease (mouse->lastx, mouse->lasty, 5);
//	}

	return 0;
}


void SetBoolArg(bool& value, const std::string& str)
{
	if (str.empty()) // toggle
	{
		value = !value;
	}
	else // set
	{
		const int num = atoi(str.c_str());
		value = (num != 0);
	}
}


// FOR SYNCED MESSAGES
void CGame::ActionReceived(const Action& action, int playernum)
{
	if (action.command == "cheat") {
		SetBoolArg(gs->cheatEnabled, action.extra);
		if (gs->cheatEnabled)
			logOutput.Print("Cheating!");
		else
			logOutput.Print("No more cheating");
	}
	else if (action.command == "nohelp") {
		SetBoolArg(gs->noHelperAIs, action.extra);
		selectedUnits.PossibleCommandChange(NULL);
		logOutput.Print("LuaUI control is %s", gs->noHelperAIs ? "disabled" : "enabled");
	}
	else if (action.command == "nospecdraw") {
		bool buf;
		SetBoolArg(buf, action.extra);
		inMapDrawer->SetSpecMapDrawingAllowed(buf);
	}
	else if (action.command == "godmode") {
		if (!gs->cheatEnabled)
			logOutput.Print("godmode requires /cheat");
		else {
			SetBoolArg(gs->godMode, action.extra);
			CLuaUI::UpdateTeams();
			if (gs->godMode) {
				logOutput.Print("God Mode Enabled");
			} else {
				logOutput.Print("God Mode Disabled");
			}
			CPlayer::UpdateControlledTeams();
		}
	}
	else if (action.command == "globallos") {
		if (!gs->cheatEnabled) {
			logOutput.Print("globallos requires /cheat");
		} else {
			SetBoolArg(gs->globalLOS, action.extra);
			if (gs->globalLOS) {
				logOutput.Print("Global LOS Enabled");
			} else {
				logOutput.Print("Global LOS Disabled");
			}
		}
	}
	else if (action.command == "nocost" && gs->cheatEnabled) {
		if (unitDefHandler->ToggleNoCost()) {
			logOutput.Print("Everything is for free!");
		} else {
			logOutput.Print("Everything costs resources again!");
		}
	}
	else if (action.command == "give" && gs->cheatEnabled) {
		std::string s = "give "; //FIXME lazyness
		s += action.extra;

		// .give [amount] <unitName> [team] <@x,y,z>
		const vector<string> &args = CSimpleParser::Tokenize(s, 0);

		if (args.size() < 3) {
			logOutput.Print("Someone is spoofing invalid .give messages!");
			return;
		}

		float3 pos;
		if (sscanf(args[args.size() - 1].c_str(), "@%f,%f,%f", &pos.x, &pos.y, &pos.z) != 3) {
			logOutput.Print("Someone is spoofing invalid .give messages!");
			return;
		}

		int amount = 1;
		int team = playerHandler->Player(playernum)->team;
		int allyteam = -1;

		int amountArgIdx = -1;
		int teamArgIdx = -1;

		if (args.size() == 5) {
			amountArgIdx = 1;
			teamArgIdx = 3;
		}
		else if (args.size() == 4) {
			if (args[1].find_first_not_of("0123456789") == string::npos) {
				amountArgIdx = 1;
			} else {
				teamArgIdx = 2;
			}
		}

		if (amountArgIdx >= 0) {
			const string& amountStr = args[amountArgIdx];
			amount = atoi(amountStr.c_str());
			if ((amount < 0) || (amountStr.find_first_not_of("0123456789") != string::npos)) {
				logOutput.Print("Bad give amount: %s", amountStr.c_str());
				return;
			}
		}

		if (teamArgIdx >= 0) {
			const string& teamStr = args[teamArgIdx];
			team = atoi(teamStr.c_str());
			if ((team < 0) || (team >= teamHandler->ActiveTeams()) || (teamStr.find_first_not_of("0123456789") != string::npos)) {
				logOutput.Print("Bad give team: %s", teamStr.c_str());
				return;
			}
		}

		const string unitName = (amountArgIdx >= 0) ? args[2] : args[1];

		if (unitName == "all") {
			// player entered ".give all"
			int numRequestedUnits = unitDefHandler->unitDefs.size() - 1; /// defid=0 is not valid
			int currentNumUnits = teamHandler->Team(team)->units.size();
			int sqSize = (int) streflop::ceil(streflop::sqrt((float) numRequestedUnits));

			// make sure team unit-limit not exceeded
			if ((currentNumUnits + numRequestedUnits) > uh->MaxUnitsPerTeam()) {
				numRequestedUnits = uh->MaxUnitsPerTeam() - currentNumUnits;
			}

			// make sure square is entirely on the map
			float sqHalfMapSize = sqSize / 2 * 10 * SQUARE_SIZE;
			pos.x = std::max(sqHalfMapSize, std::min(pos.x, float3::maxxpos - sqHalfMapSize - 1));
			pos.z = std::max(sqHalfMapSize, std::min(pos.z, float3::maxzpos - sqHalfMapSize - 1));

			for (int a = 1; a <= numRequestedUnits; ++a) {
				float posx = pos.x + (a % sqSize - sqSize / 2) * 10 * SQUARE_SIZE;
				float posz = pos.z + (a / sqSize - sqSize / 2) * 10 * SQUARE_SIZE;
				float3 pos2 = float3(posx, pos.y, posz);
				const UnitDef* ud = unitDefHandler->GetUnitDefByID(a);
				if (ud) {
					const CUnit* unit = unitLoader.LoadUnit(ud, pos2, team, false, 0, NULL);
					if (unit) {
						unitLoader.FlattenGround(unit);
					}
				}
			}
		}
		else if (!unitName.empty()) {
			int numRequestedUnits = amount;
			int currentNumUnits = teamHandler->Team(team)->units.size();

			if (currentNumUnits >= uh->MaxUnitsPerTeam()) {
				LogObject() << "Unable to give any more units to team " << team << "(current: " << currentNumUnits << ", max: " << uh->MaxUnits() << ")";
				return;
			}

			// make sure team unit-limit is not exceeded
			if ((currentNumUnits + numRequestedUnits) > uh->MaxUnitsPerTeam()) {
				numRequestedUnits = uh->MaxUnitsPerTeam() - currentNumUnits;
			}

			const UnitDef* unitDef = unitDefHandler->GetUnitDefByName(unitName);

			if (unitDef != NULL) {
				int xsize = unitDef->xsize;
				int zsize = unitDef->zsize;
				int squareSize = (int) streflop::ceil(streflop::sqrt((float) numRequestedUnits));
				int total = numRequestedUnits;

				float3 minpos = pos;
				minpos.x -= ((squareSize - 1) * xsize * SQUARE_SIZE) / 2;
				minpos.z -= ((squareSize - 1) * zsize * SQUARE_SIZE) / 2;

				for (int z = 0; z < squareSize; ++z) {
					for (int x = 0; x < squareSize && total > 0; ++x) {
						float minposx = minpos.x + x * xsize * SQUARE_SIZE;
						float minposz = minpos.z + z * zsize * SQUARE_SIZE;
						const float3 upos(minposx, minpos.y, minposz);
						const CUnit* unit = unitLoader.LoadUnit(unitDef, upos, team, false, 0, NULL);

						if (unit) {
							unitLoader.FlattenGround(unit);
						}
						--total;
					}
				}

				logOutput.Print("Giving %i %s to team %i", numRequestedUnits, unitName.c_str(), team);
			} else {
				if (teamArgIdx < 0) {
					team = -1; // default to world features
					allyteam = -1;
				} else {
					allyteam = teamHandler->AllyTeam(team);
				}

				const FeatureDef* featureDef = featureHandler->GetFeatureDef(unitName);
				if (featureDef) {
					int xsize = featureDef->xsize;
					int zsize = featureDef->zsize;
					int squareSize = (int) streflop::ceil(streflop::sqrt((float) numRequestedUnits));
					int total = amount; // FIXME -- feature count limit?

					float3 minpos = pos;
					minpos.x -= ((squareSize - 1) * xsize * SQUARE_SIZE) / 2;
					minpos.z -= ((squareSize - 1) * zsize * SQUARE_SIZE) / 2;

					for (int z = 0; z < squareSize; ++z) {
						for (int x = 0; x < squareSize && total > 0; ++x) {
							float minposx = minpos.x + x * xsize * SQUARE_SIZE;
							float minposz = minpos.z + z * zsize * SQUARE_SIZE;
							float minposy = ground->GetHeight2(minposx, minposz);
							const float3 upos(minposx, minposy, minposz);

							CFeature* feature = new CFeature();
							feature->Initialize(upos, featureDef, 0, 0, team, allyteam, "");
							--total;
						}
					}

					logOutput.Print("Giving %i %s (feature) to team %i",
									numRequestedUnits, unitName.c_str(), team);
				}
				else {
					logOutput.Print(unitName + " is not a valid unitname");
				}
			}
		}
	}
	else if (action.command == "destroy" && gs->cheatEnabled) {
		std::stringstream ss(action.extra);
		logOutput.Print("Killing units: %s", action.extra.c_str());
		do {
			unsigned id;
			ss >> id;
			if (!ss)
				break;
			if (id >= uh->units.size())
				continue;
			if (uh->units[id] == NULL)
				continue;
			uh->units[id]->KillUnit(false, false, 0);
		} while (true);
	}
	else if (action.command == "nospectatorchat") {
		SetBoolArg(noSpectatorChat, action.extra);
		logOutput.Print("Spectators %s chat", noSpectatorChat ? "can not" : "can");
	}
	else if (action.command == "reloadcob" && gs->cheatEnabled) {
		ReloadCOB(action.extra, playernum);
	}
	else if (action.command == "devlua" && gs->cheatEnabled) {
		bool devMode = CLuaHandle::GetDevMode();
		SetBoolArg(devMode, action.extra);
		CLuaHandle::SetDevMode(devMode);
		if (devMode) {
			logOutput.Print("Lua devmode enabled, this can cause desyncs");
		} else {
			logOutput.Print("Lua devmode disabled");
		}
	}
	else if (action.command == "editdefs" && gs->cheatEnabled) {
		SetBoolArg(gs->editDefsEnabled, action.extra);
		if (gs->editDefsEnabled)
			logOutput.Print("Definition Editing!");
		else
			logOutput.Print("No definition Editing");
	}
	else if ((action.command == "luarules") && (gs->frameNum > 1)) {
		if ((action.extra == "reload") && (playernum == 0)) {
			if (!gs->cheatEnabled) {
				logOutput.Print("Cheating required to reload synced scripts");
			} else {
				CLuaRules::FreeHandler();
				CLuaRules::LoadHandler();
				if (luaRules) {
					logOutput.Print("LuaRules reloaded");
				} else {
					logOutput.Print("LuaRules reload failed");
				}
			}
		}
		else if ((action.extra == "disable") && (playernum == 0)) {
			if (!gs->cheatEnabled) {
				logOutput.Print("Cheating required to disable synced scripts");
			} else {
				CLuaRules::FreeHandler();
				logOutput.Print("LuaRules disabled");
			}
		}
		else {
			if (luaRules) luaRules->GotChatMsg(action.extra, playernum);
		}
	}
	else if ((action.command == "luagaia") && (gs->frameNum > 1)) {
		if (gs->useLuaGaia) {
			if ((action.extra == "reload") && (playernum == 0)) {
				if (!gs->cheatEnabled) {
					logOutput.Print("Cheating required to reload synced scripts");
				} else {
					CLuaGaia::FreeHandler();
					CLuaGaia::LoadHandler();
					if (luaGaia) {
						logOutput.Print("LuaGaia reloaded");
					} else {
						logOutput.Print("LuaGaia reload failed");
					}
				}
			}
			else if ((action.extra == "disable") && (playernum == 0)) {
				if (!gs->cheatEnabled) {
					logOutput.Print("Cheating required to disable synced scripts");
				} else {
					CLuaGaia::FreeHandler();
					logOutput.Print("LuaGaia disabled");
				}
			}
			else if (luaGaia) {
				luaGaia->GotChatMsg(action.extra, playernum);
			}
			else {
				logOutput.Print("LuaGaia is not enabled");
			}
		}
	}
#ifdef DEBUG
	else if (action.command == "desync" && gs->cheatEnabled) {
		ASSERT_SYNCED_PRIMITIVE(gu->myPlayerNum * 123.0f);
		ASSERT_SYNCED_PRIMITIVE(gu->myPlayerNum * 123);
		ASSERT_SYNCED_PRIMITIVE((short)(gu->myPlayerNum * 123 + 123));
		ASSERT_SYNCED_FLOAT3(float3(gu->myPlayerNum, gu->myPlayerNum, gu->myPlayerNum));

		for (size_t i = uh->MaxUnits() - 1; i >= 0; --i) {
			if (uh->units[i]) {
				if (playernum == gu->myPlayerNum) {
					++uh->units[i]->midPos.x; // and desync...
					++uh->units[i]->midPos.x;
				} else {
					// execute the same amount of flops on any other player, but don't desync (it's a NOP)...
					++uh->units[i]->midPos.x;
					--uh->units[i]->midPos.x;
				}
				break;
			}
		}
		logOutput.Print("Desyncing in frame %d.", gs->frameNum);
	}
#endif // defined DEBUG
	else if (action.command == "atm" && gs->cheatEnabled) {
		int team = playerHandler->Player(playernum)->team;
		teamHandler->Team(team)->AddMetal(1000);
		teamHandler->Team(team)->AddEnergy(1000);
	}
	else if (action.command == "take" && (!playerHandler->Player(playernum)->spectator || gs->cheatEnabled)) {
		const int sendTeam = playerHandler->Player(playernum)->team;
		for (int a = 0; a < teamHandler->ActiveTeams(); ++a) {
			if (teamHandler->AlliedTeams(a, sendTeam)) {
				bool hasPlayer = false;
				for (int b = 0; b < playerHandler->ActivePlayers(); ++b) {
					if (playerHandler->Player(b)->active && playerHandler->Player(b)->team==a && !playerHandler->Player(b)->spectator) {
						hasPlayer = true;
						break;
					}
				}
				if (!hasPlayer) {
					teamHandler->Team(a)->GiveEverythingTo(sendTeam);
				}
			}
		}
	}
	else if (action.command == "skip") {
		if (action.extra.find_first_of("start") == 0) {
			std::istringstream buf(action.extra.substr(6));
			int targetframe;
			buf >> targetframe;
			StartSkip(targetframe);
		}
		else if (action.extra == "end") {
			EndSkip();
		}
	}
	else if (gs->frameNum > 1) {
		if (luaRules) luaRules->SyncedActionFallback(action.rawline, playernum);
		if (luaGaia)  luaGaia->SyncedActionFallback(action.rawline, playernum);
	}
}

bool CGame::Update()
{
	good_fpu_control_registers("CGame::Update");

	unsigned timeNow = SDL_GetTicks();

	const unsigned difTime = (timeNow - lastModGameTimeMeasure);
	const float dif = skipping ? 0.010f : (float)difTime * 0.001f;

	if (!gs->paused) {
		gu->modGameTime += dif * gs->speedFactor;
	}

	gu->gameTime += dif;

	if (playing && !gameOver) {
		totalGameTime += dif;
	}

	lastModGameTimeMeasure = timeNow;

	time(&fpstimer);

	if (difftime(fpstimer, starttime) != 0) { // do once every second
		fps = thisFps;
		thisFps = 0;

		starttime = fpstimer;

		if (!gameServer) {
			consumeSpeed = ((float)(GAME_SPEED * gs->speedFactor + leastQue - 2));
			leastQue = 10000;
			timeLeft = 0.0f;
		}

#ifdef TRACE_SYNC
		tracefile.DeleteInterval();
		tracefile.NewInterval();
#endif
	}

	if (!skipping)
	{
		UpdateUI(false);
	}

	net->Update();

	if (videoCapturing->IsCapturing() && playing && gameServer) {
		gameServer->CreateNewFrame(false, true);
	}

	if(gs->frameNum == 0 || gs->paused)
		eventHandler.UpdateObjects(); // we must add new rendering objects even if the game has not started yet

	ClientReadNet();

	if(net->NeedsReconnect() && !gameOver) {
		extern ClientSetup* startsetup;
		net->AttemptReconnect(startsetup->myPlayerName, startsetup->myPasswd, SpringVersion::GetFull());
	}

	if (net->CheckTimeout(0, gs->frameNum == 0) && !gameOver) {
		logOutput.Print("Lost connection to gameserver");
		std::vector<unsigned char> empty;
		GameEnd(empty);
	}

	// send out new console lines
	if (infoConsole) {
		vector<CInfoConsole::RawLine> lines;
		infoConsole->GetNewRawLines(lines);
		for (unsigned int i = 0; i < lines.size(); i++) {
			const CInfoConsole::RawLine& rawLine = lines[i];
			eventHandler.AddConsoleLine(rawLine.text, *rawLine.subsystem);
		}
	}

	if (!(gs->frameNum & 31)) {
		oscStatsSender->Update(gs->frameNum);
	}

	return true;
}


bool CGame::DrawWorld()
{
	SCOPED_TIMER("Draw world");

	CBaseGroundDrawer* gd = readmap->GetGroundDrawer();

	if (globalRendering->drawSky) {
		sky->Draw();
	}

	if (globalRendering->drawGround) {
		gd->Draw();
		if (smoothGround->drawEnabled)
			smoothGround->DrawWireframe(1);
		treeDrawer->DrawGrass();
	}

	if (globalRendering->drawWater && !mapInfo->map.voidWater) {
		SCOPED_TIMER("Water");
		water->OcclusionQuery();
		if (water->drawSolid) {
			water->UpdateWater(this);
			water->Draw();
		}
	}

	selectedUnits.Draw();
	eventHandler.DrawWorldPreUnit();

	unitDrawer->Draw(false);
	modelDrawer->Draw();
	featureDrawer->Draw();

	if (globalRendering->drawGround) {
		gd->DrawTrees();
	}

	pathDrawer->Draw();

	//! transparent stuff
	glEnable(GL_BLEND);
	glDepthFunc(GL_LEQUAL);

	bool noAdvShading = shadowHandler->drawShadows;

	const double plane_below[4] = {0.0f, -1.0f, 0.0f, 0.0f};
	glClipPlane(GL_CLIP_PLANE3, plane_below);
	glEnable(GL_CLIP_PLANE3);

		//! draw cloaked part below surface
		unitDrawer->DrawCloakedUnits(noAdvShading);
		featureDrawer->DrawFadeFeatures(noAdvShading);

	glDisable(GL_CLIP_PLANE3);

	//! draw water
	if (globalRendering->drawWater && !mapInfo->map.voidWater) {
		SCOPED_TIMER("Water");
		if (!water->drawSolid) {
			water->UpdateWater(this);
			water->Draw();
		}
	}

	const double plane_above[4] = {0.0f, 1.0f, 0.0f, 0.0f};
	glClipPlane(GL_CLIP_PLANE3, plane_above);
	glEnable(GL_CLIP_PLANE3);

		//! draw cloaked part above surface
		unitDrawer->DrawCloakedUnits(noAdvShading);
		featureDrawer->DrawFadeFeatures(noAdvShading);

	glDisable(GL_CLIP_PLANE3);

	projectileDrawer->Draw(false);

	if (globalRendering->drawSky) {
		sky->DrawSun();
	}

	eventHandler.DrawWorld();

=======
>>>>>>> 1f664b6e
	LuaUnsyncedCtrl::DrawUnitCommandQueues();
	if (cmdColors.AlwaysDrawQueue() || guihandler->GetQueueKeystate()) {
		selectedUnits.DrawCommands();
	}
<<<<<<< HEAD

	lineDrawer.DrawAll();
	cursorIcons.Draw();
	cursorIcons.Clear();

	mouse->DrawSelectionBox();

	guihandler->DrawMapStuff(0);

	if (globalRendering->drawMapMarks) {
		inMapDrawer->Draw();
	}


	//! underwater overlay
	if (camera->pos.y < 0.0f) {
		glEnableClientState(GL_VERTEX_ARRAY);
		const float3& cpos = camera->pos;
		const float vr = globalRendering->viewRange * 0.5f;
		glDepthMask(GL_FALSE);
		glDisable(GL_TEXTURE_2D);
		glColor4f(0.0f, 0.5f, 0.3f, 0.50f);
		{
			float3 verts[] = {
				float3(cpos.x - vr, 0.0f, cpos.z - vr),
				float3(cpos.x - vr, 0.0f, cpos.z + vr),
				float3(cpos.x + vr, 0.0f, cpos.z + vr),
				float3(cpos.x + vr, 0.0f, cpos.z - vr)
			};
			glVertexPointer(3, GL_FLOAT, 0, verts);
			glDrawArrays(GL_QUADS, 0, 4);
		}

		{
			float3 verts[] = {
				float3(cpos.x - vr, 0.0f, cpos.z - vr),
				float3(cpos.x - vr,  -vr, cpos.z - vr),
				float3(cpos.x - vr, 0.0f, cpos.z + vr),
				float3(cpos.x - vr,  -vr, cpos.z + vr),
				float3(cpos.x + vr, 0.0f, cpos.z + vr),
				float3(cpos.x + vr,  -vr, cpos.z + vr),
				float3(cpos.x + vr, 0.0f, cpos.z - vr),
				float3(cpos.x + vr,  -vr, cpos.z - vr),
				float3(cpos.x - vr, 0.0f, cpos.z - vr),
				float3(cpos.x - vr,  -vr, cpos.z - vr),
			};
			glVertexPointer(3, GL_FLOAT, 0, verts);
			glDrawArrays(GL_QUAD_STRIP, 0, 10);
		}

		glDepthMask(GL_TRUE);
		glDisableClientState(GL_VERTEX_ARRAY);
	}

	//reset fov
	glMatrixMode(GL_PROJECTION);
	glLoadIdentity();
	gluOrtho2D(0,1,0,1);
	glMatrixMode(GL_MODELVIEW);
	glLoadIdentity();

	glEnable(GL_BLEND);
	glDisable(GL_DEPTH_TEST );
	glBlendFunc(GL_SRC_ALPHA, GL_ONE_MINUS_SRC_ALPHA);

	// underwater overlay, part 2
	if (camera->pos.y < 0.0f) {
		glEnableClientState(GL_VERTEX_ARRAY);
		glDisable(GL_TEXTURE_2D);
		glColor4f(0.0f, 0.2f, 0.8f, 0.333f);
		float3 verts[] = {
			float3 (0.f, 0.f, -1.f),
			float3 (1.f, 0.f, -1.f),
			float3 (1.f, 1.f, -1.f),
			float3 (0.f, 1.f, -1.f),
		};
		glVertexPointer(3, GL_FLOAT, 0, verts);
		glDrawArrays(GL_QUADS, 0, 4);
		glDisableClientState(GL_VERTEX_ARRAY);
	}

	return true;
}



#if defined(USE_GML) && GML_ENABLE_DRAW
bool CGame::Draw() {
	gmlProcessor->Work(&CGame::DrawMTcb,NULL,NULL,this,gmlThreadCount,TRUE,NULL,1,2,2,FALSE);
	return true;
}
#else
bool CGame::DrawMT() {
	return true;
}
#endif


#if defined(USE_GML) && GML_ENABLE_DRAW
bool CGame::DrawMT() {
#else
bool CGame::Draw() {
#endif

	//! timings and frame interpolation
	const unsigned currentTime = SDL_GetTicks();

	if(skipping) {
		if(skipLastDraw + 500 > currentTime) // render at 2 FPS
			return true;
		skipLastDraw = currentTime;
#if defined(USE_GML) && GML_ENABLE_SIM
		extern volatile int gmlMultiThreadSim;
		if(!gmlMultiThreadSim)
#endif
		{
			DrawSkip();
			return true;
		}
	}

	thisFps++;

	updateDeltaSeconds = 0.001f * float(currentTime - lastUpdateRaw);
	lastUpdateRaw = SDL_GetTicks();
	if (!gs->paused && !HasLag() && gs->frameNum>1 && !videoCapturing->IsCapturing()) {
		globalRendering->lastFrameStart = SDL_GetTicks();
		globalRendering->weightedSpeedFactor = 0.001f * GAME_SPEED * gs->speedFactor;
		globalRendering->timeOffset = (float)(globalRendering->lastFrameStart - lastUpdate) * globalRendering->weightedSpeedFactor;
	} else  {
		globalRendering->timeOffset=0;
		lastUpdate = SDL_GetTicks();
	}


	const bool doDrawWorld = hideInterface || !minimap->GetMaximized() || minimap->GetMinimized();

	//! set camera
	camHandler->UpdateCam();
	camera->Update(false);

	CBaseGroundDrawer* gd = readmap->GetGroundDrawer();
	if (doDrawWorld) {
		{
			SCOPED_TIMER("Ground Update");
			gd->Update();
		}

		if (lastSimFrame != gs->frameNum && !skipping) {
			projectileDrawer->UpdateTextures();
			water->Update();
			sky->Update();
		}
	}

	if (lastSimFrame != gs->frameNum) {
		CInputReceiver::CollectGarbage();
		if (!skipping) {
			// TODO call only when camera changed
			sound->UpdateListener(camera->pos, camera->forward, camera->up, globalRendering->lastFrameTime);
		}
	}

	//! update extra texture even if paused (you can still give orders)
	if (!skipping && (lastSimFrame != gs->frameNum || gs->paused)) {
		static unsigned next_upd = lastUpdate + 1000/30;

		if (!gs->paused || next_upd <= lastUpdate) {
			next_upd = lastUpdate + 1000/30;

			SCOPED_TIMER("ExtraTexture");
			gd->UpdateExtraTexture();
		}
	}

	lastSimFrame = gs->frameNum;

	if(!skipping)
		UpdateUI(true);

	SetDrawMode(gameNormalDraw);

 	if (luaUI)    { luaUI->CheckStack(); }
	if (luaGaia)  { luaGaia->CheckStack(); }
	if (luaRules) { luaRules->CheckStack(); }

	// XXX ugly hack to minimize luaUI errors
	if (luaUI && luaUI->GetCallInErrors() >= 5) {
		for (int annoy = 0; annoy < 8; annoy++) {
			LogObject() << "5 errors deep in LuaUI, disabling...\n";
		}

		guihandler->PushLayoutCommand("disable");
		LogObject() << "Type '/luaui reload' in the chat to re-enable LuaUI.\n";
		LogObject() << "===>>>  Please report this error to the forum or mantis with your infolog.txt\n";
	}

	configHandler->Update();
	CNamedTextures::Update();
	texturehandlerS3O->Update();
	modelParser->Update();
	treeDrawer->Update();
	readmap->UpdateDraw();
	unitDrawer->Update();
	featureDrawer->Update();
	mouse->UpdateCursors();
	mouse->EmptyMsgQueUpdate();
	guihandler->Update();
	lineDrawer.UpdateLineStipple();

	LuaUnsyncedCtrl::ClearUnitCommandQueues();
	eventHandler.Update();
	eventHandler.DrawGenesis();

	if (!globalRendering->active) {
		SDL_Delay(10); // milliseconds
		return true;
	}

	CTeamHighlight::Enable(currentTime);

	if (unitTracker.Enabled()) {
		unitTracker.SetCam();
	}

	if (doDrawWorld) {
		{
			SCOPED_TIMER("Shadows/Reflections");
			if (shadowHandler->drawShadows &&
				(gd->drawMode != CBaseGroundDrawer::drawLos)) {
				// NOTE: shadows don't work in LOS mode, gain a few fps (until it's fixed)
				SetDrawMode(gameShadowDraw);
				shadowHandler->CreateShadows();
				SetDrawMode(gameNormalDraw);
			}

			cubeMapHandler->UpdateReflectionTexture();

			if (FBO::IsSupported())
				FBO::Unbind();

			glViewport(globalRendering->viewPosX, 0, globalRendering->viewSizeX, globalRendering->viewSizeY);
		}
	}

	glDepthMask(GL_TRUE);
	glEnable(GL_DEPTH_TEST);
	glDisable(GL_BLEND);
	glBlendFunc(GL_SRC_ALPHA, GL_ONE_MINUS_SRC_ALPHA);
	glClearColor(mapInfo->atmosphere.fogColor[0], mapInfo->atmosphere.fogColor[1], mapInfo->atmosphere.fogColor[2], 0);
	glClear(GL_COLOR_BUFFER_BIT | GL_DEPTH_BUFFER_BIT | GL_STENCIL_BUFFER_BIT);	// Clear Screen And Depth&Stencil Buffer
	camera->Update(false);

	if (doDrawWorld) {
		DrawWorld();
	}
	else {
		//reset fov
		glMatrixMode(GL_PROJECTION);
		glLoadIdentity();
		gluOrtho2D(0,1,0,1);
		glMatrixMode(GL_MODELVIEW);
		glLoadIdentity();

		glEnable(GL_BLEND);
		glDisable(GL_DEPTH_TEST);
		glBlendFunc(GL_SRC_ALPHA, GL_ONE_MINUS_SRC_ALPHA);
	}

	glDisable(GL_FOG);

	if (doDrawWorld) {
		eventHandler.DrawScreenEffects();
	}

	hudDrawer->Draw(gu->directControl);
	debugDrawerAI->Draw();

	glEnable(GL_TEXTURE_2D);

	{
		SCOPED_TIMER("Draw interface");
		if (hideInterface) {
			//luaInputReceiver->Draw();
		}
		else {
			std::deque<CInputReceiver*>& inputReceivers = GetInputReceivers();
			std::deque<CInputReceiver*>::reverse_iterator ri;
			for (ri = inputReceivers.rbegin(); ri != inputReceivers.rend(); ++ri) {
				CInputReceiver* rcvr = *ri;
				if (rcvr) {
					rcvr->Draw();
				}
			}
		}
	}

	glEnable(GL_TEXTURE_2D);

	if (globalRendering->drawdebug) {
		//print some infos (fps,gameframe,particles)
		glColor4f(1,1,0.5f,0.8f);
		font->glFormat(0.03f, 0.02f, 1.0f, FONT_SCALE | FONT_NORM, "FPS: %d Frame: %d Particles: %d (%d)",
		    fps, gs->frameNum, ph->syncedProjectiles.size() + ph->unsyncedProjectiles.size(), ph->currentParticles);

		if (playing) {
			font->glFormat(0.03f, 0.07f, 0.7f, FONT_SCALE | FONT_NORM, "xpos: %5.0f ypos: %5.0f zpos: %5.0f speed %2.2f",
			    camera->pos.x, camera->pos.y, camera->pos.z, gs->speedFactor);
		}
	}

	if (userWriting) {
		DrawInputText();
	}

	if (!hotBinding.empty()) {
		glColor4f(1.0f, 0.3f, 0.3f, 1.0f);
		font->glPrint(0.5f, 0.6f, 3.0f, FONT_SCALE | FONT_CENTER | FONT_NORM, "Hit keyset for:");
		glColor4f(0.3f, 1.0f, 0.3f, 1.0f);
		font->glFormat(0.5f, 0.5f, 3.0f, FONT_SCALE | FONT_CENTER | FONT_NORM, "%s", hotBinding.c_str());
		glColor4f(0.3f, 0.3f, 1.0f, 1.0f);
		font->glPrint(0.5f, 0.4f, 3.0f, FONT_SCALE | FONT_CENTER | FONT_NORM, "(or Escape)");
	}

	if (!hideInterface) {
		smallFont->Begin();

		int font_options = FONT_RIGHT | FONT_SCALE | FONT_NORM;
		if (guihandler->GetOutlineFonts())
			font_options |= FONT_OUTLINE;

		if (showClock) {
			char buf[32];
			const int seconds = (gs->frameNum / GAME_SPEED);
			if (seconds < 3600) {
				SNPRINTF(buf, sizeof(buf), "%02i:%02i", seconds / 60, seconds % 60);
			} else {
				SNPRINTF(buf, sizeof(buf), "%02i:%02i:%02i", seconds / 3600, (seconds / 60) % 60, seconds % 60);
			}

			smallFont->glPrint(0.99f, 0.94f, 1.0f, font_options, buf);
		}

		if (showFPS) {
			char buf[32];
			SNPRINTF(buf, sizeof(buf), "%i", fps);

			const float4 yellow(1.0f, 1.0f, 0.25f, 1.0f);
			smallFont->SetColors(&yellow,NULL);
			smallFont->glPrint(0.99f, 0.92f, 1.0f, font_options, buf);
		}

		if (showSpeed) {
			char buf[32];
			SNPRINTF(buf, sizeof(buf), "%2.2f", gs->speedFactor);

			const float4 speedcol(1.0f, gs->speedFactor < gs->userSpeedFactor * 0.99f ? 0.25f : 1.0f, 0.25f, 1.0f);
			smallFont->SetColors(&speedcol, NULL);
			smallFont->glPrint(0.99f, 0.90f, 1.0f, font_options, buf);
		}
=======
>>>>>>> 1f664b6e

	lineDrawer.DrawAll();
	cursorIcons.Draw();
	cursorIcons.Clear();

	mouse->DrawSelectionBox();

	guihandler->DrawMapStuff(0);

	if (globalRendering->drawMapMarks) {
		inMapDrawer->Draw();
	}


	//! underwater overlay
	if (camera->pos.y < 0.0f) {
		glEnableClientState(GL_VERTEX_ARRAY);
		const float3& cpos = camera->pos;
		const float vr = globalRendering->viewRange * 0.5f;
		glDepthMask(GL_FALSE);
		glDisable(GL_TEXTURE_2D);
		glColor4f(0.0f, 0.5f, 0.3f, 0.50f);
		{
			float3 verts[] = {
				float3(cpos.x - vr, 0.0f, cpos.z - vr),
				float3(cpos.x - vr, 0.0f, cpos.z + vr),
				float3(cpos.x + vr, 0.0f, cpos.z + vr),
				float3(cpos.x + vr, 0.0f, cpos.z - vr)
			};
			glVertexPointer(3, GL_FLOAT, 0, verts);
			glDrawArrays(GL_QUADS, 0, 4);
		}

		{
			float3 verts[] = {
				float3(cpos.x - vr, 0.0f, cpos.z - vr),
				float3(cpos.x - vr,  -vr, cpos.z - vr),
				float3(cpos.x - vr, 0.0f, cpos.z + vr),
				float3(cpos.x - vr,  -vr, cpos.z + vr),
				float3(cpos.x + vr, 0.0f, cpos.z + vr),
				float3(cpos.x + vr,  -vr, cpos.z + vr),
				float3(cpos.x + vr, 0.0f, cpos.z - vr),
				float3(cpos.x + vr,  -vr, cpos.z - vr),
				float3(cpos.x - vr, 0.0f, cpos.z - vr),
				float3(cpos.x - vr,  -vr, cpos.z - vr),
			};
			glVertexPointer(3, GL_FLOAT, 0, verts);
			glDrawArrays(GL_QUAD_STRIP, 0, 10);
		}

		glDepthMask(GL_TRUE);
		glDisableClientState(GL_VERTEX_ARRAY);
	}

	//reset fov
	glMatrixMode(GL_PROJECTION);
	glLoadIdentity();
	gluOrtho2D(0,1,0,1);
	glMatrixMode(GL_MODELVIEW);
	glLoadIdentity();

	glEnable(GL_BLEND);
	glDisable(GL_DEPTH_TEST );
	glBlendFunc(GL_SRC_ALPHA, GL_ONE_MINUS_SRC_ALPHA);

	// underwater overlay, part 2
	if (camera->pos.y < 0.0f) {
		glEnableClientState(GL_VERTEX_ARRAY);
		glDisable(GL_TEXTURE_2D);
		glColor4f(0.0f, 0.2f, 0.8f, 0.333f);
		float3 verts[] = {
			float3 (0.f, 0.f, -1.f),
			float3 (1.f, 0.f, -1.f),
			float3 (1.f, 1.f, -1.f),
			float3 (0.f, 1.f, -1.f),
		};
		glVertexPointer(3, GL_FLOAT, 0, verts);
		glDrawArrays(GL_QUADS, 0, 4);
		glDisableClientState(GL_VERTEX_ARRAY);
	}

	return true;
}



#if defined(USE_GML) && GML_ENABLE_DRAW
bool CGame::Draw() {
	gmlProcessor->Work(&CGame::DrawMTcb,NULL,NULL,this,gmlThreadCount,TRUE,NULL,1,2,2,FALSE);
	return true;
}
#else
bool CGame::DrawMT() {
	return true;
}
#endif


#if defined(USE_GML) && GML_ENABLE_DRAW
bool CGame::DrawMT() {
#else
bool CGame::Draw() {
#endif
	GML_STDMUTEX_LOCK(draw); //Draw

	//! timings and frame interpolation
	const unsigned currentTime = SDL_GetTicks();

	if(skipping) {
		if(skipLastDraw + 500 > currentTime) // render at 2 FPS
			return true;
		skipLastDraw = currentTime;
#if defined(USE_GML) && GML_ENABLE_SIM
		extern volatile int gmlMultiThreadSim;
		if(!gmlMultiThreadSim)
#endif
		{
			DrawSkip();
			return true;
		}
	}

	thisFps++;

	updateDeltaSeconds = 0.001f * float(currentTime - lastUpdateRaw);
	lastUpdateRaw = SDL_GetTicks();
	if (!gs->paused && !HasLag() && gs->frameNum>1 && !videoCapturing->IsCapturing()) {
		globalRendering->lastFrameStart = SDL_GetTicks();
		globalRendering->weightedSpeedFactor = 0.001f * GAME_SPEED * gs->speedFactor;
		globalRendering->timeOffset = (float)(globalRendering->lastFrameStart - lastUpdate) * globalRendering->weightedSpeedFactor;
	} else  {
		globalRendering->timeOffset=0;
		lastUpdate = SDL_GetTicks();
	}


	const bool doDrawWorld = hideInterface || !minimap->GetMaximized() || minimap->GetMinimized();

	//! set camera
	camHandler->UpdateCam();
	camera->Update(false);

	CBaseGroundDrawer* gd = readmap->GetGroundDrawer();
	if (doDrawWorld) {
		{
			SCOPED_TIMER("Ground Update");
			gd->Update();
		}

		if (lastSimFrame != gs->frameNum && !skipping) {
			projectileDrawer->UpdateTextures();
			water->Update();
			sky->Update();
		}
	}

	if (lastSimFrame != gs->frameNum) {
		CInputReceiver::CollectGarbage();
		if (!skipping) {
			// TODO call only when camera changed
			sound->UpdateListener(camera->pos, camera->forward, camera->up, globalRendering->lastFrameTime);
		}
	}

	//! update extra texture even if paused (you can still give orders)
	if (!skipping && (lastSimFrame != gs->frameNum || gs->paused)) {
		static unsigned next_upd = lastUpdate + 1000/30;

		if (!gs->paused || next_upd <= lastUpdate) {
			next_upd = lastUpdate + 1000/30;

			SCOPED_TIMER("ExtraTexture");
			gd->UpdateExtraTexture();
		}
	}

	lastSimFrame = gs->frameNum;

	if(!skipping)
		UpdateUI(true);

	SetDrawMode(gameNormalDraw);

 	if (luaUI)    { luaUI->CheckStack(); }
	if (luaGaia)  { luaGaia->CheckStack(); }
	if (luaRules) { luaRules->CheckStack(); }

	// XXX ugly hack to minimize luaUI errors
	if (luaUI && luaUI->GetCallInErrors() >= 5) {
		for (int annoy = 0; annoy < 8; annoy++) {
			LogObject() << "5 errors deep in LuaUI, disabling...\n";
		}

		guihandler->PushLayoutCommand("disable");
		LogObject() << "Type '/luaui reload' in the chat to re-enable LuaUI.\n";
		LogObject() << "===>>>  Please report this error to the forum or mantis with your infolog.txt\n";
	}

	configHandler->Update();
	CNamedTextures::Update();
	texturehandlerS3O->Update();
	modelParser->Update();
	treeDrawer->Update();
	readmap->UpdateDraw();
	unitDrawer->Update();
	featureDrawer->Update();
	mouse->UpdateCursors();
	mouse->EmptyMsgQueUpdate();
	guihandler->Update();
	lineDrawer.UpdateLineStipple();

	LuaUnsyncedCtrl::ClearUnitCommandQueues();
	eventHandler.Update();
	eventHandler.DrawGenesis();

	if (!globalRendering->active) {
		SDL_Delay(10); // milliseconds
		return true;
	}

	CTeamHighlight::Enable(currentTime);

	if (unitTracker.Enabled()) {
		unitTracker.SetCam();
	}

	if (doDrawWorld) {
		{
			SCOPED_TIMER("Shadows/Reflections");
			if (shadowHandler->drawShadows &&
				(gd->drawMode != CBaseGroundDrawer::drawLos)) {
				// NOTE: shadows don't work in LOS mode, gain a few fps (until it's fixed)
				SetDrawMode(gameShadowDraw);
				shadowHandler->CreateShadows();
				SetDrawMode(gameNormalDraw);
			}

			cubeMapHandler->UpdateReflectionTexture();

			if (FBO::IsSupported())
				FBO::Unbind();

			glViewport(globalRendering->viewPosX, 0, globalRendering->viewSizeX, globalRendering->viewSizeY);
		}
	}

	glDepthMask(GL_TRUE);
	glEnable(GL_DEPTH_TEST);
	glDisable(GL_BLEND);
	glBlendFunc(GL_SRC_ALPHA, GL_ONE_MINUS_SRC_ALPHA);
	glClearColor(mapInfo->atmosphere.fogColor[0], mapInfo->atmosphere.fogColor[1], mapInfo->atmosphere.fogColor[2], 0);
	glClear(GL_COLOR_BUFFER_BIT | GL_DEPTH_BUFFER_BIT | GL_STENCIL_BUFFER_BIT);	// Clear Screen And Depth&Stencil Buffer
	camera->Update(false);

	if (doDrawWorld) {
		DrawWorld();
	}
	else {
		//reset fov
		glMatrixMode(GL_PROJECTION);
		glLoadIdentity();
		gluOrtho2D(0,1,0,1);
		glMatrixMode(GL_MODELVIEW);
		glLoadIdentity();

		glEnable(GL_BLEND);
		glDisable(GL_DEPTH_TEST);
		glBlendFunc(GL_SRC_ALPHA, GL_ONE_MINUS_SRC_ALPHA);
	}

	glDisable(GL_FOG);

	if (doDrawWorld) {
		eventHandler.DrawScreenEffects();
	}

	hudDrawer->Draw(gu->directControl);
	debugDrawerAI->Draw();

	glEnable(GL_TEXTURE_2D);

	{
		SCOPED_TIMER("Draw interface");
		if (hideInterface) {
			//luaInputReceiver->Draw();
		}
		else {
			std::deque<CInputReceiver*>& inputReceivers = GetInputReceivers();
			std::deque<CInputReceiver*>::reverse_iterator ri;
			for (ri = inputReceivers.rbegin(); ri != inputReceivers.rend(); ++ri) {
				CInputReceiver* rcvr = *ri;
				if (rcvr) {
					rcvr->Draw();
				}
			}
		}
	}

	glEnable(GL_TEXTURE_2D);

	if (globalRendering->drawdebug) {
		//print some infos (fps,gameframe,particles)
		glColor4f(1,1,0.5f,0.8f);
		font->glFormat(0.03f, 0.02f, 1.0f, FONT_SCALE | FONT_NORM, "FPS: %d Frame: %d Particles: %d (%d)",
		    fps, gs->frameNum, ph->syncedProjectiles.size() + ph->unsyncedProjectiles.size(), ph->currentParticles);

		if (playing) {
			font->glFormat(0.03f, 0.07f, 0.7f, FONT_SCALE | FONT_NORM, "xpos: %5.0f ypos: %5.0f zpos: %5.0f speed %2.2f",
			    camera->pos.x, camera->pos.y, camera->pos.z, gs->speedFactor);
		}
	}

	if (userWriting) {
		DrawInputText();
	}

	if (!hotBinding.empty()) {
		glColor4f(1.0f, 0.3f, 0.3f, 1.0f);
		font->glPrint(0.5f, 0.6f, 3.0f, FONT_SCALE | FONT_CENTER | FONT_NORM, "Hit keyset for:");
		glColor4f(0.3f, 1.0f, 0.3f, 1.0f);
		font->glFormat(0.5f, 0.5f, 3.0f, FONT_SCALE | FONT_CENTER | FONT_NORM, "%s", hotBinding.c_str());
		glColor4f(0.3f, 0.3f, 1.0f, 1.0f);
		font->glPrint(0.5f, 0.4f, 3.0f, FONT_SCALE | FONT_CENTER | FONT_NORM, "(or Escape)");
	}

<<<<<<< HEAD
	// always render at least 2FPS (will otherwise be highly unresponsive when catching up after a reconnection)
	unsigned procstarttime = SDL_GetTicks();
	// really process the messages
	while (timeLeft > 0.0f && (SDL_GetTicks() - procstarttime) < 500 && (packet = net->GetData()))
	{
		const unsigned char* inbuf = packet->data;
		const unsigned dataLength = packet->length;
		const unsigned char packetCode = inbuf[0];

		switch (packetCode) {
			case NETMSG_QUIT: {
				try {
					netcode::UnpackPacket pckt(packet, 3);
					std::string message;
					pckt >> message;
					logOutput.Print(message);
					if (!gameOver) {
						std::vector<unsigned char> empty;
						GameEnd( empty );
					}
					AddTraffic(-1, packetCode, dataLength);
				} catch (netcode::UnpackPacketException &e) {
					logOutput.Print("Got invalid QuitMessage: %s", e.err.c_str());
				}
				break;
			}
=======
	if (!hideInterface) {
		smallFont->Begin();
>>>>>>> 1f664b6e

		int font_options = FONT_RIGHT | FONT_SCALE | FONT_NORM;
		if (guihandler->GetOutlineFonts())
			font_options |= FONT_OUTLINE;

		if (showClock) {
			char buf[32];
			const int seconds = (gs->frameNum / GAME_SPEED);
			if (seconds < 3600) {
				SNPRINTF(buf, sizeof(buf), "%02i:%02i", seconds / 60, seconds % 60);
			} else {
				SNPRINTF(buf, sizeof(buf), "%02i:%02i:%02i", seconds / 3600, (seconds / 60) % 60, seconds % 60);
			}

			smallFont->glPrint(0.99f, 0.94f, 1.0f, font_options, buf);
		}

		if (showFPS) {
			char buf[32];
			SNPRINTF(buf, sizeof(buf), "%i", fps);

			const float4 yellow(1.0f, 1.0f, 0.25f, 1.0f);
			smallFont->SetColors(&yellow,NULL);
			smallFont->glPrint(0.99f, 0.92f, 1.0f, font_options, buf);
		}

		if (showSpeed) {
			char buf[32];
			SNPRINTF(buf, sizeof(buf), "%2.2f", gs->speedFactor);

			const float4 speedcol(1.0f, gs->speedFactor < gs->userSpeedFactor * 0.99f ? 0.25f : 1.0f, 0.25f, 1.0f);
			smallFont->SetColors(&speedcol, NULL);
			smallFont->glPrint(0.99f, 0.90f, 1.0f, font_options, buf);
		}

#if defined(USE_GML) && GML_ENABLE_SIM
		int cit = (int)GML_DRAW_CALLIN_TIME() * (int)fps;
		if(cit > luaDrawTime)
			++luaDrawTime;
		else if(cit < luaDrawTime)
			--luaDrawTime;

		if(showMTInfo) {
			float drawPercent = (float)luaDrawTime / 10.0f;
			char buf[32];
			SNPRINTF(buf, sizeof(buf), "LUA-DRAW(MT): %2.0f%%", drawPercent);
			float4 warncol(drawPercent >= 10.0f && (currentTime & 128) ?
				0.5f : std::max(0.0f, std::min(drawPercent / 5.0f, 1.0f)), std::max(0.0f, std::min(2.0f - drawPercent / 5.0f, 1.0f)), 0.0f, 1.0f);
			smallFont->SetColors(&warncol, NULL);
			smallFont->glPrint(0.99f, 0.88f, 1.0f, font_options, buf);
		}
#endif

		if (playerRoster.GetSortType() != PlayerRoster::Disabled) {
			static std::string chart; chart = "";
			static std::string prefix;
			char buf[128];

<<<<<<< HEAD
			case NETMSG_SENDPLAYERSTAT: {
				//logOutput.Print("Game over");
			// Warning: using CPlayer::Statistics here may cause endianness problems
			// once net->SendData is endian aware!
				net->Send(CBaseNetProtocol::Get().SendPlayerStat(gu->myPlayerNum, playerHandler->Player(gu->myPlayerNum)->currentStats));
				AddTraffic(-1, packetCode, dataLength);
				break;
			}
=======
			int count;
			const std::vector<int>& indices = playerRoster.GetIndices(&count, true);

			SNPRINTF(buf, sizeof(buf), "\xff%c%c%c \tNu\tm   \tUser name   \tCPU  \tPing", 255, 255, 63);
			chart += buf;
>>>>>>> 1f664b6e

			for (int a = 0; a < count; ++a) {
				const CPlayer* p = playerHandler->Player(indices[a]);
				unsigned char color[3] = {255, 255, 255};
				unsigned char allycolor[3] = {255, 255, 255};
				if(p->ping != PATHING_FLAG || gs->frameNum != 0) {
					if (p->spectator)
						prefix = "S";
					else {
						const unsigned char* bColor = teamHandler->Team(p->team)->color;
						color[0] = std::max((unsigned char)1, bColor[0]);
						color[1] = std::max((unsigned char)1, bColor[1]);
						color[2] = std::max((unsigned char)1, bColor[2]);
						if (gu->myAllyTeam == teamHandler->AllyTeam(p->team)) {
							allycolor[0] = allycolor[2] = 1;
							prefix = "A";	// same AllyTeam
						}
						else if (teamHandler->AlliedTeams(gu->myTeam, p->team)) {
							allycolor[0] = allycolor[1] = 1;
							prefix = "E+";	// different AllyTeams, but are allied
						}
						else {
							allycolor[1] = allycolor[2] = 1;
							prefix = "E";	//no alliance at all
						}
					}
					float4 cpucolor(!p->spectator && p->cpuUsage > 0.75f && gs->speedFactor < gs->userSpeedFactor * 0.99f &&
						(currentTime & 128) ? 0.5f : std::max(0.01f, std::min(1.0f, p->cpuUsage * 2.0f / 0.75f)),
							std::min(1.0f, std::max(0.01f, (1.0f - p->cpuUsage / 0.75f) * 2.0f)), 0.01f, 1.0f);
					int ping = (int)(((p->ping) * 1000) / (GAME_SPEED * gs->speedFactor));
					float4 pingcolor(!p->spectator && gc->reconnectTimeout > 0 && ping > 1000 * gc->reconnectTimeout &&
							(currentTime & 128) ? 0.5f : std::max(0.01f, std::min(1.0f, (ping - 250) / 375.0f)),
							std::min(1.0f, std::max(0.01f, (1000 - ping) / 375.0f)), 0.01f, 1.0f);
					SNPRINTF(buf, sizeof(buf), "\xff%c%c%c%c \t%i \t%s   \t\xff%c%c%c%s   \t\xff%c%c%c%.0f%%  \t\xff%c%c%c%dms",
							allycolor[0], allycolor[1], allycolor[2], (gu->spectating && !p->spectator && (gu->myTeam == p->team)) ? '-' : ' ',
							p->team, prefix.c_str(), color[0], color[1], color[2], p->name.c_str(),
							(unsigned char)(cpucolor[0] * 255.0f), (unsigned char)(cpucolor[1] * 255.0f), (unsigned char)(cpucolor[2] * 255.0f),
							p->cpuUsage * 100.0f,
							(unsigned char)(pingcolor[0] * 255.0f), (unsigned char)(pingcolor[1] * 255.0f), (unsigned char)(pingcolor[2] * 255.0f),
							ping);
				}
				else {
					prefix = "";
					SNPRINTF(buf, sizeof(buf), "\xff%c%c%c%c \t%i \t%s   \t\xff%c%c%c%s   \t%s-%d  \t%d",
							allycolor[0], allycolor[1], allycolor[2], (gu->spectating && !p->spectator && (gu->myTeam == p->team)) ? '-' : ' ',
							p->team, prefix.c_str(), color[0], color[1], color[2], p->name.c_str(), (((int)p->cpuUsage) & 0x1)?"PC":"BO",
							((int)p->cpuUsage) & 0xFE, (((int)p->cpuUsage)>>8)*1000);
				}
				chart += "\n";
				chart += buf;
			}

			font_options |= FONT_BOTTOM;
			smallFont->SetColors();
			smallFont->glPrintTable(1.0f - 5 * globalRendering->pixelX, 0.00f + 5 * globalRendering->pixelY, 1.0f, font_options, chart);
		}

		smallFont->End();
	}

#if defined(USE_GML) && GML_ENABLE_SIM
	if(skipping)
		DrawSkip(false);
#endif

	mouse->DrawCursor();

	glEnable(GL_DEPTH_TEST);
	glLoadIdentity();

	unsigned start = SDL_GetTicks();
	globalRendering->lastFrameTime = (float)(start - lastMoveUpdate)/1000.f;
	lastMoveUpdate = start;

	videoCapturing->RenderFrame();

	SetDrawMode(gameNotDrawing);

	CTeamHighlight::Disable();

	return true;
}


void CGame::ParseInputTextGeometry(const string& geo)
{
	if (geo == "default") { // safety
		ParseInputTextGeometry("0.26 0.73 0.02 0.028");
		return;
	}
	float px, py, sx, sy;
	if (sscanf(geo.c_str(), "%f %f %f %f", &px, &py, &sx, &sy) == 4) {
		inputTextPosX  = px;
		inputTextPosY  = py;
		inputTextSizeX = sx;
		inputTextSizeY = sy;
		configHandler->SetString("InputTextGeo", geo);
	}
}


void CGame::DrawInputText()
{
	const float fontSale = 1.0f;                       // TODO: make configurable again
	const float fontSize = fontSale * font->GetSize();

	const string tempstring = userPrompt + userInput;

	// draw the caret
	const int caretPos = userPrompt.length() + writingPos;
	const string caretStr = tempstring.substr(0, caretPos);
	const float caretWidth = fontSize * font->GetTextWidth(caretStr) * globalRendering->pixelX;

	char c = userInput[writingPos];
	if (c == 0) { c = ' '; }

	const float cw = fontSize * font->GetCharacterWidth(c) * globalRendering->pixelX;
	const float csx = inputTextPosX + caretWidth;
	glDisable(GL_TEXTURE_2D);
	const float f = 0.5f * (1.0f + fastmath::sin((float)SDL_GetTicks() * 0.015f));
	glColor4f(f, f, f, 0.75f);
	glRectf(csx, inputTextPosY, csx + cw, inputTextPosY + fontSize * font->GetLineHeight() * globalRendering->pixelY);
	glEnable(GL_TEXTURE_2D);

	// setup the color
	static float4 const defColor(1.0f, 1.0f, 1.0f, 1.0f);
	static float4 const allyColor(0.5f, 1.0f, 0.5f, 1.0f);
	static float4 const specColor(1.0f, 1.0f, 0.5f, 1.0f);
	const float4* textColor = &defColor;
	if (userInput.length() < 2) {
		textColor = &defColor;
	} else if ((userInput.find_first_of("aA") == 0) && (userInput[1] == ':')) {
		textColor = &allyColor;
	} else if ((userInput.find_first_of("sS") == 0) && (userInput[1] == ':')) {
		textColor = &specColor;
	} else {
		textColor = &defColor;
	}

	// draw the text
	font->Begin();
	font->SetColors(textColor, NULL);
	if (!guihandler->GetOutlineFonts()) {
		font->glPrint(inputTextPosX, inputTextPosY, fontSize, FONT_DESCENDER | FONT_NORM, tempstring);
	} else {
		font->glPrint(inputTextPosX, inputTextPosY, fontSize, FONT_DESCENDER | FONT_OUTLINE | FONT_NORM, tempstring);
	}
	font->End();
}


void CGame::StartPlaying()
{
	playing = true;
	GameSetupDrawer::Disable();
	lastTick = clock();
	lastframe = SDL_GetTicks();

	gu->startTime = gu->gameTime;
	gu->myTeam = playerHandler->Player(gu->myPlayerNum)->team;
	gu->myAllyTeam = teamHandler->AllyTeam(gu->myTeam);
//	grouphandler->team = gu->myTeam;
	CLuaUI::UpdateTeams();

	// setup the teams
	for (int a = 0; a < teamHandler->ActiveTeams(); ++a) {
		CTeam* team = teamHandler->Team(a);

		if (team->gaia) {
			continue;
		}

		if (gameSetup->startPosType == CGameSetup::StartPos_ChooseInGame
				&& (team->startPos.x < 0 || team->startPos.z < 0
				|| (team->startPos.x <= 0 && team->startPos.z <= 0))) {
			// if the player didn't choose a start position, choose one for him
			// it should be near the center of his startbox
			const int allyTeam = teamHandler->AllyTeam(a);
			const float xmin = (gs->mapx * SQUARE_SIZE) * gameSetup->allyStartingData[allyTeam].startRectLeft;
			const float zmin = (gs->mapy * SQUARE_SIZE) * gameSetup->allyStartingData[allyTeam].startRectTop;
			const float xmax = (gs->mapx * SQUARE_SIZE) * gameSetup->allyStartingData[allyTeam].startRectRight;
			const float zmax = (gs->mapy * SQUARE_SIZE) * gameSetup->allyStartingData[allyTeam].startRectBottom;
			const float xcenter = (xmin + xmax) / 2;
			const float zcenter = (zmin + zmax) / 2;
			assert(xcenter >= 0 && xcenter < gs->mapx*SQUARE_SIZE);
			assert(zcenter >= 0 && zcenter < gs->mapy*SQUARE_SIZE);
			team->startPos.x = (a - teamHandler->ActiveTeams()) * 4 * SQUARE_SIZE + xcenter;
			team->startPos.z = (a - teamHandler->ActiveTeams()) * 4 * SQUARE_SIZE + zcenter;
		}

		// create a Skirmish AI if required
		// TODO: is this needed?
		if (!gameSetup->hostDemo) {
			const CSkirmishAIHandler::ids_t localSkirmAIs =
					skirmishAIHandler.GetSkirmishAIsInTeam(a, gu->myPlayerNum);
			for (CSkirmishAIHandler::ids_t::const_iterator ai =
					localSkirmAIs.begin(); ai != localSkirmAIs.end(); ++ai) {
				skirmishAIHandler.CreateLocalSkirmishAI(*ai);
			}
		}

		if (a == gu->myTeam) {
			minimap->AddNotification(team->startPos, float3(1.0f, 1.0f, 1.0f), 1.0f);
			game->infoConsole->SetLastMsgPos(team->startPos);
		}
	}

	eventHandler.GameStart();
	net->Send(CBaseNetProtocol::Get().SendSpeedControl(gu->myPlayerNum, speedControl));
#if defined(USE_GML) && GML_ENABLE_SIM
	if(showMTInfo) {
		CKeyBindings::HotkeyList lslist = keyBindings->GetHotkeys("luaui selector");
		std::string lskey = lslist.empty() ? "<none>" : lslist.front();
		logOutput.Print("\n************** SPRING MULTITHREADING VERSION IMPORTANT NOTICE **************");
		logOutput.Print("LUA BASED GRAPHICS WILL CAUSE HIGH CPU LOAD AND SEVERE SLOWDOWNS");
		logOutput.Print("For best results disable LuaShaders in SpringSettings or the Edit Settings menu");
		logOutput.Print("Press " + lskey + " to open the widget list, which allows specific widgets to be disabled");
		logOutput.Print("The LUA-DRAW(MT) value in the upper right corner can be used for guidance");
		logOutput.Print("Safe to use: Autoquit, ImmobileBuilder, MetalMakers, MiniMap Start Boxes\n");
	}
#endif
}



void CGame::SimFrame() {
	ScopedTimer cputimer("CPU load"); // SimFrame

	good_fpu_control_registers("CGame::SimFrame");
	lastFrameTime = SDL_GetTicks();

#ifdef TRACE_SYNC
	//uh->CreateChecksum();
	tracefile << "New frame:" << gs->frameNum << " " << gs->GetRandSeed() << "\n";
#endif

#ifdef USE_MMGR
	if(!(gs->frameNum & 31))
		m_validateAllAllocUnits();
#endif

	if (luaUI)    { luaUI->GameFrame(gs->frameNum); }
	if (luaGaia)  { luaGaia->GameFrame(gs->frameNum); }
	if (luaRules) { luaRules->GameFrame(gs->frameNum); }

	gs->frameNum++;

	if (!skipping) {
		infoConsole->Update();
		waitCommandsAI.Update();
		geometricObjects->Update();
		sound->NewFrame();
		eoh->Update();
		for (size_t a = 0; a < grouphandlers.size(); a++) {
			grouphandlers[a]->Update();
		}
		profiler.Update();

		if (gu->directControl) {
			(playerHandler->Player(gu->myPlayerNum)->dccs).SendStateUpdate(camMove);
		}
		CTeamHighlight::Update(gs->frameNum);
	}

	// everything from here is simulation
	ScopedTimer forced("Sim time"); // don't use SCOPED_TIMER here because this is the only timer needed always

	helper->Update();
	mapDamage->Update();
	pathManager->Update();
	uh->Update();
	groundDecals->Update();
	ph->Update();
	featureHandler->Update();
	GCobEngine.Tick(33);
	GUnitScriptEngine.Tick(33);
	wind.Update();
	loshandler->Update();

	teamHandler->GameFrame(gs->frameNum);
	playerHandler->GameFrame(gs->frameNum);

	lastUpdate = SDL_GetTicks();
}


void CGame::AddTraffic(int playerID, int packetCode, int length)
{
	std::map<int, PlayerTrafficInfo>::iterator it = playerTraffic.find(playerID);
	if (it == playerTraffic.end()) {
		playerTraffic[playerID] = PlayerTrafficInfo();
		it = playerTraffic.find(playerID);
	}
	PlayerTrafficInfo& pti = it->second;
	pti.total += length;

	std::map<int, int>::iterator cit = pti.packets.find(packetCode);
	if (cit == pti.packets.end()) {
		pti.packets[packetCode] = length;
	} else {
		cit->second += length;
	}
}



void CGame::UpdateUI(bool updateCam)
{
	if (updateCam) {
		CPlayer* player = playerHandler->Player(gu->myPlayerNum);
		DirectControlClientState& dccs = player->dccs;

		if (dccs.oldDCpos != ZeroVector) {
			GML_STDMUTEX_LOCK(pos); // UpdateUI

			camHandler->GetCurrentController().SetPos(dccs.oldDCpos);
			dccs.oldDCpos = ZeroVector;
		}
	}

	if (!gu->directControl) {
		float cameraSpeed = 1.0f;

		if (camMove[7]) { cameraSpeed *=  0.1f; }
		if (camMove[6]) { cameraSpeed *= 10.0f; }
		float3 movement = ZeroVector;

		bool disableTracker = false;
		if (camMove[0]) { movement.y += globalRendering->lastFrameTime; disableTracker = true; }
		if (camMove[1]) { movement.y -= globalRendering->lastFrameTime; disableTracker = true; }
		if (camMove[3]) { movement.x += globalRendering->lastFrameTime; disableTracker = true; }
		if (camMove[2]) { movement.x -= globalRendering->lastFrameTime; disableTracker = true; }

		if (!updateCam) {
			if (disableTracker && camHandler->GetCurrentController().DisableTrackingByKey()) {
				unitTracker.Disable();
			}
		} else {
			movement.z = cameraSpeed;
			camHandler->GetCurrentController().KeyMove(movement);
		}

		movement = ZeroVector;

		if ((globalRendering->fullScreen && fullscreenEdgeMove) ||
		    (!globalRendering->fullScreen && windowedEdgeMove)) {

			const int screenW = globalRendering->dualScreenMode ? (globalRendering->viewSizeX << 1): globalRendering->viewSizeX;
			disableTracker = false;

			if (mouse->lasty <                  2 ) { movement.y += globalRendering->lastFrameTime; disableTracker = true; }
			if (mouse->lasty > (globalRendering->viewSizeY - 2)) { movement.y -= globalRendering->lastFrameTime; disableTracker = true; }
			if (mouse->lastx >       (screenW - 2)) { movement.x += globalRendering->lastFrameTime; disableTracker = true; }
			if (mouse->lastx <                  2 ) { movement.x -= globalRendering->lastFrameTime; disableTracker = true; }

			if (!updateCam && disableTracker) {
				unitTracker.Disable();
			}
		}
		if (updateCam) {
			movement.z = cameraSpeed;
			camHandler->GetCurrentController().ScreenEdgeMove(movement);

			if (camMove[4]) { camHandler->GetCurrentController().MouseWheelMove( globalRendering->lastFrameTime * 200 * cameraSpeed); }
			if (camMove[5]) { camHandler->GetCurrentController().MouseWheelMove(-globalRendering->lastFrameTime * 200 * cameraSpeed); }
		}
	}

	if (updateCam) {
		camHandler->GetCurrentController().Update();

		if (chatting && !userWriting) {
			consoleHistory->AddLine(userInput);
			string msg = userInput;
			string pfx = "";

			if ((userInput.find_first_of("aAsS") == 0) && (userInput[1] == ':')) {
				pfx = userInput.substr(0, 2);
				msg = userInput.substr(2);
			}
			if ((msg[0] == '/') && (msg[1] == '/')) {
				msg = msg.substr(1);
			}
			userInput = pfx + msg;
			SendNetChat(userInput);
			chatting = false;
			userInput = "";
			writingPos = 0;
		}

		if (inMapDrawer->wantLabel && !userWriting) {
			if (userInput.size() > 200) {
				// avoid troubles with long lines
				userInput = userInput.substr(0, 200);
				writingPos = (int)userInput.length();
			}
			inMapDrawer->SendPoint(inMapDrawer->waitingPoint, userInput, false);
			inMapDrawer->wantLabel = false;
			userInput = "";
			writingPos = 0;
			ignoreChar = 0;
			inMapDrawer->keyPressed = false;
		}
	}
}




void CGame::MakeMemDump(void)
{
	std::ofstream file(gameServer ? "memdump.txt" : "memdumpclient.txt");

	if (file.bad() || !file.is_open()) {
		return;
	}

	file << "Frame " << gs->frameNum <<"\n";
	for (std::list<CUnit*>::iterator usi = uh->activeUnits.begin(); usi != uh->activeUnits.end(); usi++) {
		CUnit* u = *usi;
		file << "Unit " << u->id << "\n";
		file << "  xpos " << u->pos.x << " ypos " << u->pos.y << " zpos " << u->pos.z << "\n";
		file << "  heading " << u->heading << " power " << u->power << " experience " << u->experience << "\n";
		file << " health " << u->health << "\n";
	}
	//! we only care about the synced projectile data here
	for (ProjectileContainer::iterator psi = ph->syncedProjectiles.begin(); psi != ph->syncedProjectiles.end(); ++psi) {
		CProjectile* p = *psi;
		file << "Projectile " << p->radius << "\n";
		file << "  xpos " << p->pos.x << " ypos " << p->pos.y << " zpos " << p->pos.z << "\n";
		file << "  xspeed " << p->speed.x << " yspeed " << p->speed.y << " zspeed " << p->speed.z << "\n";
	}
	for(int a=0;a<teamHandler->ActiveTeams();++a){
		file << "LOS-map for team " << a << "\n";
		for (int y = 0; y < gs->mapy>>modInfo.losMipLevel; ++y) {
			file << " ";
			for (int x = 0; x < gs->mapx>>modInfo.losMipLevel; ++x) {
				file << loshandler->losMap[a][y * (gs->mapx>>modInfo.losMipLevel) + x] << " ";
			}
			file << "\n";
		}
	}
	file.close();
	logOutput.Print("Memdump finished");
}



void CGame::GameEnd( std::vector<unsigned char> winningAllyTeams )
{
	if (!gameOver)
	{
		gameOver=true;
		eventHandler.GameOver( winningAllyTeams );
		new CEndGameBox( winningAllyTeams );
#ifdef    HEADLESS
		profiler.PrintProfilingInfo();
#endif // HEADLESS
		CDemoRecorder* record = net->GetDemoRecorder();
		if (record != NULL) {
			// Write CPlayer::Statistics and CTeam::Statistics to demo
			const int numPlayers = playerHandler->ActivePlayers();

			// TODO: move this to a method in CTeamHandler
			int numTeams = teamHandler->ActiveTeams();
			if (gs->useLuaGaia) {
				--numTeams;
			}
			record->SetTime(gs->frameNum / GAME_SPEED, (int)gu->gameTime);
			record->InitializeStats(numPlayers, numTeams);
			// pass the list of winners
			record->SetWinningAllyTeams(winningAllyTeams);
			for (int i = 0; i < numPlayers; ++i) {
				record->SetPlayerStats(i, playerHandler->Player(i)->currentStats);
			}
			for (int i = 0; i < numTeams; ++i) {
				record->SetTeamStats(i, teamHandler->Team(i)->statHistory);
				netcode::PackPacket* buf = new netcode::PackPacket(2 + sizeof(CTeam::Statistics), NETMSG_TEAMSTAT);
				*buf << (uint8_t)teamHandler->Team(i)->teamNum << teamHandler->Team(i)->currentStats;
				net->Send(buf);
			}
		}
		// pass the winner info to the host in the case it's a dedicated server
		net->Send(CBaseNetProtocol::Get().SendGameOver(gu->myPlayerNum,winningAllyTeams));
	}
}

void CGame::SendNetChat(std::string message, int destination)
{
	if (message.empty()) {
		return;
	}
	if (destination == -1) // overwrite
	{
		destination = ChatMessage::TO_EVERYONE;
		if ((message.length() >= 2) && (message[1] == ':')) {
			const char lower = tolower(message[0]);
			if (lower == 'a') {
				destination = ChatMessage::TO_ALLIES;
				message = message.substr(2);
			}
			else if (lower == 's') {
				destination = ChatMessage::TO_SPECTATORS;
				message = message.substr(2);
			}
		}
	}
	if (message.size() > 128) {
		message.resize(128); // safety
	}
	ChatMessage buf(gu->myPlayerNum, destination, message);
	net->Send(buf.Pack());
}


void CGame::HandleChatMsg(const ChatMessage& msg)
{
	if ((msg.fromPlayer < 0) ||
		((msg.fromPlayer >= playerHandler->ActivePlayers()) &&
			(static_cast<unsigned int>(msg.fromPlayer) != SERVER_PLAYER))) {
		return;
	}

	string s = msg.msg;

	if (!s.empty()) {
		CPlayer* player = (msg.fromPlayer >= 0 && static_cast<unsigned int>(msg.fromPlayer) == SERVER_PLAYER) ? 0 : playerHandler->Player(msg.fromPlayer);
		const bool myMsg = (msg.fromPlayer == gu->myPlayerNum);

		string label;
		if (!player) {
			label = "> ";
		} else if (player->spectator) {
			if (player->isFromDemo)
				// make clear that the message is from the replay
				label = "[" + player->name + " (replay)" + "] ";
			else
				// its from a spectator not from replay
				label = "[" + player->name + "] ";
		} else {
			// players are always from a replay (if its a replay and not a game)
			label = "<" + player->name + "> ";
		}

		/*
		- If you're spectating you always see all chat messages.
		- If you're playing you see:
		- TO_ALLIES-messages sent by allied players,
		- TO_SPECTATORS-messages sent by yourself,
		- TO_EVERYONE-messages from players,
		- TO_EVERYONE-messages from spectators only if noSpectatorChat is off!
		- private messages if they are for you ;)
		*/

		if (msg.destination == ChatMessage::TO_ALLIES && player) {
			const int msgAllyTeam = teamHandler->AllyTeam(player->team);
			const bool allied = teamHandler->Ally(msgAllyTeam, gu->myAllyTeam);
			if (gu->spectating || (allied && !player->spectator)) {
				logOutput.Print(label + "Allies: " + s);
				Channels::UserInterface.PlaySample(chatSound, 5);
			}
		}
		else if (msg.destination == ChatMessage::TO_SPECTATORS) {
			if (gu->spectating || myMsg) {
				logOutput.Print(label + "Spectators: " + s);
				Channels::UserInterface.PlaySample(chatSound, 5);
			}
		}
		else if (msg.destination == ChatMessage::TO_EVERYONE) {
			const bool specsOnly = noSpectatorChat && (player && player->spectator);
			if (gu->spectating || !specsOnly) {
				logOutput.Print(label + s);
				Channels::UserInterface.PlaySample(chatSound, 5);
			}
		}
		else if (msg.destination < playerHandler->ActivePlayers())
		{
			if (msg.destination == gu->myPlayerNum && player && !player->spectator) {
				logOutput.Print(label + "Private: " + s);
				Channels::UserInterface.PlaySample(chatSound, 5);
			}
			else if (player->playerNum == gu->myPlayerNum)
			{
				LogObject() << "You whispered " << player->name << ": " << s;
			}
		}
	}

	eoh->GotChatMsg(msg.msg.c_str(), msg.fromPlayer);
}



void CGame::StartSkip(int toFrame) {
	if (skipping) {
		logOutput.Print("ERROR: skipping appears to be busted (%i)\n", skipping);
	}

	skipStartFrame = gs->frameNum;
	skipEndFrame = toFrame;

	if (skipEndFrame <= skipStartFrame) {
		logOutput.Print("Already passed %i (%i)\n", skipEndFrame / GAME_SPEED, skipEndFrame);
		return;
	}

	skipTotalFrames = skipEndFrame - skipStartFrame;
	skipSeconds = (float)(skipTotalFrames) / (float)GAME_SPEED;

	skipSoundmute = sound->IsMuted();
	if (!skipSoundmute)
		sound->Mute(); // no sounds

	skipOldSpeed     = gs->speedFactor;
	skipOldUserSpeed = gs->userSpeedFactor;
	const float speed = 1.0f;
	gs->speedFactor     = speed;
	gs->userSpeedFactor = speed;

	skipLastDraw = SDL_GetTicks();

	skipping = true;
}

void CGame::EndSkip() {
	skipping = false;

	gu->gameTime    += skipSeconds;
	gu->modGameTime += skipSeconds;

	gs->speedFactor     = skipOldSpeed;
	gs->userSpeedFactor = skipOldUserSpeed;

	if (!skipSoundmute)
		sound->Mute(); // sounds back on

	logOutput.Print("Skipped %.1f seconds\n", skipSeconds);
}



void CGame::DrawSkip(bool blackscreen) {
	const int framesLeft = (skipEndFrame - gs->frameNum);
	if(blackscreen) {
		glClearColor(0.0f, 0.0f, 0.0f, 1.0f);
		glClear(GL_COLOR_BUFFER_BIT);
	}
	glColor3f(0.5f, 1.0f, 0.5f);
	font->glFormat(0.5f, 0.55f, 2.5f, FONT_CENTER | FONT_SCALE | FONT_NORM, "Skipping %.1f game seconds", skipSeconds);
	glColor3f(1.0f, 1.0f, 1.0f);
	font->glFormat(0.5f, 0.45f, 2.0f, FONT_CENTER | FONT_SCALE | FONT_NORM, "(%i frames left)", framesLeft);

	const float ff = (float)framesLeft / (float)skipTotalFrames;
	glDisable(GL_TEXTURE_2D);
	const float b = 0.004f; // border
	const float yn = 0.35f;
	const float yp = 0.38f;
	glColor3f(0.2f, 0.2f, 1.0f);
	glRectf(0.25f - b, yn - b, 0.75f + b, yp + b);
	glColor3f(0.25f + (0.75f * ff), 1.0f - (0.75f * ff), 0.0f);
	glRectf(0.5 - (0.25f * ff), yn, 0.5f + (0.25f * ff), yp);
}



void CGame::ReloadCOB(const string& msg, int player)
{
	if (!gs->cheatEnabled) {
		logOutput.Print("reloadcob can only be used if cheating is enabled");
		return;
	}
	const string unitName = msg;
	if (unitName.empty()) {
		logOutput.Print("Missing unit name");
		return;
	}
	const UnitDef* udef = unitDefHandler->GetUnitDefByName(unitName);
	if (udef==NULL) {
		logOutput.Print("Unknown unit name");
		return;
	}
	const CCobFile* oldScript = GCobFileHandler.GetScriptAddr(udef->scriptPath);
	if (oldScript == NULL) {
		logOutput.Print("Unknown cob script: %s", udef->scriptPath.c_str());
		return;
	}
	CCobFile* newScript = GCobFileHandler.ReloadCobFile(udef->scriptPath);
	if (newScript == NULL) {
		logOutput.Print("Could not load COB script from: %s", udef->scriptPath.c_str());
		return;
	}
	int count = 0;
	for (size_t i = 0; i < uh->MaxUnits(); i++) {
		CUnit* unit = uh->units[i];
		if (unit != NULL) {
			CCobInstance* cob = dynamic_cast<CCobInstance*>(unit->script);
			if (cob != NULL && cob->GetScriptAddr() == oldScript) {
				count++;
				delete unit->script;
				unit->script = new CCobInstance(*newScript, unit);
				unit->script->Create();
			}
		}
	}
	logOutput.Print("Reloaded cob script for %i units", count);
}


void CGame::SelectUnits(const string& line)
{
	const vector<string> &args = CSimpleParser::Tokenize(line, 0);
	for (int i = 0; i < (int)args.size(); i++) {
		const string& arg = args[i];
		if (arg == "clear") {
			selectedUnits.ClearSelected();
		}
		else if ((arg[0] == '+') || (arg[0] == '-')) {
			char* endPtr;
			const char* startPtr = arg.c_str() + 1;
			const int unitIndex = strtol(startPtr, &endPtr, 10);
			if (endPtr == startPtr) {
				continue; // bad number
			}
			if ((unitIndex < 0) || (static_cast<unsigned int>(unitIndex) >= uh->MaxUnits())) {
				continue; // bad index
			}
			CUnit* unit = uh->units[unitIndex];
			if (unit == NULL) {
				continue; // bad pointer
			}
			if (!gu->spectatingFullSelect) {
				const CUnitSet& teamUnits = teamHandler->Team(gu->myTeam)->units;
				if (teamUnits.find(unit) == teamUnits.end()) {
					continue; // not mine to select
				}
			}

			// perform the selection
			if (arg[0] == '+') {
				selectedUnits.AddUnit(unit);
			} else {
				selectedUnits.RemoveUnit(unit);
			}
		}
	}
}


void CGame::SelectCycle(const string& command)
{
	static set<int> unitIDs;
	static int lastID = -1;

	GML_RECMUTEX_LOCK(sel); // SelectCycle

	const CUnitSet& selUnits = selectedUnits.selectedUnits;

	if (command == "restore") {
		selectedUnits.ClearSelected();
		set<int>::const_iterator it;
		for (it = unitIDs.begin(); it != unitIDs.end(); ++it) {
			CUnit* unit = uh->units[*it];
			if (unit != NULL) {
				selectedUnits.AddUnit(unit);
			}
		}
		return;
	}

	if (selUnits.size() >= 2) {
		// assign the cycle units
		unitIDs.clear();
		CUnitSet::const_iterator it;
		for (it = selUnits.begin(); it != selUnits.end(); ++it) {
			unitIDs.insert((*it)->id);
		}
		selectedUnits.ClearSelected();
		lastID = *unitIDs.begin();
		selectedUnits.AddUnit(uh->units[lastID]);
		return;
	}

	// clean the list
	set<int> tmpSet;
	set<int>::const_iterator it;
	for (it = unitIDs.begin(); it != unitIDs.end(); ++it) {
		if (uh->units[*it] != NULL) {
			tmpSet.insert(*it);
		}
	}
	unitIDs = tmpSet;
	if ((lastID >= 0) && (uh->units[lastID] == NULL)) {
		lastID = -1;
	}

	// selectedUnits size is 0 or 1
	selectedUnits.ClearSelected();
	if (!unitIDs.empty()) {
		set<int>::const_iterator fit = unitIDs.find(lastID);
		if (fit == unitIDs.end()) {
			lastID = *unitIDs.begin();
		} else {
			fit++;
			if (fit != unitIDs.end()) {
				lastID = *fit;
			} else {
				lastID = *unitIDs.begin();
			}
		}
		selectedUnits.AddUnit(uh->units[lastID]);
	}
}


static unsigned char GetLuaColor(const LuaTable& tbl, int channel, unsigned char orig)
{
	const float fOrig = (float)orig / 255.0f;
	float luaVal = tbl.GetFloat(channel, fOrig);
	luaVal = std::max(0.0f, std::min(1.0f, luaVal));
	return (unsigned char)(luaVal * 255.0f);
}


//FIXME remove!
void CGame::ReColorTeams()
{
	for (int t = 0; t < teamHandler->ActiveTeams(); ++t) {
		CTeam* team = teamHandler->Team(t);
		team->origColor[0] = team->color[0];
		team->origColor[1] = team->color[1];
		team->origColor[2] = team->color[2];
		team->origColor[3] = team->color[3];
	}

	{
		// scoped so that 'fh' disappears before luaParser uses the file
		CFileHandler fh("teamcolors.lua", SPRING_VFS_RAW);
		if (!fh.FileExists()) {
			return;
		}
	}

	LuaParser luaParser("teamcolors.lua", SPRING_VFS_RAW, SPRING_VFS_RAW_FIRST);

	luaParser.AddInt("myPlayer", gu->myPlayerNum);

	luaParser.AddString("modName",      modInfo.humanName);
	luaParser.AddString("modShortName", modInfo.shortName);
	luaParser.AddString("modVersion",   modInfo.version);

	luaParser.AddString("mapName",      mapInfo->map.name);
	luaParser.AddString("mapHumanName", mapInfo->map.humanName);

	luaParser.GetTable("teams");
	for(int t = 0; t < teamHandler->ActiveTeams(); ++t) {
		luaParser.GetTable(t); {
			const CTeam* team = teamHandler->Team(t);
			const unsigned char* color = teamHandler->Team(t)->color;
			luaParser.AddInt("allyTeam", teamHandler->AllyTeam(t));
			luaParser.AddBool("gaia",    team->gaia);
			luaParser.AddInt("leader",   team->leader);
			luaParser.AddString("side",  team->side);
			luaParser.GetTable("color"); {
				luaParser.AddFloat(1, float(color[0]) / 255.0f);
				luaParser.AddFloat(2, float(color[1]) / 255.0f);
				luaParser.AddFloat(3, float(color[2]) / 255.0f);
				luaParser.AddFloat(4, float(color[3]) / 255.0f);
			}
			luaParser.EndTable(); // color
		}
		luaParser.EndTable(); // team#
	}
	luaParser.EndTable(); // teams

	luaParser.GetTable("players");
	for(int p = 0; p < playerHandler->ActivePlayers(); ++p) {
		luaParser.GetTable(p); {
			const CPlayer* player = playerHandler->Player(p);
			luaParser.AddString("name",     player->name);
			luaParser.AddInt("team",        player->team);
			luaParser.AddBool("active",     player->active);
			luaParser.AddBool("spectating", player->spectator);
		}
		luaParser.EndTable(); // player#
	}
	luaParser.EndTable(); // players

	if (!luaParser.Execute()) {
		logOutput.Print("teamcolors.lua: luaParser.Execute() failed\n");
		return;
	}
	LuaTable root = luaParser.GetRoot();
	if (!root.IsValid()) {
		logOutput.Print("teamcolors.lua: root table is not valid\n");
	}

	for (int t = 0; t < teamHandler->ActiveTeams(); ++t) {
		LuaTable teamTable = root.SubTable(t);
		if (teamTable.IsValid()) {
			unsigned char* color = teamHandler->Team(t)->color;
			color[0] = GetLuaColor(teamTable, 1, color[0]);
			color[1] = GetLuaColor(teamTable, 2, color[1]);
			color[2] = GetLuaColor(teamTable, 3, color[2]);
			// do not adjust color[3] -- alpha
		}
	}
}

bool CGame::HasLag() const
{
	unsigned timeNow = SDL_GetTicks();
	if (!gs->paused && (timeNow > (lastFrameTime + (500.0f / gs->speedFactor)))) {
		return true;
	} else {
		return false;
	}
}

void CGame::SaveGame(const std::string& filename, bool overwrite)
{
	if (filesystem.CreateDirectory("Saves")) {
		if (overwrite || !filesystem.FileExists(filename)) {
			logOutput.Print("Saving game to %s\n", filename.c_str());
			ILoadSaveHandler* ls = ILoadSaveHandler::Create();
			ls->mapName = gameSetup->mapName;
			ls->modName = modInfo.filename;
			ls->SaveGame(filename);
			delete ls;
		}
		else {
			logOutput.Print("File %s already exists(use /save -y to override)\n", filename.c_str());
		}
	}
}

void CGame::ReloadGame()
{
	if (saveFile) {
		// This reloads heightmap, triggers Load call-in, etc.
		// Inside the Load call-in, Lua can ensure old units are wiped before new ones are placed.
		saveFile->LoadGame();
	}
	else {
		logOutput.Print("Can only reload game when game has been started from a savegame");
	}
}<|MERGE_RESOLUTION|>--- conflicted
+++ resolved
@@ -997,7 +997,8 @@
 
 	if (net->CheckTimeout(0, gs->frameNum == 0) && !gameOver) {
 		logOutput.Print("Lost connection to gameserver");
-		GameEnd();
+		std::vector<unsigned char> empty;
+		GameEnd(empty);
 	}
 
 	// send out new console lines
@@ -1100,1488 +1101,10 @@
 
 	eventHandler.DrawWorld();
 
-<<<<<<< HEAD
-	else if (cmd == "lastmsgpos") {
-		// cycle through the positions
-		camHandler->GetCurrentController().SetPos(infoConsole->GetMsgPos());
-		camHandler->CameraTransition(0.6f);
-	}
-	else if (((cmd == "chat")     || (cmd == "chatall") ||
-	         (cmd == "chatally") || (cmd == "chatspec")) &&
-	         // if chat is bound to enter and we're waiting for user to press enter to start game, ignore.
-				  (ks.Key() != SDLK_RETURN || playing || !keys[SDLK_LCTRL] )) {
-
-		if (cmd == "chatall")  { userInputPrefix = ""; }
-		if (cmd == "chatally") { userInputPrefix = "a:"; }
-		if (cmd == "chatspec") { userInputPrefix = "s:"; }
-		userWriting = true;
-		userPrompt = "Say: ";
-		userInput = userInputPrefix;
-		writingPos = (int)userInput.length();
-		chatting = true;
-
-		if (ks.Key() != SDLK_RETURN) {
-			ignoreNextChar = true;
-		}
-
-		consoleHistory->ResetPosition();
-	}
-	else if (cmd == "track") {
-		unitTracker.Track();
-	}
-	else if (cmd == "trackoff") {
-		unitTracker.Disable();
-	}
-	else if (cmd == "trackmode") {
-		unitTracker.IncMode();
-	}
-#ifdef USE_GML
-	else if (cmd == "showhealthbars") {
-		if (action.extra.empty()) {
-			unitDrawer->showHealthBars = !unitDrawer->showHealthBars;
-		} else {
-			unitDrawer->showHealthBars = !!atoi(action.extra.c_str());
-		}
-	}
-	else if (cmd == "showrezbars") {
-		if (action.extra.empty()) {
-			featureDrawer->SetShowRezBars(!featureDrawer->GetShowRezBars());
-		} else {
-			featureDrawer->SetShowRezBars(!!atoi(action.extra.c_str()));
-		}
-	}
-#endif
-	else if (cmd == "pause") {
-		// disallow pausing prior to start of game proper
-		if (playing) {
-			bool newPause;
-			if (action.extra.empty()) {
-				newPause = !gs->paused;
-			} else {
-				newPause = !!atoi(action.extra.c_str());
-			}
-			net->Send(CBaseNetProtocol::Get().SendPause(gu->myPlayerNum, newPause));
-			lastframe = SDL_GetTicks(); // this required here?
-		}
-	}
-	else if (cmd == "debug") {
-		if (globalRendering->drawdebug)
-		{
-			ProfileDrawer::Disable();
-			globalRendering->drawdebug = false;
-		}
-		else
-		{
-			ProfileDrawer::Enable();
-			globalRendering->drawdebug = true;
-		}
-	}
-	else if (cmd == "nosound") {
-		if (sound->Mute()) {
-			logOutput.Print("Sound disabled");
-		} else {
-			logOutput.Print("Sound enabled");
-		}
-	}
-	else if (cmd == "soundchannelenable") {
-		std::string channel;
-		int enableInt, enable;
-		std::istringstream buf(action.extra);
-		buf >> channel;
-		buf >> enableInt;
-		if (enableInt == 0)
-			enable = false;
-		else
-			enable = true;
-
-		if (channel == "UnitReply")
-			Channels::UnitReply.Enable(enable);
-		else if (channel == "General")
-			Channels::General.Enable(enable);
-		else if (channel == "Battle")
-			Channels::Battle.Enable(enable);
-		else if (channel == "UserInterface")
-			Channels::UserInterface.Enable(enable);
-		else if (channel == "Music")
-			Channels::BGMusic.Enable(enable);
-	}
-
-	else if (cmd == "createvideo") {
-		if (videoCapturing->IsCapturing()) {
-			videoCapturing->StopCapturing();
-		} else {
-			videoCapturing->StartCapturing();
-		}
-	}
-	else if (cmd == "drawtrees") {
-		if (action.extra.empty()) {
-			treeDrawer->drawTrees = !treeDrawer->drawTrees;
-		} else {
-			treeDrawer->drawTrees = !!atoi(action.extra.c_str());
-		}
-	}
-	else if (cmd == "dynamicsky") {
-		if (action.extra.empty()) {
-			sky->dynamicSky = !sky->dynamicSky;
-		} else {
-			sky->dynamicSky = !!atoi(action.extra.c_str());
-		}
-	}
-#ifdef USE_GML
-	else if (cmd == "multithreaddrawground") {
-		if (action.extra.empty()) {
-			gd->multiThreadDrawGround = !gd->multiThreadDrawGround;
-		} else {
-			gd->multiThreadDrawGround = !!atoi(action.extra.c_str());
-		}
-		logOutput.Print("Multithreaded ground rendering is %s", gd->multiThreadDrawGround?"enabled":"disabled");
-	}
-	else if (cmd == "multithreaddrawgroundshadow") {
-		if (action.extra.empty()) {
-			gd->multiThreadDrawGroundShadow = !gd->multiThreadDrawGroundShadow;
-		} else {
-			gd->multiThreadDrawGroundShadow = !!atoi(action.extra.c_str());
-		}
-		logOutput.Print("Multithreaded ground shadow rendering is %s", gd->multiThreadDrawGroundShadow?"enabled":"disabled");
-	}
-	else if (cmd == "multithreaddrawunit") {
-		if (action.extra.empty()) {
-			unitDrawer->multiThreadDrawUnit = !unitDrawer->multiThreadDrawUnit;
-		} else {
-			unitDrawer->multiThreadDrawUnit = !!atoi(action.extra.c_str());
-		}
-		logOutput.Print("Multithreaded unit rendering is %s", unitDrawer->multiThreadDrawUnit?"enabled":"disabled");
-	}
-	else if (cmd == "multithreaddrawunitshadow") {
-		if (action.extra.empty()) {
-			unitDrawer->multiThreadDrawUnitShadow = !unitDrawer->multiThreadDrawUnitShadow;
-		} else {
-			unitDrawer->multiThreadDrawUnitShadow = !!atoi(action.extra.c_str());
-		}
-		logOutput.Print("Multithreaded unit shadow rendering is %s", unitDrawer->multiThreadDrawUnitShadow?"enabled":"disabled");
-	}
-	else if (cmd == "multithread" || cmd == "multithreaddraw" || cmd == "multithreadsim") {
-		const int mtenabled = gd->multiThreadDrawGround + unitDrawer->multiThreadDrawUnit + unitDrawer->multiThreadDrawUnitShadow > 1;
-		if (cmd == "multithread" || cmd == "multithreaddraw") {
-			if (action.extra.empty()) {
-				gd->multiThreadDrawGround = !mtenabled;
-				unitDrawer->multiThreadDrawUnit = !mtenabled;
-				unitDrawer->multiThreadDrawUnitShadow = !mtenabled;
-			} else {
-				gd->multiThreadDrawGround = !!atoi(action.extra.c_str());
-				unitDrawer->multiThreadDrawUnit = !!atoi(action.extra.c_str());
-				unitDrawer->multiThreadDrawUnitShadow = !!atoi(action.extra.c_str());
-			}
-			if(!gd->multiThreadDrawGround)
-				gd->multiThreadDrawGroundShadow=0;
-			logOutput.Print("Multithreaded rendering is %s", gd->multiThreadDrawGround?"enabled":"disabled");
-		}
-#	if GML_ENABLE_SIM
-		if (cmd == "multithread" || cmd == "multithreadsim") {
-			extern volatile int gmlMultiThreadSim;
-			extern volatile int gmlStartSim;
-			if (action.extra.empty()) {
-				gmlMultiThreadSim = (cmd == "multithread") ? !mtenabled : !gmlMultiThreadSim;
-			} else {
-				gmlMultiThreadSim = !!atoi(action.extra.c_str());
-			}
-			gmlStartSim=1;
-			logOutput.Print("Simulation threading is %s", gmlMultiThreadSim?"enabled":"disabled");
-		}
-#	endif
-	}
-#endif
-	else if (cmd == "speedcontrol") {
-		if (action.extra.empty()) {
-			++speedControl;
-			if(speedControl > 2)
-				speedControl = -2;
-		}
-		else {
-			speedControl = atoi(action.extra.c_str());
-		}
-		speedControl = std::max(-2, std::min(speedControl, 2));
-		net->Send(CBaseNetProtocol::Get().SendSpeedControl(gu->myPlayerNum, speedControl));
-		logOutput.Print("Speed Control: %s%s",
-			(speedControl == 0) ? "Default" : ((speedControl == 1 || speedControl == -1) ? "Average CPU" : "Maximum CPU"),
-			(speedControl < 0) ? " (server voting disabled)" : "");
-		configHandler->Set("SpeedControl", speedControl);
-		if (gameServer)
-			gameServer->UpdateSpeedControl(speedControl);
-	}
-	else if (!isRepeat && (cmd == "gameinfo")) {
-		if (!CGameInfo::IsActive()) {
-			CGameInfo::Enable();
-		} else {
-			CGameInfo::Disable();
-		}
-	}
-	else if (cmd == "hideinterface") {
-		if (action.extra.empty()) {
-			hideInterface = !hideInterface;
-		} else {
-			hideInterface = !!atoi(action.extra.c_str());
-		}
-	}
-	else if (cmd == "hardwarecursor") {
-		if (action.extra.empty()) {
-			mouse->hardwareCursor = !mouse->hardwareCursor;
-		} else {
-			mouse->hardwareCursor = !!atoi(action.extra.c_str());
-		}
-		mouse->UpdateHwCursor();
-		configHandler->Set("HardwareCursor", (int)mouse->hardwareCursor);
-	}
-	else if (cmd == "increaseviewradius") {
-		gd->IncreaseDetail();
-	}
-	else if (cmd == "decreaseviewradius") {
-		gd->DecreaseDetail();
-	}
-	else if (cmd == "moretrees") {
-		treeDrawer->baseTreeDistance += 0.2f;
-		LogObject() << "Base tree distance " << treeDrawer->baseTreeDistance*2*SQUARE_SIZE*TREE_SQUARE_SIZE << "\n";
-	}
-	else if (cmd == "lesstrees") {
-		treeDrawer->baseTreeDistance -= 0.2f;
-		LogObject() << "Base tree distance " << treeDrawer->baseTreeDistance*2*SQUARE_SIZE*TREE_SQUARE_SIZE << "\n";
-	}
-	else if (cmd == "moreclouds") {
-		sky->cloudDensity*=0.95f;
-		LogObject() << "Cloud density " << 1/sky->cloudDensity << "\n";
-	}
-	else if (cmd == "lessclouds") {
-		sky->cloudDensity*=1.05f;
-		LogObject() << "Cloud density " << 1/sky->cloudDensity << "\n";
-	}
-
-	// Break up the if/else chain to workaround MSVC compiler limit
-	// "fatal error C1061: compiler limit : blocks nested too deeply"
-	else { notfound1=true; }
-	if (notfound1) { // BEGINN: MSVC limit workaround
-
-	if (cmd == "speedup") {
-		float speed = gs->userSpeedFactor;
-		if(speed < 5) {
-			speed += (speed < 2) ? 0.1f : 0.2f;
-			float fpart = speed - (int)speed;
-			if(fpart < 0.01f || fpart > 0.99f)
-				speed = round(speed);
-		} else if (speed < 10) {
-			speed += 0.5f;
-		} else {
-			speed += 1.0f;
-		}
-		net->Send(CBaseNetProtocol::Get().SendUserSpeed(gu->myPlayerNum, speed));
-	}
-	else if (cmd == "slowdown") {
-		float speed = gs->userSpeedFactor;
-		if (speed <= 5) {
-			speed -= (speed <= 2) ? 0.1f : 0.2f;
-			float fpart = speed - (int)speed;
-			if(fpart < 0.01f || fpart > 0.99f)
-				speed = round(speed);
-			if (speed < 0.1f)
-				speed = 0.1f;
-		} else if (speed <= 10) {
-			speed -= 0.5f;
-		} else {
-			speed -= 1.0f;
-		}
-		net->Send(CBaseNetProtocol::Get().SendUserSpeed(gu->myPlayerNum, speed));
-	}
-
-	else if (cmd == "controlunit") {
-		Command c;
-		c.id=CMD_STOP;
-		c.options=0;
-		selectedUnits.GiveCommand(c,false);		//force it to update selection and clear order que
-		net->Send(CBaseNetProtocol::Get().SendDirectControl(gu->myPlayerNum));
-	}
-	else if (cmd == "showstandard") {
-		gd->DisableExtraTexture();
-	}
-	else if (cmd == "showelevation") {
-		gd->SetHeightTexture();
-	}
-	else if (cmd == "toggleradarandjammer"){
-		gd->ToggleRadarAndJammer();
-	}
-	else if (cmd == "showmetalmap") {
-		gd->SetMetalTexture(readmap->metalMap->metalMap,&readmap->metalMap->extractionMap.front(),readmap->metalMap->metalPal,false);
-	}
-	else if (cmd == "showpathmap") {
-		gd->SetPathMapTexture();
-	}
-	else if (cmd == "togglelos") {
-		gd->ToggleLosTexture();
-	}
-	else if (cmd == "showheat") {
-		if (gs->cheatEnabled) {
-			gd->ToggleHeatMapTexture();
-		}
-	}
-	else if (cmd == "sharedialog") {
-		if(!inputReceivers.empty() && dynamic_cast<CShareBox*>(inputReceivers.front())==0 && !gu->spectating)
-			new CShareBox();
-	}
-	else if (cmd == "quitmessage") {
-		if (!inputReceivers.empty() && dynamic_cast<CQuitBox*>(inputReceivers.front()) == 0) {
-			CKeyBindings::HotkeyList quitlist = keyBindings->GetHotkeys("quitmenu");
-			std::string quitkey = quitlist.empty() ? "<none>" : quitlist.front();
-			logOutput.Print(std::string("Press ") + quitkey + " to access the quit menu");
-		}
-	}
-	else if (cmd == "quitmenu") {
-		if (!inputReceivers.empty() && dynamic_cast<CQuitBox*>(inputReceivers.front()) == 0)
-			new CQuitBox();
-	}
-	else if (cmd == "quitforce" || cmd == "quit") {
-		logOutput.Print("User exited");
-		globalQuit = true;
-	}
-	else if (cmd == "incguiopacity") {
-		CInputReceiver::guiAlpha = std::min(CInputReceiver::guiAlpha+0.1f,1.0f);
-		configHandler->Set("GuiOpacity", CInputReceiver::guiAlpha);
-	}
-	else if (cmd == "decguiopacity") {
-		CInputReceiver::guiAlpha = std::max(CInputReceiver::guiAlpha-0.1f,0.0f);
-		configHandler->Set("GuiOpacity", CInputReceiver::guiAlpha);
-	}
-
-	else if (cmd == "screenshot") {
-		TakeScreenshot(action.extra);
-	}
-
-	else if (cmd == "grabinput") {
-		SDL_GrabMode newMode;
-		if (action.extra.empty()) {
-			const SDL_GrabMode curMode = SDL_WM_GrabInput(SDL_GRAB_QUERY);
-			switch (curMode) {
-				default: // make compiler happy
-				case SDL_GRAB_OFF: newMode = SDL_GRAB_ON;  break;
-				case SDL_GRAB_ON:  newMode = SDL_GRAB_OFF; break;
-			}
-		} else {
-			if (atoi(action.extra.c_str())) {
-				newMode = SDL_GRAB_ON;
-			} else {
-				newMode = SDL_GRAB_OFF;
-			}
-		}
-		SDL_WM_GrabInput(newMode);
-		logOutput.Print("Input grabbing %s",
-		                (newMode == SDL_GRAB_ON) ? "enabled" : "disabled");
-	}
-	else if (cmd == "clock") {
-		if (action.extra.empty()) {
-			showClock = !showClock;
-		} else {
-			showClock = !!atoi(action.extra.c_str());
-		}
-		configHandler->Set("ShowClock", showClock ? 1 : 0);
-	}
-	else if (cmd == "cross") {
-		if (action.extra.empty()) {
-			if (mouse->crossSize > 0.0f) {
-				mouse->crossSize = -mouse->crossSize;
-			} else {
-				mouse->crossSize = std::max(1.0f, -mouse->crossSize);
-			}
-		} else {
-			float size, alpha, scale;
-			const char* args = action.extra.c_str();
-			const int argcount = sscanf(args, "%f %f %f", &size, &alpha, &scale);
-			if (argcount > 1) {
-				mouse->crossAlpha = alpha;
-				configHandler->Set("CrossAlpha", alpha);
-			}
-			if (argcount > 2) {
-				mouse->crossMoveScale = scale;
-				configHandler->Set("CrossMoveScale", scale);
-			}
-			mouse->crossSize = size;
-		}
-		configHandler->Set("CrossSize", mouse->crossSize);
-	}
-	else if (cmd == "fps") {
-		if (action.extra.empty()) {
-			showFPS = !showFPS;
-		} else {
-			showFPS = !!atoi(action.extra.c_str());
-		}
-		configHandler->Set("ShowFPS", showFPS ? 1 : 0);
-	}
-	else if (cmd == "speed") {
-		if (action.extra.empty()) {
-			showSpeed = !showSpeed;
-		} else {
-			showSpeed = !!atoi(action.extra.c_str());
-		}
-		configHandler->Set("ShowSpeed", showSpeed ? 1 : 0);
-	}
-	else if (cmd == "mtinfo") {
-		if (action.extra.empty()) {
-			showMTInfo = !showMTInfo;
-		} else {
-			showMTInfo = !!atoi(action.extra.c_str());
-		}
-		configHandler->Set("ShowMTInfo", showMTInfo ? 1 : 0);
-	}
-	else if (cmd == "teamhighlight") {
-		if (action.extra.empty()) {
-			gc->teamHighlight = abs(gc->teamHighlight + 1) % 3;
-		} else {
-			gc->teamHighlight = abs(atoi(action.extra.c_str())) % 3;
-		}
-		logOutput.Print("Team highlighting: %s", ((gc->teamHighlight == 1) ? "Players only" : ((gc->teamHighlight == 2) ? "Players and spectators" : "Disabled")));
-		configHandler->Set("TeamHighlight", gc->teamHighlight);
-	}
-	else if (cmd == "info") {
-		if (action.extra.empty()) {
-			if (playerRoster.GetSortType() == PlayerRoster::Disabled) {
-				playerRoster.SetSortTypeByCode(PlayerRoster::Allies);
-			} else {
-				playerRoster.SetSortTypeByCode(PlayerRoster::Disabled);
-			}
-		} else {
-			playerRoster.SetSortTypeByName(action.extra);
-		}
-		if (playerRoster.GetSortType() != PlayerRoster::Disabled) {
-			logOutput.Print("Sorting roster by %s", playerRoster.GetSortName());
-		}
-		configHandler->Set("ShowPlayerInfo", (int)playerRoster.GetSortType());
-	}
-	else if (cmd == "cmdcolors") {
-		const string name = action.extra.empty() ? "cmdcolors.txt" : action.extra;
-		cmdColors.LoadConfig(name);
-		logOutput.Print("Reloaded cmdcolors with: " + name);
-	}
-	else if (cmd == "ctrlpanel") {
-		const string name = action.extra.empty() ? "ctrlpanel.txt" : action.extra;
-		guihandler->ReloadConfig(name);
-		logOutput.Print("Reloaded ctrlpanel with: " + name);
-	}
-	else if (cmd == "font") {
-		CglFont *newFont = NULL, *newSmallFont = NULL;
-		try {
-			const int fontSize = configHandler->Get("FontSize", 23);
-			const int smallFontSize = configHandler->Get("SmallFontSize", 14);
-			const int outlineWidth = configHandler->Get("FontOutlineWidth", 3);
-			const float outlineWeight = configHandler->Get("FontOutlineWeight", 25.0f);
-			const int smallOutlineWidth = configHandler->Get("SmallFontOutlineWidth", 2);
-			const float smallOutlineWeight = configHandler->Get("SmallFontOutlineWeight", 10.0f);
-
-			newFont = CglFont::LoadFont(action.extra, fontSize, outlineWidth, outlineWeight);
-			newSmallFont = CglFont::LoadFont(action.extra, smallFontSize, smallOutlineWidth, smallOutlineWeight);
-		} catch (std::exception e) {
-			delete newFont;
-			delete newSmallFont;
-			newFont = newSmallFont = NULL;
-			logOutput.Print(string("font error: ") + e.what());
-		}
-		if (newFont != NULL && newSmallFont != NULL) {
-			delete font;
-			delete smallFont;
-			font = newFont;
-			smallFont = newSmallFont;
-			logOutput.Print("Loaded font: %s\n", action.extra.c_str());
-			configHandler->SetString("FontFile", action.extra);
-			configHandler->SetString("SmallFontFile", action.extra);
-		}
-	}
-	else if (cmd == "vsync") {
-		if (action.extra.empty()) {
-			VSync.SetFrames((VSync.GetFrames() <= 0) ? 1 : 0);
-		} else {
-			VSync.SetFrames(atoi(action.extra.c_str()));
-		}
-	}
-	else if (cmd == "safegl") {
-		if (action.extra.empty()) {
-			LuaOpenGL::SetSafeMode(!LuaOpenGL::GetSafeMode());
-		} else {
-			LuaOpenGL::SetSafeMode(!!atoi(action.extra.c_str()));
-		}
-	}
-	else if (cmd == "resbar") {
-		if (resourceBar) {
-			if (action.extra.empty()) {
-				resourceBar->disabled = !resourceBar->disabled;
-			} else {
-				resourceBar->disabled = !atoi(action.extra.c_str());
-			}
-		}
-	}
-	else if (cmd == "tooltip") {
-		if (tooltip) {
-			if (action.extra.empty()) {
-				tooltip->disabled = !tooltip->disabled;
-			} else {
-				tooltip->disabled = !atoi(action.extra.c_str());
-			}
-		}
-	}
-	else if (cmd == "console") {
-		if (infoConsole) {
-			if (action.extra.empty()) {
-				infoConsole->disabled = !infoConsole->disabled;
-			} else {
-				infoConsole->disabled = !atoi(action.extra.c_str());
-			}
-		}
-	}
-	else if (cmd == "endgraph") {
-		if (action.extra.empty()) {
-			CEndGameBox::disabled = !CEndGameBox::disabled;
-		} else {
-			CEndGameBox::disabled = !atoi(action.extra.c_str());
-		}
-	}
-	else if (cmd == "fpshud") {
-		if (action.extra.empty()) {
-			hudDrawer->SetDraw(!hudDrawer->GetDraw());
-		} else {
-			hudDrawer->SetDraw(!!atoi(action.extra.c_str()));
-		}
-	}
-	else if (cmd == "debugdrawai") {
-		if (action.extra.empty()) {
-			debugDrawerAI->SetDraw(!debugDrawerAI->GetDraw());
-		} else {
-			debugDrawerAI->SetDraw(!!atoi(action.extra.c_str()));
-		}
-
-		logOutput.Print("SkirmishAI debug drawing %s", (debugDrawerAI->GetDraw()? "enabled": "disabled"));
-	}
-
-	else if (cmd == "movewarnings") {
-		if (action.extra.empty()) {
-			gu->moveWarnings = !gu->moveWarnings;
-		} else {
-			gu->moveWarnings = !!atoi(action.extra.c_str());
-		}
-
-		configHandler->Set("MoveWarnings", gu->moveWarnings? 1: 0);
-		logOutput.Print(string("movewarnings ") +
-		                (gu->moveWarnings ? "enabled" : "disabled"));
-	}
-	else if (cmd == "buildwarnings") {
-		if (action.extra.empty()) {
-			gu->buildWarnings = !gu->buildWarnings;
-		} else {
-			gu->buildWarnings = !!atoi(action.extra.c_str());
-		}
-
-		configHandler->Set("BuildWarnings", gu->buildWarnings? 1: 0);
-		logOutput.Print(string("buildwarnings ") +
-		                (gu->buildWarnings ? "enabled" : "disabled"));
-	}
-
-	else if (cmd == "mapmarks") {
-		if (action.extra.empty()) {
-			globalRendering->drawMapMarks = !globalRendering->drawMapMarks;
-		} else {
-			globalRendering->drawMapMarks = !!atoi(action.extra.c_str());
-		}
-	}
-	else if (cmd == "allmapmarks") {
-		if (gs->cheatEnabled) {
-			if (action.extra.empty()) {
-				inMapDrawer->ToggleAllVisible();
-			} else {
-				inMapDrawer->SetAllVisible(!!atoi(action.extra.c_str()));
-			}
-		}
-	}
-	else if (cmd == "noluadraw") {
-		if (action.extra.empty()) {
-			inMapDrawer->SetLuaMapDrawingAllowed(!inMapDrawer->GetLuaMapDrawingAllowed());
-		} else {
-			inMapDrawer->SetLuaMapDrawingAllowed(!!atoi(action.extra.c_str()));
-		}
-	}
-
-	else if (cmd == "luaui") {
-		if (guihandler != NULL) {
-			guihandler->PushLayoutCommand(action.extra);
-		}
-	}
-	else if (cmd == "luamoduictrl") {
-		bool modUICtrl;
-		if (action.extra.empty()) {
-			modUICtrl = !CLuaHandle::GetModUICtrl();
-		} else {
-			modUICtrl = !!atoi(action.extra.c_str());
-		}
-		CLuaHandle::SetModUICtrl(modUICtrl);
-		configHandler->Set("LuaModUICtrl", modUICtrl ? 1 : 0);
-	}
-	else if (cmd == "minimap") {
-		if (minimap != NULL) {
-			minimap->ConfigCommand(action.extra);
-		}
-	}
-	else if (cmd == "grounddecals") {
-		if (groundDecals) {
-			if (action.extra.empty()) {
-				groundDecals->SetDrawDecals(!groundDecals->GetDrawDecals());
-			} else {
-				groundDecals->SetDrawDecals(!!atoi(action.extra.c_str()));
-			}
-		}
-		logOutput.Print("Ground decals are %s",
-		                groundDecals->GetDrawDecals() ? "enabled" : "disabled");
-	}
-	else if (cmd == "maxparticles") {
-		if (ph && !action.extra.empty()) {
-			const int value = std::max(1, atoi(action.extra.c_str()));
-			ph->SetMaxParticles(value);
-			logOutput.Print("Set maximum particles to: %i", value);
-		}
-	}
-	else if (cmd == "maxnanoparticles") {
-		if (ph && !action.extra.empty()) {
-			const int value = std::max(1, atoi(action.extra.c_str()));
-			ph->SetMaxNanoParticles(value);
-			logOutput.Print("Set maximum nano-particles to: %i", value);
-		}
-	}
-	else if (cmd == "gathermode") {
-		if (guihandler != NULL) {
-			bool gatherMode;
-			if (action.extra.empty()) {
-				gatherMode = !guihandler->GetGatherMode();
-			} else {
-				gatherMode = !!atoi(action.extra.c_str());
-			}
-			guihandler->SetGatherMode(gatherMode);
-			logOutput.Print("gathermode %s", gatherMode ? "enabled" : "disabled");
-		}
-	}
-	else if (cmd == "pastetext") {
-		if (userWriting){
-			if (!action.extra.empty()) {
-				userInput.insert(writingPos, action.extra);
-				writingPos += action.extra.length();
-			} else {
-				PasteClipboard();
-			}
-			return 0;
-		}
-	}
-	else if (cmd == "buffertext") {
-		if (!action.extra.empty()) {
-			consoleHistory->AddLine(action.extra);
-		}
-	}
-	else if (cmd == "inputtextgeo") {
-		if (!action.extra.empty()) {
-			ParseInputTextGeometry(action.extra);
-		}
-	}
-	else if (cmd == "disticon") {
-		if (!action.extra.empty()) {
-			const int iconDist = atoi(action.extra.c_str());
-			unitDrawer->SetUnitIconDist((float)iconDist);
-			configHandler->Set("UnitIconDist", iconDist);
-			logOutput.Print("Set UnitIconDist to %i", iconDist);
-		}
-	}
-	else if (cmd == "distdraw") {
-		if (!action.extra.empty()) {
-			const int drawDist = atoi(action.extra.c_str());
-			unitDrawer->SetUnitDrawDist((float)drawDist);
-			configHandler->Set("UnitLodDist", drawDist);
-			logOutput.Print("Set UnitLodDist to %i", drawDist);
-		}
-	}
-	else if (cmd == "lodscale") {
-		if (!action.extra.empty()) {
-			const vector<string> &args = CSimpleParser::Tokenize(action.extra, 0);
-			if (args.size() == 1) {
-				const float value = (float)atof(args[0].c_str());
-				unitDrawer->LODScale = value;
-			}
-			else if (args.size() == 2) {
-				const float value = (float)atof(args[1].c_str());
-				if (args[0] == "shadow") {
-					unitDrawer->LODScaleShadow = value;
-				} else if (args[0] == "reflection") {
-					unitDrawer->LODScaleReflection = value;
-				} else if (args[0] == "refraction") {
-					unitDrawer->LODScaleRefraction = value;
-				}
-			}
-		}
-	}
-	else if (cmd == "wiremap") {
-		if (action.extra.empty()) {
-			gd->wireframe  = !gd->wireframe;
-			sky->wireframe = gd->wireframe;
-		} else {
-			gd->wireframe  = !!atoi(action.extra.c_str());
-			sky->wireframe = gd->wireframe;
-		}
-	}
-	else if (cmd == "airmesh") {
-		if (action.extra.empty()) {
-			smoothGround->drawEnabled = !smoothGround->drawEnabled;
-		} else {
-			smoothGround->drawEnabled = !!atoi(action.extra.c_str());
-		}
-	}
-	else if (cmd == "setgamma") {
-		float r, g, b;
-		const int count = sscanf(action.extra.c_str(), "%f %f %f", &r, &g, &b);
-		if (count == 1) {
-			SDL_SetGamma(r, r, r);
-			logOutput.Print("Set gamma value");
-		}
-		else if (count == 3) {
-			SDL_SetGamma(r, g, b);
-			logOutput.Print("Set gamma values");
-		}
-		else {
-			logOutput.Print("Unknown gamma format");
-		}
-	}
-	else if (cmd == "crash" && gs->cheatEnabled) {
-		int *a=0;
-		*a=0;
-	}
-	else if (cmd == "exception" && gs->cheatEnabled) {
-		throw std::runtime_error("Exception test");
-	}
-	else if (cmd == "divbyzero" && gs->cheatEnabled) {
-		float a = 0;
-		logOutput.Print("Result: %f", 1.0f/a);
-	}
-	else if (cmd == "give" && gs->cheatEnabled) {
-		if (action.extra.find('@') == string::npos) {
-			std::string msg = "give "; //FIXME lazyness
-			msg += action.extra;
-			float3 p;
-			CInputReceiver* ir = NULL;
-			if (!hideInterface)
-				ir = CInputReceiver::GetReceiverAt(mouse->lastx, mouse->lasty);
-			if (ir == minimap)
-				p = minimap->GetMapPosition(mouse->lastx, mouse->lasty);
-			else {
-				const float3& pos = camera->pos;
-				const float3& dir = mouse->dir;
-				const float dist = ground->LineGroundCol(pos, pos + (dir * 30000.0f));
-				p = pos + (dir * dist);
-			}
-			char buf[128];
-			SNPRINTF(buf, sizeof(buf), " @%.0f,%.0f,%.0f", p.x, p.y, p.z);
-			msg += buf;
-			CommandMessage pckt(msg, gu->myPlayerNum);
-			net->Send(pckt.Pack());
-		}
-		else {
-			CommandMessage pckt(action, gu->myPlayerNum);
-			net->Send(pckt.Pack());
-		}
-	}
-	else if (cmd == "destroy" && gs->cheatEnabled) {
-		// kill selected units
-		std::stringstream ss;
-		ss << "destroy";
-		for (CUnitSet::iterator it = selectedUnits.selectedUnits.begin();
-				it != selectedUnits.selectedUnits.end();
-				++it) {
-			ss << " " << (*it)->id;
-		}
-		CommandMessage pckt(ss.str(), gu->myPlayerNum);
-		net->Send(pckt.Pack());
-	}
-	else if (cmd == "send") {
-		CommandMessage pckt(Action(action.extra), gu->myPlayerNum);
-		net->Send(pckt.Pack());
-	}
-	else if (cmd == "savegame"){
-		SaveGame("Saves/QuickSave.ssf", true);
-	}
-	else if (cmd == "save") {// /save [-y ]<savename>
-		bool saveoverride = action.extra.find("-y ") == 0;
-		std::string savename(action.extra.c_str() + (saveoverride ? 3 : 0));
-		savename = "Saves/" + savename + ".ssf";
-		SaveGame(savename, saveoverride);
-	}
-	else if (cmd == "reloadgame") {
-		ReloadGame();
-	}
-	else if (cmd == "debuginfo") {
-		if (action.extra == "sound") {
-			sound->PrintDebugInfo();
-		} else if (action.extra == "profiling") {
-			profiler.PrintProfilingInfo();
-		}
-	}
-	else if (cmd == "benchmark-script") {
-		CUnitScript::BenchmarkScript(action.extra);
-	}
-	else if (cmd == "atm" ||
-#ifdef DEBUG
-			cmd == "desync" ||
-#endif
-			cmd == "resync" ||
-			cmd == "take" ||
-			cmd == "luarules") {
-		//these are synced commands, forward only
-		CommandMessage pckt(action, gu->myPlayerNum);
-		net->Send(pckt.Pack());
-	}
-	else {
-		static std::set<std::string> serverCommands = std::set<std::string>(commands, commands+numCommands);
-		if (serverCommands.find(cmd) != serverCommands.end())
-		{
-			CommandMessage pckt(action, gu->myPlayerNum);
-			net->Send(pckt.Pack());
-		}
-
-		if (!Console::Instance().ExecuteAction(action))
-		{
-			if (guihandler != NULL) // maybe a widget is interested?
-				guihandler->PushLayoutCommand(action.rawline);
-			return false;
-		}
-	}
-
-	} // END: MSVC limit workaround
-
-	return true;
-}
-
-
-bool CGame::ActionReleased(const Action& action)
-{
-	const string& cmd = action.command;
-
-	if (cmd == "drawinmap"){
-		inMapDrawer->keyPressed=false;
-	}
-	else if (cmd == "moveforward") {
-		camMove[0]=false;
-	}
-	else if (cmd == "moveback") {
-		camMove[1]=false;
-	}
-	else if (cmd == "moveleft") {
-		camMove[2]=false;
-	}
-	else if (cmd == "moveright") {
-		camMove[3]=false;
-	}
-	else if (cmd == "moveup") {
-		camMove[4]=false;
-	}
-	else if (cmd == "movedown") {
-		camMove[5]=false;
-	}
-	else if (cmd == "movefast") {
-		camMove[6]=false;
-	}
-	else if (cmd == "moveslow") {
-		camMove[7]=false;
-	}
-	else if (cmd == "mouse1") {
-		mouse->MouseRelease (mouse->lastx, mouse->lasty, 1);
-	}
-	else if (cmd == "mouse2") {
-		mouse->MouseRelease (mouse->lastx, mouse->lasty, 2);
-	}
-	else if (cmd == "mouse3") {
-		mouse->MouseRelease (mouse->lastx, mouse->lasty, 3);
-	}
-	else if (cmd == "mousestate") {
-			mouse->ToggleState();
-	}
-	else if (cmd == "gameinfoclose") {
-		CGameInfo::Disable();
-	}
-	// HACK   somehow weird things happen when MouseRelease is called for button 4 and 5.
-	// Note that SYS_WMEVENT on windows also only sends MousePress events for these buttons.
-// 	else if (cmd == "mouse4") {
-// 		mouse->MouseRelease (mouse->lastx, mouse->lasty, 4);
-//	}
-// 	else if (cmd == "mouse5") {
-// 		mouse->MouseRelease (mouse->lastx, mouse->lasty, 5);
-//	}
-
-	return 0;
-}
-
-
-void SetBoolArg(bool& value, const std::string& str)
-{
-	if (str.empty()) // toggle
-	{
-		value = !value;
-	}
-	else // set
-	{
-		const int num = atoi(str.c_str());
-		value = (num != 0);
-	}
-}
-
-
-// FOR SYNCED MESSAGES
-void CGame::ActionReceived(const Action& action, int playernum)
-{
-	if (action.command == "cheat") {
-		SetBoolArg(gs->cheatEnabled, action.extra);
-		if (gs->cheatEnabled)
-			logOutput.Print("Cheating!");
-		else
-			logOutput.Print("No more cheating");
-	}
-	else if (action.command == "nohelp") {
-		SetBoolArg(gs->noHelperAIs, action.extra);
-		selectedUnits.PossibleCommandChange(NULL);
-		logOutput.Print("LuaUI control is %s", gs->noHelperAIs ? "disabled" : "enabled");
-	}
-	else if (action.command == "nospecdraw") {
-		bool buf;
-		SetBoolArg(buf, action.extra);
-		inMapDrawer->SetSpecMapDrawingAllowed(buf);
-	}
-	else if (action.command == "godmode") {
-		if (!gs->cheatEnabled)
-			logOutput.Print("godmode requires /cheat");
-		else {
-			SetBoolArg(gs->godMode, action.extra);
-			CLuaUI::UpdateTeams();
-			if (gs->godMode) {
-				logOutput.Print("God Mode Enabled");
-			} else {
-				logOutput.Print("God Mode Disabled");
-			}
-			CPlayer::UpdateControlledTeams();
-		}
-	}
-	else if (action.command == "globallos") {
-		if (!gs->cheatEnabled) {
-			logOutput.Print("globallos requires /cheat");
-		} else {
-			SetBoolArg(gs->globalLOS, action.extra);
-			if (gs->globalLOS) {
-				logOutput.Print("Global LOS Enabled");
-			} else {
-				logOutput.Print("Global LOS Disabled");
-			}
-		}
-	}
-	else if (action.command == "nocost" && gs->cheatEnabled) {
-		if (unitDefHandler->ToggleNoCost()) {
-			logOutput.Print("Everything is for free!");
-		} else {
-			logOutput.Print("Everything costs resources again!");
-		}
-	}
-	else if (action.command == "give" && gs->cheatEnabled) {
-		std::string s = "give "; //FIXME lazyness
-		s += action.extra;
-
-		// .give [amount] <unitName> [team] <@x,y,z>
-		const vector<string> &args = CSimpleParser::Tokenize(s, 0);
-
-		if (args.size() < 3) {
-			logOutput.Print("Someone is spoofing invalid .give messages!");
-			return;
-		}
-
-		float3 pos;
-		if (sscanf(args[args.size() - 1].c_str(), "@%f,%f,%f", &pos.x, &pos.y, &pos.z) != 3) {
-			logOutput.Print("Someone is spoofing invalid .give messages!");
-			return;
-		}
-
-		int amount = 1;
-		int team = playerHandler->Player(playernum)->team;
-		int allyteam = -1;
-
-		int amountArgIdx = -1;
-		int teamArgIdx = -1;
-
-		if (args.size() == 5) {
-			amountArgIdx = 1;
-			teamArgIdx = 3;
-		}
-		else if (args.size() == 4) {
-			if (args[1].find_first_not_of("0123456789") == string::npos) {
-				amountArgIdx = 1;
-			} else {
-				teamArgIdx = 2;
-			}
-		}
-
-		if (amountArgIdx >= 0) {
-			const string& amountStr = args[amountArgIdx];
-			amount = atoi(amountStr.c_str());
-			if ((amount < 0) || (amountStr.find_first_not_of("0123456789") != string::npos)) {
-				logOutput.Print("Bad give amount: %s", amountStr.c_str());
-				return;
-			}
-		}
-
-		if (teamArgIdx >= 0) {
-			const string& teamStr = args[teamArgIdx];
-			team = atoi(teamStr.c_str());
-			if ((team < 0) || (team >= teamHandler->ActiveTeams()) || (teamStr.find_first_not_of("0123456789") != string::npos)) {
-				logOutput.Print("Bad give team: %s", teamStr.c_str());
-				return;
-			}
-		}
-
-		const string unitName = (amountArgIdx >= 0) ? args[2] : args[1];
-
-		if (unitName == "all") {
-			// player entered ".give all"
-			int numRequestedUnits = unitDefHandler->unitDefs.size() - 1; /// defid=0 is not valid
-			int currentNumUnits = teamHandler->Team(team)->units.size();
-			int sqSize = (int) streflop::ceil(streflop::sqrt((float) numRequestedUnits));
-
-			// make sure team unit-limit not exceeded
-			if ((currentNumUnits + numRequestedUnits) > uh->MaxUnitsPerTeam()) {
-				numRequestedUnits = uh->MaxUnitsPerTeam() - currentNumUnits;
-			}
-
-			// make sure square is entirely on the map
-			float sqHalfMapSize = sqSize / 2 * 10 * SQUARE_SIZE;
-			pos.x = std::max(sqHalfMapSize, std::min(pos.x, float3::maxxpos - sqHalfMapSize - 1));
-			pos.z = std::max(sqHalfMapSize, std::min(pos.z, float3::maxzpos - sqHalfMapSize - 1));
-
-			for (int a = 1; a <= numRequestedUnits; ++a) {
-				float posx = pos.x + (a % sqSize - sqSize / 2) * 10 * SQUARE_SIZE;
-				float posz = pos.z + (a / sqSize - sqSize / 2) * 10 * SQUARE_SIZE;
-				float3 pos2 = float3(posx, pos.y, posz);
-				const UnitDef* ud = unitDefHandler->GetUnitDefByID(a);
-				if (ud) {
-					const CUnit* unit = unitLoader.LoadUnit(ud, pos2, team, false, 0, NULL);
-					if (unit) {
-						unitLoader.FlattenGround(unit);
-					}
-				}
-			}
-		}
-		else if (!unitName.empty()) {
-			int numRequestedUnits = amount;
-			int currentNumUnits = teamHandler->Team(team)->units.size();
-
-			if (currentNumUnits >= uh->MaxUnitsPerTeam()) {
-				LogObject() << "Unable to give any more units to team " << team << "(current: " << currentNumUnits << ", max: " << uh->MaxUnits() << ")";
-				return;
-			}
-
-			// make sure team unit-limit is not exceeded
-			if ((currentNumUnits + numRequestedUnits) > uh->MaxUnitsPerTeam()) {
-				numRequestedUnits = uh->MaxUnitsPerTeam() - currentNumUnits;
-			}
-
-			const UnitDef* unitDef = unitDefHandler->GetUnitDefByName(unitName);
-
-			if (unitDef != NULL) {
-				int xsize = unitDef->xsize;
-				int zsize = unitDef->zsize;
-				int squareSize = (int) streflop::ceil(streflop::sqrt((float) numRequestedUnits));
-				int total = numRequestedUnits;
-
-				float3 minpos = pos;
-				minpos.x -= ((squareSize - 1) * xsize * SQUARE_SIZE) / 2;
-				minpos.z -= ((squareSize - 1) * zsize * SQUARE_SIZE) / 2;
-
-				for (int z = 0; z < squareSize; ++z) {
-					for (int x = 0; x < squareSize && total > 0; ++x) {
-						float minposx = minpos.x + x * xsize * SQUARE_SIZE;
-						float minposz = minpos.z + z * zsize * SQUARE_SIZE;
-						const float3 upos(minposx, minpos.y, minposz);
-						const CUnit* unit = unitLoader.LoadUnit(unitDef, upos, team, false, 0, NULL);
-
-						if (unit) {
-							unitLoader.FlattenGround(unit);
-						}
-						--total;
-					}
-				}
-
-				logOutput.Print("Giving %i %s to team %i", numRequestedUnits, unitName.c_str(), team);
-			} else {
-				if (teamArgIdx < 0) {
-					team = -1; // default to world features
-					allyteam = -1;
-				} else {
-					allyteam = teamHandler->AllyTeam(team);
-				}
-
-				const FeatureDef* featureDef = featureHandler->GetFeatureDef(unitName);
-				if (featureDef) {
-					int xsize = featureDef->xsize;
-					int zsize = featureDef->zsize;
-					int squareSize = (int) streflop::ceil(streflop::sqrt((float) numRequestedUnits));
-					int total = amount; // FIXME -- feature count limit?
-
-					float3 minpos = pos;
-					minpos.x -= ((squareSize - 1) * xsize * SQUARE_SIZE) / 2;
-					minpos.z -= ((squareSize - 1) * zsize * SQUARE_SIZE) / 2;
-
-					for (int z = 0; z < squareSize; ++z) {
-						for (int x = 0; x < squareSize && total > 0; ++x) {
-							float minposx = minpos.x + x * xsize * SQUARE_SIZE;
-							float minposz = minpos.z + z * zsize * SQUARE_SIZE;
-							float minposy = ground->GetHeight2(minposx, minposz);
-							const float3 upos(minposx, minposy, minposz);
-
-							CFeature* feature = new CFeature();
-							feature->Initialize(upos, featureDef, 0, 0, team, allyteam, "");
-							--total;
-						}
-					}
-
-					logOutput.Print("Giving %i %s (feature) to team %i",
-									numRequestedUnits, unitName.c_str(), team);
-				}
-				else {
-					logOutput.Print(unitName + " is not a valid unitname");
-				}
-			}
-		}
-	}
-	else if (action.command == "destroy" && gs->cheatEnabled) {
-		std::stringstream ss(action.extra);
-		logOutput.Print("Killing units: %s", action.extra.c_str());
-		do {
-			unsigned id;
-			ss >> id;
-			if (!ss)
-				break;
-			if (id >= uh->units.size())
-				continue;
-			if (uh->units[id] == NULL)
-				continue;
-			uh->units[id]->KillUnit(false, false, 0);
-		} while (true);
-	}
-	else if (action.command == "nospectatorchat") {
-		SetBoolArg(noSpectatorChat, action.extra);
-		logOutput.Print("Spectators %s chat", noSpectatorChat ? "can not" : "can");
-	}
-	else if (action.command == "reloadcob" && gs->cheatEnabled) {
-		ReloadCOB(action.extra, playernum);
-	}
-	else if (action.command == "devlua" && gs->cheatEnabled) {
-		bool devMode = CLuaHandle::GetDevMode();
-		SetBoolArg(devMode, action.extra);
-		CLuaHandle::SetDevMode(devMode);
-		if (devMode) {
-			logOutput.Print("Lua devmode enabled, this can cause desyncs");
-		} else {
-			logOutput.Print("Lua devmode disabled");
-		}
-	}
-	else if (action.command == "editdefs" && gs->cheatEnabled) {
-		SetBoolArg(gs->editDefsEnabled, action.extra);
-		if (gs->editDefsEnabled)
-			logOutput.Print("Definition Editing!");
-		else
-			logOutput.Print("No definition Editing");
-	}
-	else if ((action.command == "luarules") && (gs->frameNum > 1)) {
-		if ((action.extra == "reload") && (playernum == 0)) {
-			if (!gs->cheatEnabled) {
-				logOutput.Print("Cheating required to reload synced scripts");
-			} else {
-				CLuaRules::FreeHandler();
-				CLuaRules::LoadHandler();
-				if (luaRules) {
-					logOutput.Print("LuaRules reloaded");
-				} else {
-					logOutput.Print("LuaRules reload failed");
-				}
-			}
-		}
-		else if ((action.extra == "disable") && (playernum == 0)) {
-			if (!gs->cheatEnabled) {
-				logOutput.Print("Cheating required to disable synced scripts");
-			} else {
-				CLuaRules::FreeHandler();
-				logOutput.Print("LuaRules disabled");
-			}
-		}
-		else {
-			if (luaRules) luaRules->GotChatMsg(action.extra, playernum);
-		}
-	}
-	else if ((action.command == "luagaia") && (gs->frameNum > 1)) {
-		if (gs->useLuaGaia) {
-			if ((action.extra == "reload") && (playernum == 0)) {
-				if (!gs->cheatEnabled) {
-					logOutput.Print("Cheating required to reload synced scripts");
-				} else {
-					CLuaGaia::FreeHandler();
-					CLuaGaia::LoadHandler();
-					if (luaGaia) {
-						logOutput.Print("LuaGaia reloaded");
-					} else {
-						logOutput.Print("LuaGaia reload failed");
-					}
-				}
-			}
-			else if ((action.extra == "disable") && (playernum == 0)) {
-				if (!gs->cheatEnabled) {
-					logOutput.Print("Cheating required to disable synced scripts");
-				} else {
-					CLuaGaia::FreeHandler();
-					logOutput.Print("LuaGaia disabled");
-				}
-			}
-			else if (luaGaia) {
-				luaGaia->GotChatMsg(action.extra, playernum);
-			}
-			else {
-				logOutput.Print("LuaGaia is not enabled");
-			}
-		}
-	}
-#ifdef DEBUG
-	else if (action.command == "desync" && gs->cheatEnabled) {
-		ASSERT_SYNCED_PRIMITIVE(gu->myPlayerNum * 123.0f);
-		ASSERT_SYNCED_PRIMITIVE(gu->myPlayerNum * 123);
-		ASSERT_SYNCED_PRIMITIVE((short)(gu->myPlayerNum * 123 + 123));
-		ASSERT_SYNCED_FLOAT3(float3(gu->myPlayerNum, gu->myPlayerNum, gu->myPlayerNum));
-
-		for (size_t i = uh->MaxUnits() - 1; i >= 0; --i) {
-			if (uh->units[i]) {
-				if (playernum == gu->myPlayerNum) {
-					++uh->units[i]->midPos.x; // and desync...
-					++uh->units[i]->midPos.x;
-				} else {
-					// execute the same amount of flops on any other player, but don't desync (it's a NOP)...
-					++uh->units[i]->midPos.x;
-					--uh->units[i]->midPos.x;
-				}
-				break;
-			}
-		}
-		logOutput.Print("Desyncing in frame %d.", gs->frameNum);
-	}
-#endif // defined DEBUG
-	else if (action.command == "atm" && gs->cheatEnabled) {
-		int team = playerHandler->Player(playernum)->team;
-		teamHandler->Team(team)->AddMetal(1000);
-		teamHandler->Team(team)->AddEnergy(1000);
-	}
-	else if (action.command == "take" && (!playerHandler->Player(playernum)->spectator || gs->cheatEnabled)) {
-		const int sendTeam = playerHandler->Player(playernum)->team;
-		for (int a = 0; a < teamHandler->ActiveTeams(); ++a) {
-			if (teamHandler->AlliedTeams(a, sendTeam)) {
-				bool hasPlayer = false;
-				for (int b = 0; b < playerHandler->ActivePlayers(); ++b) {
-					if (playerHandler->Player(b)->active && playerHandler->Player(b)->team==a && !playerHandler->Player(b)->spectator) {
-						hasPlayer = true;
-						break;
-					}
-				}
-				if (!hasPlayer) {
-					teamHandler->Team(a)->GiveEverythingTo(sendTeam);
-				}
-			}
-		}
-	}
-	else if (action.command == "skip") {
-		if (action.extra.find_first_of("start") == 0) {
-			std::istringstream buf(action.extra.substr(6));
-			int targetframe;
-			buf >> targetframe;
-			StartSkip(targetframe);
-		}
-		else if (action.extra == "end") {
-			EndSkip();
-		}
-	}
-	else if (gs->frameNum > 1) {
-		if (luaRules) luaRules->SyncedActionFallback(action.rawline, playernum);
-		if (luaGaia)  luaGaia->SyncedActionFallback(action.rawline, playernum);
-	}
-}
-
-bool CGame::Update()
-{
-	good_fpu_control_registers("CGame::Update");
-
-	unsigned timeNow = SDL_GetTicks();
-
-	const unsigned difTime = (timeNow - lastModGameTimeMeasure);
-	const float dif = skipping ? 0.010f : (float)difTime * 0.001f;
-
-	if (!gs->paused) {
-		gu->modGameTime += dif * gs->speedFactor;
-	}
-
-	gu->gameTime += dif;
-
-	if (playing && !gameOver) {
-		totalGameTime += dif;
-	}
-
-	lastModGameTimeMeasure = timeNow;
-
-	time(&fpstimer);
-
-	if (difftime(fpstimer, starttime) != 0) { // do once every second
-		fps = thisFps;
-		thisFps = 0;
-
-		starttime = fpstimer;
-
-		if (!gameServer) {
-			consumeSpeed = ((float)(GAME_SPEED * gs->speedFactor + leastQue - 2));
-			leastQue = 10000;
-			timeLeft = 0.0f;
-		}
-
-#ifdef TRACE_SYNC
-		tracefile.DeleteInterval();
-		tracefile.NewInterval();
-#endif
-	}
-
-	if (!skipping)
-	{
-		UpdateUI(false);
-	}
-
-	net->Update();
-
-	if (videoCapturing->IsCapturing() && playing && gameServer) {
-		gameServer->CreateNewFrame(false, true);
-	}
-
-	if(gs->frameNum == 0 || gs->paused)
-		eventHandler.UpdateObjects(); // we must add new rendering objects even if the game has not started yet
-
-	ClientReadNet();
-
-	if(net->NeedsReconnect() && !gameOver) {
-		extern ClientSetup* startsetup;
-		net->AttemptReconnect(startsetup->myPlayerName, startsetup->myPasswd, SpringVersion::GetFull());
-	}
-
-	if (net->CheckTimeout(0, gs->frameNum == 0) && !gameOver) {
-		logOutput.Print("Lost connection to gameserver");
-		std::vector<unsigned char> empty;
-		GameEnd(empty);
-	}
-
-	// send out new console lines
-	if (infoConsole) {
-		vector<CInfoConsole::RawLine> lines;
-		infoConsole->GetNewRawLines(lines);
-		for (unsigned int i = 0; i < lines.size(); i++) {
-			const CInfoConsole::RawLine& rawLine = lines[i];
-			eventHandler.AddConsoleLine(rawLine.text, *rawLine.subsystem);
-		}
-	}
-
-	if (!(gs->frameNum & 31)) {
-		oscStatsSender->Update(gs->frameNum);
-	}
-
-	return true;
-}
-
-
-bool CGame::DrawWorld()
-{
-	SCOPED_TIMER("Draw world");
-
-	CBaseGroundDrawer* gd = readmap->GetGroundDrawer();
-
-	if (globalRendering->drawSky) {
-		sky->Draw();
-	}
-
-	if (globalRendering->drawGround) {
-		gd->Draw();
-		if (smoothGround->drawEnabled)
-			smoothGround->DrawWireframe(1);
-		treeDrawer->DrawGrass();
-	}
-
-	if (globalRendering->drawWater && !mapInfo->map.voidWater) {
-		SCOPED_TIMER("Water");
-		water->OcclusionQuery();
-		if (water->drawSolid) {
-			water->UpdateWater(this);
-			water->Draw();
-		}
-	}
-
-	selectedUnits.Draw();
-	eventHandler.DrawWorldPreUnit();
-
-	unitDrawer->Draw(false);
-	modelDrawer->Draw();
-	featureDrawer->Draw();
-
-	if (globalRendering->drawGround) {
-		gd->DrawTrees();
-	}
-
-	pathDrawer->Draw();
-
-	//! transparent stuff
-	glEnable(GL_BLEND);
-	glDepthFunc(GL_LEQUAL);
-
-	bool noAdvShading = shadowHandler->drawShadows;
-
-	const double plane_below[4] = {0.0f, -1.0f, 0.0f, 0.0f};
-	glClipPlane(GL_CLIP_PLANE3, plane_below);
-	glEnable(GL_CLIP_PLANE3);
-
-		//! draw cloaked part below surface
-		unitDrawer->DrawCloakedUnits(noAdvShading);
-		featureDrawer->DrawFadeFeatures(noAdvShading);
-
-	glDisable(GL_CLIP_PLANE3);
-
-	//! draw water
-	if (globalRendering->drawWater && !mapInfo->map.voidWater) {
-		SCOPED_TIMER("Water");
-		if (!water->drawSolid) {
-			water->UpdateWater(this);
-			water->Draw();
-		}
-	}
-
-	const double plane_above[4] = {0.0f, 1.0f, 0.0f, 0.0f};
-	glClipPlane(GL_CLIP_PLANE3, plane_above);
-	glEnable(GL_CLIP_PLANE3);
-
-		//! draw cloaked part above surface
-		unitDrawer->DrawCloakedUnits(noAdvShading);
-		featureDrawer->DrawFadeFeatures(noAdvShading);
-
-	glDisable(GL_CLIP_PLANE3);
-
-	projectileDrawer->Draw(false);
-
-	if (globalRendering->drawSky) {
-		sky->DrawSun();
-	}
-
-	eventHandler.DrawWorld();
-
-=======
->>>>>>> 1f664b6e
 	LuaUnsyncedCtrl::DrawUnitCommandQueues();
 	if (cmdColors.AlwaysDrawQueue() || guihandler->GetQueueKeystate()) {
 		selectedUnits.DrawCommands();
 	}
-<<<<<<< HEAD
 
 	lineDrawer.DrawAll();
 	cursorIcons.Draw();
@@ -2685,6 +1208,7 @@
 #else
 bool CGame::Draw() {
 #endif
+	GML_STDMUTEX_LOCK(draw); //Draw
 
 	//! timings and frame interpolation
 	const unsigned currentTime = SDL_GetTicks();
@@ -2942,398 +1466,6 @@
 			smallFont->SetColors(&speedcol, NULL);
 			smallFont->glPrint(0.99f, 0.90f, 1.0f, font_options, buf);
 		}
-=======
->>>>>>> 1f664b6e
-
-	lineDrawer.DrawAll();
-	cursorIcons.Draw();
-	cursorIcons.Clear();
-
-	mouse->DrawSelectionBox();
-
-	guihandler->DrawMapStuff(0);
-
-	if (globalRendering->drawMapMarks) {
-		inMapDrawer->Draw();
-	}
-
-
-	//! underwater overlay
-	if (camera->pos.y < 0.0f) {
-		glEnableClientState(GL_VERTEX_ARRAY);
-		const float3& cpos = camera->pos;
-		const float vr = globalRendering->viewRange * 0.5f;
-		glDepthMask(GL_FALSE);
-		glDisable(GL_TEXTURE_2D);
-		glColor4f(0.0f, 0.5f, 0.3f, 0.50f);
-		{
-			float3 verts[] = {
-				float3(cpos.x - vr, 0.0f, cpos.z - vr),
-				float3(cpos.x - vr, 0.0f, cpos.z + vr),
-				float3(cpos.x + vr, 0.0f, cpos.z + vr),
-				float3(cpos.x + vr, 0.0f, cpos.z - vr)
-			};
-			glVertexPointer(3, GL_FLOAT, 0, verts);
-			glDrawArrays(GL_QUADS, 0, 4);
-		}
-
-		{
-			float3 verts[] = {
-				float3(cpos.x - vr, 0.0f, cpos.z - vr),
-				float3(cpos.x - vr,  -vr, cpos.z - vr),
-				float3(cpos.x - vr, 0.0f, cpos.z + vr),
-				float3(cpos.x - vr,  -vr, cpos.z + vr),
-				float3(cpos.x + vr, 0.0f, cpos.z + vr),
-				float3(cpos.x + vr,  -vr, cpos.z + vr),
-				float3(cpos.x + vr, 0.0f, cpos.z - vr),
-				float3(cpos.x + vr,  -vr, cpos.z - vr),
-				float3(cpos.x - vr, 0.0f, cpos.z - vr),
-				float3(cpos.x - vr,  -vr, cpos.z - vr),
-			};
-			glVertexPointer(3, GL_FLOAT, 0, verts);
-			glDrawArrays(GL_QUAD_STRIP, 0, 10);
-		}
-
-		glDepthMask(GL_TRUE);
-		glDisableClientState(GL_VERTEX_ARRAY);
-	}
-
-	//reset fov
-	glMatrixMode(GL_PROJECTION);
-	glLoadIdentity();
-	gluOrtho2D(0,1,0,1);
-	glMatrixMode(GL_MODELVIEW);
-	glLoadIdentity();
-
-	glEnable(GL_BLEND);
-	glDisable(GL_DEPTH_TEST );
-	glBlendFunc(GL_SRC_ALPHA, GL_ONE_MINUS_SRC_ALPHA);
-
-	// underwater overlay, part 2
-	if (camera->pos.y < 0.0f) {
-		glEnableClientState(GL_VERTEX_ARRAY);
-		glDisable(GL_TEXTURE_2D);
-		glColor4f(0.0f, 0.2f, 0.8f, 0.333f);
-		float3 verts[] = {
-			float3 (0.f, 0.f, -1.f),
-			float3 (1.f, 0.f, -1.f),
-			float3 (1.f, 1.f, -1.f),
-			float3 (0.f, 1.f, -1.f),
-		};
-		glVertexPointer(3, GL_FLOAT, 0, verts);
-		glDrawArrays(GL_QUADS, 0, 4);
-		glDisableClientState(GL_VERTEX_ARRAY);
-	}
-
-	return true;
-}
-
-
-
-#if defined(USE_GML) && GML_ENABLE_DRAW
-bool CGame::Draw() {
-	gmlProcessor->Work(&CGame::DrawMTcb,NULL,NULL,this,gmlThreadCount,TRUE,NULL,1,2,2,FALSE);
-	return true;
-}
-#else
-bool CGame::DrawMT() {
-	return true;
-}
-#endif
-
-
-#if defined(USE_GML) && GML_ENABLE_DRAW
-bool CGame::DrawMT() {
-#else
-bool CGame::Draw() {
-#endif
-	GML_STDMUTEX_LOCK(draw); //Draw
-
-	//! timings and frame interpolation
-	const unsigned currentTime = SDL_GetTicks();
-
-	if(skipping) {
-		if(skipLastDraw + 500 > currentTime) // render at 2 FPS
-			return true;
-		skipLastDraw = currentTime;
-#if defined(USE_GML) && GML_ENABLE_SIM
-		extern volatile int gmlMultiThreadSim;
-		if(!gmlMultiThreadSim)
-#endif
-		{
-			DrawSkip();
-			return true;
-		}
-	}
-
-	thisFps++;
-
-	updateDeltaSeconds = 0.001f * float(currentTime - lastUpdateRaw);
-	lastUpdateRaw = SDL_GetTicks();
-	if (!gs->paused && !HasLag() && gs->frameNum>1 && !videoCapturing->IsCapturing()) {
-		globalRendering->lastFrameStart = SDL_GetTicks();
-		globalRendering->weightedSpeedFactor = 0.001f * GAME_SPEED * gs->speedFactor;
-		globalRendering->timeOffset = (float)(globalRendering->lastFrameStart - lastUpdate) * globalRendering->weightedSpeedFactor;
-	} else  {
-		globalRendering->timeOffset=0;
-		lastUpdate = SDL_GetTicks();
-	}
-
-
-	const bool doDrawWorld = hideInterface || !minimap->GetMaximized() || minimap->GetMinimized();
-
-	//! set camera
-	camHandler->UpdateCam();
-	camera->Update(false);
-
-	CBaseGroundDrawer* gd = readmap->GetGroundDrawer();
-	if (doDrawWorld) {
-		{
-			SCOPED_TIMER("Ground Update");
-			gd->Update();
-		}
-
-		if (lastSimFrame != gs->frameNum && !skipping) {
-			projectileDrawer->UpdateTextures();
-			water->Update();
-			sky->Update();
-		}
-	}
-
-	if (lastSimFrame != gs->frameNum) {
-		CInputReceiver::CollectGarbage();
-		if (!skipping) {
-			// TODO call only when camera changed
-			sound->UpdateListener(camera->pos, camera->forward, camera->up, globalRendering->lastFrameTime);
-		}
-	}
-
-	//! update extra texture even if paused (you can still give orders)
-	if (!skipping && (lastSimFrame != gs->frameNum || gs->paused)) {
-		static unsigned next_upd = lastUpdate + 1000/30;
-
-		if (!gs->paused || next_upd <= lastUpdate) {
-			next_upd = lastUpdate + 1000/30;
-
-			SCOPED_TIMER("ExtraTexture");
-			gd->UpdateExtraTexture();
-		}
-	}
-
-	lastSimFrame = gs->frameNum;
-
-	if(!skipping)
-		UpdateUI(true);
-
-	SetDrawMode(gameNormalDraw);
-
- 	if (luaUI)    { luaUI->CheckStack(); }
-	if (luaGaia)  { luaGaia->CheckStack(); }
-	if (luaRules) { luaRules->CheckStack(); }
-
-	// XXX ugly hack to minimize luaUI errors
-	if (luaUI && luaUI->GetCallInErrors() >= 5) {
-		for (int annoy = 0; annoy < 8; annoy++) {
-			LogObject() << "5 errors deep in LuaUI, disabling...\n";
-		}
-
-		guihandler->PushLayoutCommand("disable");
-		LogObject() << "Type '/luaui reload' in the chat to re-enable LuaUI.\n";
-		LogObject() << "===>>>  Please report this error to the forum or mantis with your infolog.txt\n";
-	}
-
-	configHandler->Update();
-	CNamedTextures::Update();
-	texturehandlerS3O->Update();
-	modelParser->Update();
-	treeDrawer->Update();
-	readmap->UpdateDraw();
-	unitDrawer->Update();
-	featureDrawer->Update();
-	mouse->UpdateCursors();
-	mouse->EmptyMsgQueUpdate();
-	guihandler->Update();
-	lineDrawer.UpdateLineStipple();
-
-	LuaUnsyncedCtrl::ClearUnitCommandQueues();
-	eventHandler.Update();
-	eventHandler.DrawGenesis();
-
-	if (!globalRendering->active) {
-		SDL_Delay(10); // milliseconds
-		return true;
-	}
-
-	CTeamHighlight::Enable(currentTime);
-
-	if (unitTracker.Enabled()) {
-		unitTracker.SetCam();
-	}
-
-	if (doDrawWorld) {
-		{
-			SCOPED_TIMER("Shadows/Reflections");
-			if (shadowHandler->drawShadows &&
-				(gd->drawMode != CBaseGroundDrawer::drawLos)) {
-				// NOTE: shadows don't work in LOS mode, gain a few fps (until it's fixed)
-				SetDrawMode(gameShadowDraw);
-				shadowHandler->CreateShadows();
-				SetDrawMode(gameNormalDraw);
-			}
-
-			cubeMapHandler->UpdateReflectionTexture();
-
-			if (FBO::IsSupported())
-				FBO::Unbind();
-
-			glViewport(globalRendering->viewPosX, 0, globalRendering->viewSizeX, globalRendering->viewSizeY);
-		}
-	}
-
-	glDepthMask(GL_TRUE);
-	glEnable(GL_DEPTH_TEST);
-	glDisable(GL_BLEND);
-	glBlendFunc(GL_SRC_ALPHA, GL_ONE_MINUS_SRC_ALPHA);
-	glClearColor(mapInfo->atmosphere.fogColor[0], mapInfo->atmosphere.fogColor[1], mapInfo->atmosphere.fogColor[2], 0);
-	glClear(GL_COLOR_BUFFER_BIT | GL_DEPTH_BUFFER_BIT | GL_STENCIL_BUFFER_BIT);	// Clear Screen And Depth&Stencil Buffer
-	camera->Update(false);
-
-	if (doDrawWorld) {
-		DrawWorld();
-	}
-	else {
-		//reset fov
-		glMatrixMode(GL_PROJECTION);
-		glLoadIdentity();
-		gluOrtho2D(0,1,0,1);
-		glMatrixMode(GL_MODELVIEW);
-		glLoadIdentity();
-
-		glEnable(GL_BLEND);
-		glDisable(GL_DEPTH_TEST);
-		glBlendFunc(GL_SRC_ALPHA, GL_ONE_MINUS_SRC_ALPHA);
-	}
-
-	glDisable(GL_FOG);
-
-	if (doDrawWorld) {
-		eventHandler.DrawScreenEffects();
-	}
-
-	hudDrawer->Draw(gu->directControl);
-	debugDrawerAI->Draw();
-
-	glEnable(GL_TEXTURE_2D);
-
-	{
-		SCOPED_TIMER("Draw interface");
-		if (hideInterface) {
-			//luaInputReceiver->Draw();
-		}
-		else {
-			std::deque<CInputReceiver*>& inputReceivers = GetInputReceivers();
-			std::deque<CInputReceiver*>::reverse_iterator ri;
-			for (ri = inputReceivers.rbegin(); ri != inputReceivers.rend(); ++ri) {
-				CInputReceiver* rcvr = *ri;
-				if (rcvr) {
-					rcvr->Draw();
-				}
-			}
-		}
-	}
-
-	glEnable(GL_TEXTURE_2D);
-
-	if (globalRendering->drawdebug) {
-		//print some infos (fps,gameframe,particles)
-		glColor4f(1,1,0.5f,0.8f);
-		font->glFormat(0.03f, 0.02f, 1.0f, FONT_SCALE | FONT_NORM, "FPS: %d Frame: %d Particles: %d (%d)",
-		    fps, gs->frameNum, ph->syncedProjectiles.size() + ph->unsyncedProjectiles.size(), ph->currentParticles);
-
-		if (playing) {
-			font->glFormat(0.03f, 0.07f, 0.7f, FONT_SCALE | FONT_NORM, "xpos: %5.0f ypos: %5.0f zpos: %5.0f speed %2.2f",
-			    camera->pos.x, camera->pos.y, camera->pos.z, gs->speedFactor);
-		}
-	}
-
-	if (userWriting) {
-		DrawInputText();
-	}
-
-	if (!hotBinding.empty()) {
-		glColor4f(1.0f, 0.3f, 0.3f, 1.0f);
-		font->glPrint(0.5f, 0.6f, 3.0f, FONT_SCALE | FONT_CENTER | FONT_NORM, "Hit keyset for:");
-		glColor4f(0.3f, 1.0f, 0.3f, 1.0f);
-		font->glFormat(0.5f, 0.5f, 3.0f, FONT_SCALE | FONT_CENTER | FONT_NORM, "%s", hotBinding.c_str());
-		glColor4f(0.3f, 0.3f, 1.0f, 1.0f);
-		font->glPrint(0.5f, 0.4f, 3.0f, FONT_SCALE | FONT_CENTER | FONT_NORM, "(or Escape)");
-	}
-
-<<<<<<< HEAD
-	// always render at least 2FPS (will otherwise be highly unresponsive when catching up after a reconnection)
-	unsigned procstarttime = SDL_GetTicks();
-	// really process the messages
-	while (timeLeft > 0.0f && (SDL_GetTicks() - procstarttime) < 500 && (packet = net->GetData()))
-	{
-		const unsigned char* inbuf = packet->data;
-		const unsigned dataLength = packet->length;
-		const unsigned char packetCode = inbuf[0];
-
-		switch (packetCode) {
-			case NETMSG_QUIT: {
-				try {
-					netcode::UnpackPacket pckt(packet, 3);
-					std::string message;
-					pckt >> message;
-					logOutput.Print(message);
-					if (!gameOver) {
-						std::vector<unsigned char> empty;
-						GameEnd( empty );
-					}
-					AddTraffic(-1, packetCode, dataLength);
-				} catch (netcode::UnpackPacketException &e) {
-					logOutput.Print("Got invalid QuitMessage: %s", e.err.c_str());
-				}
-				break;
-			}
-=======
-	if (!hideInterface) {
-		smallFont->Begin();
->>>>>>> 1f664b6e
-
-		int font_options = FONT_RIGHT | FONT_SCALE | FONT_NORM;
-		if (guihandler->GetOutlineFonts())
-			font_options |= FONT_OUTLINE;
-
-		if (showClock) {
-			char buf[32];
-			const int seconds = (gs->frameNum / GAME_SPEED);
-			if (seconds < 3600) {
-				SNPRINTF(buf, sizeof(buf), "%02i:%02i", seconds / 60, seconds % 60);
-			} else {
-				SNPRINTF(buf, sizeof(buf), "%02i:%02i:%02i", seconds / 3600, (seconds / 60) % 60, seconds % 60);
-			}
-
-			smallFont->glPrint(0.99f, 0.94f, 1.0f, font_options, buf);
-		}
-
-		if (showFPS) {
-			char buf[32];
-			SNPRINTF(buf, sizeof(buf), "%i", fps);
-
-			const float4 yellow(1.0f, 1.0f, 0.25f, 1.0f);
-			smallFont->SetColors(&yellow,NULL);
-			smallFont->glPrint(0.99f, 0.92f, 1.0f, font_options, buf);
-		}
-
-		if (showSpeed) {
-			char buf[32];
-			SNPRINTF(buf, sizeof(buf), "%2.2f", gs->speedFactor);
-
-			const float4 speedcol(1.0f, gs->speedFactor < gs->userSpeedFactor * 0.99f ? 0.25f : 1.0f, 0.25f, 1.0f);
-			smallFont->SetColors(&speedcol, NULL);
-			smallFont->glPrint(0.99f, 0.90f, 1.0f, font_options, buf);
-		}
 
 #if defined(USE_GML) && GML_ENABLE_SIM
 		int cit = (int)GML_DRAW_CALLIN_TIME() * (int)fps;
@@ -3358,22 +1490,11 @@
 			static std::string prefix;
 			char buf[128];
 
-<<<<<<< HEAD
-			case NETMSG_SENDPLAYERSTAT: {
-				//logOutput.Print("Game over");
-			// Warning: using CPlayer::Statistics here may cause endianness problems
-			// once net->SendData is endian aware!
-				net->Send(CBaseNetProtocol::Get().SendPlayerStat(gu->myPlayerNum, playerHandler->Player(gu->myPlayerNum)->currentStats));
-				AddTraffic(-1, packetCode, dataLength);
-				break;
-			}
-=======
 			int count;
 			const std::vector<int>& indices = playerRoster.GetIndices(&count, true);
 
 			SNPRINTF(buf, sizeof(buf), "\xff%c%c%c \tNu\tm   \tUser name   \tCPU  \tPing", 255, 255, 63);
 			chart += buf;
->>>>>>> 1f664b6e
 
 			for (int a = 0; a < count; ++a) {
 				const CPlayer* p = playerHandler->Player(indices[a]);
