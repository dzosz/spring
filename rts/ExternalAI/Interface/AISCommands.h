/* This file is part of the Spring engine (GPL v2 or later), see LICENSE.html */

#ifndef _AISCOMMANDS_H
#define	_AISCOMMANDS_H

// IMPORTANT NOTE: external systems parse this file,
// so DO NOT CHANGE the style and format it uses without
// major though in advance, and deliberation with hoijui!

#include "aidefines.h"

#ifdef	__cplusplus
extern "C" {
#endif

#define COMMAND_TO_ID_ENGINE -1

/**
 * Commands are used for all activities that change game state,
 * in spring terms: synced events
 * Activities that leave the game state as it is (-> unsynced events)
 * are handled through function pointers in SSkirmishAICallback.h.
 *
 * Each command type can be identified through a unique ID,
 * which we call command topic.
 * Commands are usually sent from AIs to the engine,
 * but there are plans for the future to allow AI -> AI command scheduling.
 *
 * Note: Do NOT change the values assigned to these topics in enum CommandTopic,
 * as this would be bad for inter-version compatibility.
 * You should always append new command topics at the end of this list,
 * adjust NUM_CMD_TOPICS and add the struct in AIINTERFACE_COMMANDS_ABI_VERSION.
 *
 * @see SSkirmishAICallback.handleCommand()
 */
enum CommandTopic {
	COMMAND_NULL                                  =  0,
	COMMAND_DRAWER_POINT_ADD                      =  1,
	COMMAND_DRAWER_LINE_ADD                       =  2,
	COMMAND_DRAWER_POINT_REMOVE                   =  3,
	COMMAND_SEND_START_POS                        =  4,
	COMMAND_CHEATS_SET_MY_HANDICAP                =  5,
	COMMAND_SEND_TEXT_MESSAGE                     =  6,
	COMMAND_SET_LAST_POS_MESSAGE                  =  7,
	COMMAND_SEND_RESOURCES                        =  8,
	COMMAND_SEND_UNITS                            =  9,
	COMMAND_UNUSED_0                              = 10, // unused
	COMMAND_UNUSED_1                              = 11, // unused
	COMMAND_GROUP_CREATE                          = 12, // unused
	COMMAND_GROUP_ERASE                           = 13, // unused
	COMMAND_GROUP_ADD_UNIT                        = 14, // unused
	COMMAND_GROUP_REMOVE_UNIT                     = 15, // unused
	COMMAND_PATH_INIT                             = 16,
	COMMAND_PATH_GET_APPROXIMATE_LENGTH           = 17,
	COMMAND_PATH_GET_NEXT_WAYPOINT                = 18,
	COMMAND_PATH_FREE                             = 19,
	COMMAND_CHEATS_GIVE_ME_RESOURCE               = 20,
	COMMAND_CALL_LUA_RULES                        = 21,
	COMMAND_DRAWER_ADD_NOTIFICATION               = 22,
	COMMAND_DRAWER_DRAW_UNIT                      = 23,
	COMMAND_DRAWER_PATH_START                     = 24,
	COMMAND_DRAWER_PATH_FINISH                    = 25,
	COMMAND_DRAWER_PATH_DRAW_LINE                 = 26,
	COMMAND_DRAWER_PATH_DRAW_LINE_AND_ICON        = 27,
	COMMAND_DRAWER_PATH_DRAW_ICON_AT_LAST_POS     = 28,
	COMMAND_DRAWER_PATH_BREAK                     = 29,
	COMMAND_DRAWER_PATH_RESTART                   = 30,
	COMMAND_DRAWER_FIGURE_CREATE_SPLINE           = 31,
	COMMAND_DRAWER_FIGURE_CREATE_LINE             = 32,
	COMMAND_DRAWER_FIGURE_SET_COLOR               = 33,
	COMMAND_DRAWER_FIGURE_DELETE                  = 34,
	COMMAND_UNIT_BUILD                            = 35,
	COMMAND_UNIT_STOP                             = 36,
	COMMAND_UNIT_WAIT                             = 37,
	COMMAND_UNIT_WAIT_TIME                        = 38,
	COMMAND_UNIT_WAIT_DEATH                       = 39,
	COMMAND_UNIT_WAIT_SQUAD                       = 40,
	COMMAND_UNIT_WAIT_GATHER                      = 41,
	COMMAND_UNIT_MOVE                             = 42,
	COMMAND_UNIT_PATROL                           = 43,
	COMMAND_UNIT_FIGHT                            = 44,
	COMMAND_UNIT_ATTACK                           = 45,
	COMMAND_UNIT_ATTACK_AREA                      = 46,
	COMMAND_UNIT_GUARD                            = 47,
	COMMAND_UNIT_AI_SELECT                        = 48,
	COMMAND_UNIT_GROUP_ADD                        = 49,
	COMMAND_UNIT_GROUP_CLEAR                      = 50,
	COMMAND_UNIT_REPAIR                           = 51,
	COMMAND_UNIT_SET_FIRE_STATE                   = 52,
	COMMAND_UNIT_SET_MOVE_STATE                   = 53,
	COMMAND_UNIT_SET_BASE                         = 54,
	COMMAND_UNIT_SELF_DESTROY                     = 55,
	COMMAND_UNIT_SET_WANTED_MAX_SPEED             = 56,
	COMMAND_UNIT_LOAD_UNITS                       = 57,
	COMMAND_UNIT_LOAD_UNITS_AREA                  = 58,
	COMMAND_UNIT_LOAD_ONTO                        = 59,
	COMMAND_UNIT_UNLOAD_UNITS_AREA                = 60,
	COMMAND_UNIT_UNLOAD_UNIT                      = 61,
	COMMAND_UNIT_SET_ON_OFF                       = 62,
	COMMAND_UNIT_RECLAIM_UNIT                     = 63,
	COMMAND_UNIT_RECLAIM_AREA                     = 64,
	COMMAND_UNIT_CLOAK                            = 65,
	COMMAND_UNIT_STOCKPILE                        = 66,
	COMMAND_UNIT_D_GUN                            = 67,
	COMMAND_UNIT_D_GUN_POS                        = 68,
	COMMAND_UNIT_RESTORE_AREA                     = 69,
	COMMAND_UNIT_SET_REPEAT                       = 70,
	COMMAND_UNIT_SET_TRAJECTORY                   = 71,
	COMMAND_UNIT_RESURRECT                        = 72,
	COMMAND_UNIT_RESURRECT_AREA                   = 73,
	COMMAND_UNIT_CAPTURE                          = 74,
	COMMAND_UNIT_CAPTURE_AREA                     = 75,
	COMMAND_UNIT_SET_AUTO_REPAIR_LEVEL            = 76,
	COMMAND_UNIT_SET_IDLE_MODE                    = 77,
	COMMAND_UNIT_CUSTOM                           = 78,
	COMMAND_CHEATS_GIVE_ME_NEW_UNIT               = 79,
	COMMAND_TRACE_RAY                             = 80,
	COMMAND_PAUSE                                 = 81,
	COMMAND_UNIT_RECLAIM_FEATURE                  = 82,
//const int COMMAND_UNIT_ATTACK_POS
//const int COMMAND_UNIT_INSERT
//const int COMMAND_UNIT_REMOVE
//const int COMMAND_UNIT_ATTACK_AREA
//const int COMMAND_UNIT_ATTACK_LOOPBACK
//const int COMMAND_UNIT_GROUP_SELECT
//const int COMMAND_UNIT_INTERNAL
	COMMAND_DEBUG_DRAWER_GRAPH_SET_POS            = 83,
	COMMAND_DEBUG_DRAWER_GRAPH_SET_SIZE           = 84,
	COMMAND_DEBUG_DRAWER_GRAPH_LINE_ADD_POINT     = 85,
	COMMAND_DEBUG_DRAWER_GRAPH_LINE_DELETE_POINTS = 86,
	COMMAND_DEBUG_DRAWER_GRAPH_LINE_SET_COLOR     = 87,
	COMMAND_DEBUG_DRAWER_GRAPH_LINE_SET_LABEL     = 88,
	COMMAND_DEBUG_DRAWER_OVERLAYTEXTURE_ADD       = 89,
	COMMAND_DEBUG_DRAWER_OVERLAYTEXTURE_UPDATE    = 90,
	COMMAND_DEBUG_DRAWER_OVERLAYTEXTURE_DELETE    = 91,
	COMMAND_DEBUG_DRAWER_OVERLAYTEXTURE_SET_POS   = 92,
	COMMAND_DEBUG_DRAWER_OVERLAYTEXTURE_SET_SIZE  = 93,
	COMMAND_DEBUG_DRAWER_OVERLAYTEXTURE_SET_LABEL = 94,
};
const int NUM_CMD_TOPICS                          = 95;


/**
 * These are used in all S*UnitCommand's,
 * in their options field, which is used as a bitfield.
 * This allows to enable special modes of commands,
 * which may be command specific.
 * For example (one you all know):
 * if (SBuildUnitCommand.options & UNIT_COMMAND_OPTION_SHIFT_KEY != 0)
 * then: add to unit command queue, instead of replacing it
 *
 */
enum UnitCommandOptions {
	UNIT_COMMAND_OPTION_DONT_REPEAT       = (1 << 3), //   8
	UNIT_COMMAND_OPTION_RIGHT_MOUSE_KEY   = (1 << 4), //  16
	UNIT_COMMAND_OPTION_SHIFT_KEY         = (1 << 5), //  32
	UNIT_COMMAND_OPTION_CONTROL_KEY       = (1 << 6), //  64
	UNIT_COMMAND_OPTION_ALT_KEY           = (1 << 7), // 128
};


#define UNIT_COMMAND_BUILD_NO_FACING -1


#define AIINTERFACE_COMMANDS_ABI_VERSION     ( \
		  sizeof(struct SSetMyHandicapCheatCommand) \
		+ sizeof(struct SGiveMeResourceCheatCommand) \
		+ sizeof(struct SGiveMeNewUnitCheatCommand) \
		+ sizeof(struct SSendTextMessageCommand) \
		+ sizeof(struct SSetLastPosMessageCommand) \
		+ sizeof(struct SSendResourcesCommand) \
		+ sizeof(struct SSendUnitsCommand) \
		+ sizeof(struct SCreateGroupCommand) \
		+ sizeof(struct SEraseGroupCommand) \
		+ sizeof(struct SInitPathCommand) \
		+ sizeof(struct SGetApproximateLengthPathCommand) \
		+ sizeof(struct SGetNextWaypointPathCommand) \
		+ sizeof(struct SFreePathCommand) \
		+ sizeof(struct SCallLuaRulesCommand) \
		+ sizeof(struct SSendStartPosCommand) \
		+ sizeof(struct SAddNotificationDrawerCommand) \
		+ sizeof(struct SAddPointDrawCommand) \
		+ sizeof(struct SRemovePointDrawCommand) \
		+ sizeof(struct SAddLineDrawCommand) \
		+ sizeof(struct SStartPathDrawerCommand) \
		+ sizeof(struct SFinishPathDrawerCommand) \
		+ sizeof(struct SDrawLinePathDrawerCommand) \
		+ sizeof(struct SDrawLineAndIconPathDrawerCommand) \
		+ sizeof(struct SDrawIconAtLastPosPathDrawerCommand) \
		+ sizeof(struct SBreakPathDrawerCommand) \
		+ sizeof(struct SRestartPathDrawerCommand) \
		+ sizeof(struct SCreateSplineFigureDrawerCommand) \
		+ sizeof(struct SCreateLineFigureDrawerCommand) \
		+ sizeof(struct SSetColorFigureDrawerCommand) \
		+ sizeof(struct SDeleteFigureDrawerCommand) \
		+ sizeof(struct SDrawUnitDrawerCommand) \
		+ sizeof(struct SBuildUnitCommand) \
		+ sizeof(struct SStopUnitCommand) \
		+ sizeof(struct SWaitUnitCommand) \
		+ sizeof(struct STimeWaitUnitCommand) \
		+ sizeof(struct SDeathWaitUnitCommand) \
		+ sizeof(struct SSquadWaitUnitCommand) \
		+ sizeof(struct SGatherWaitUnitCommand) \
		+ sizeof(struct SMoveUnitCommand) \
		+ sizeof(struct SPatrolUnitCommand) \
		+ sizeof(struct SFightUnitCommand) \
		+ sizeof(struct SAttackUnitCommand) \
		+ sizeof(struct SAttackAreaUnitCommand) \
		+ sizeof(struct SGuardUnitCommand) \
		+ sizeof(struct SAiSelectUnitCommand) \
		+ sizeof(struct SGroupAddUnitCommand) \
		+ sizeof(struct SGroupClearUnitCommand) \
		+ sizeof(struct SRepairUnitCommand) \
		+ sizeof(struct SSetFireStateUnitCommand) \
		+ sizeof(struct SSetMoveStateUnitCommand) \
		+ sizeof(struct SSetBaseUnitCommand) \
		+ sizeof(struct SSelfDestroyUnitCommand) \
		+ sizeof(struct SSetWantedMaxSpeedUnitCommand) \
		+ sizeof(struct SLoadUnitsUnitCommand) \
		+ sizeof(struct SLoadUnitsAreaUnitCommand) \
		+ sizeof(struct SLoadOntoUnitCommand) \
		+ sizeof(struct SUnloadUnitCommand) \
		+ sizeof(struct SUnloadUnitsAreaUnitCommand) \
		+ sizeof(struct SSetOnOffUnitCommand) \
		+ sizeof(struct SReclaimUnitUnitCommand) \
		+ sizeof(struct SReclaimAreaUnitCommand) \
		+ sizeof(struct SCloakUnitCommand) \
		+ sizeof(struct SStockpileUnitCommand) \
		+ sizeof(struct SDGunUnitCommand) \
		+ sizeof(struct SDGunPosUnitCommand) \
		+ sizeof(struct SRestoreAreaUnitCommand) \
		+ sizeof(struct SSetRepeatUnitCommand) \
		+ sizeof(struct SSetTrajectoryUnitCommand) \
		+ sizeof(struct SResurrectUnitCommand) \
		+ sizeof(struct SResurrectAreaUnitCommand) \
		+ sizeof(struct SCaptureUnitCommand) \
		+ sizeof(struct SCaptureAreaUnitCommand) \
		+ sizeof(struct SSetAutoRepairLevelUnitCommand) \
		+ sizeof(struct SSetIdleModeUnitCommand) \
		+ sizeof(struct SCustomUnitCommand) \
		+ sizeof(struct STraceRayCommand) \
		+ sizeof(struct SPauseCommand) \
		+ sizeof(struct SReclaimFeatureUnitCommand) \
		+ sizeof(struct SSetPositionGraphDrawerDebugCommand) \
		+ sizeof(struct SSetSizeGraphDrawerDebugCommand) \
		+ sizeof(struct SAddPointLineGraphDrawerDebugCommand) \
		+ sizeof(struct SDeletePointsLineGraphDrawerDebugCommand) \
		+ sizeof(struct SSetColorLineGraphDrawerDebugCommand) \
		+ sizeof(struct SSetLabelLineGraphDrawerDebugCommand) \
		+ sizeof(struct SAddOverlayTextureDrawerDebugCommand) \
		+ sizeof(struct SUpdateOverlayTextureDrawerDebugCommand) \
		+ sizeof(struct SDeleteOverlayTextureDrawerDebugCommand) \
		+ sizeof(struct SSetPositionOverlayTextureDrawerDebugCommand) \
		+ sizeof(struct SSetSizeOverlayTextureDrawerDebugCommand) \
		+ sizeof(struct SSetLabelOverlayTextureDrawerDebugCommand) \
		)

/**
 * This function has the same effect as setting a handicap value
 * in the GameSetup script (currently gives a bonus on collected
 * resources)
 */
struct SSetMyHandicapCheatCommand {
	float handicap;
}; //$ COMMAND_CHEATS_SET_MY_HANDICAP Cheats_setMyHandicap

/**
 * The AI team receives the specified amount of units of the specified resource.
 */
struct SGiveMeResourceCheatCommand {
	int resourceId;
	float amount;
}; //$ COMMAND_CHEATS_GIVE_ME_RESOURCE Cheats_giveMeResource REF:resourceId->Resource

/**
 * Creates a new unit with the selected name at pos,
 * and returns its unit ID in ret_newUnitId.
 */
struct SGiveMeNewUnitCheatCommand {
	int unitDefId;
	float* pos_posF3;
	int ret_newUnitId;
}; //$ COMMAND_CHEATS_GIVE_ME_NEW_UNIT Cheats_giveMeUnit REF:unitDefId->UnitDef REF:ret_newUnitId->Unit

/**
 * @brief Sends a chat/text message to other players.
 * This text will also end up in infolog.txt.
 */
struct SSendTextMessageCommand {
	const char* text;
	int zone;
}; //$ COMMAND_SEND_TEXT_MESSAGE Game_sendTextMessage

/**
 * Assigns a map location to the last text message sent by the AI.
 */
struct SSetLastPosMessageCommand {
	float* pos_posF3;
}; //$ COMMAND_SET_LAST_POS_MESSAGE Game_setLastMessagePosition

/**
 * Give <amount> units of resource <resourceId> to team <receivingTeam>.
 * - the amount is capped to the AI team's resource levels
 * - does not check for alliance with <receivingTeam>
 * - LuaRules might not allow resource transfers, AI's must verify the deduction
 */
struct SSendResourcesCommand {
	int resourceId;
	float amount;
	int receivingTeamId;
	bool ret_isExecuted;
}; //$ COMMAND_SEND_RESOURCES Economy_sendResource REF:resourceId->Resource REF:receivingTeamId->Team

/**
 * Give units specified by <unitIds> to team <receivingTeam>.
 * <ret_sentUnits> represents how many actually were transferred.
 * Make sure this always matches the size of <unitIds> you passed in.
 * If it does not, then some unitId's were filtered out.
 * - does not check for alliance with <receivingTeam>
 * - AI's should check each unit if it is still under control of their
 *   team after the transaction via UnitTaken() and UnitGiven(), since
 *   LuaRules might block part of it
 */
struct SSendUnitsCommand {
	int* unitIds;
	int unitIds_size;
	int receivingTeamId;
	int ret_sentUnits;
}; //$ COMMAND_SEND_UNITS Economy_sendUnits REF:MULTI:unitIds->Unit REF:receivingTeamId->Team

/// Creates a group and returns the id it was given, returns -1 on failure
struct SCreateGroupCommand {
	int ret_groupId;
}; //$ COMMAND_GROUP_CREATE Group_create REF:ret_groupId->Group STATIC

/// Erases a specified group
struct SEraseGroupCommand {
	int groupId;
}; //$ COMMAND_GROUP_ERASE Group_erase REF:groupId->Group

/**
 * The following functions allow the AI to use the built-in path-finder.
 *
 * - call InitPath and you get a pathId back
 * - use this to call GetNextWaypoint to get subsequent waypoints;
 *   the waypoints are centered on 8*8 squares
 * - note that the pathfinder calculates the waypoints as needed,
 *   so do not retrieve them until they are needed
 * - the waypoint's x and z coordinates are returned in x and z,
 *   while y is used for error codes:
 *   y >= 0: worked ok
 *   y = -2: still thinking, call again
 *   y = -1: end of path reached or path is invalid
 * - for pathType {Ground_Move=0, Hover_Move=1, Ship_Move=2},
 *   @see UnitDef_MoveData_getMoveType()
 * - goalRadius defines a goal area within which any square could be accepted as
 *   path target. If a singular goal position is wanted, use 0.0f.
 *   default: 8.0f
 */
struct SInitPathCommand {
<<<<<<< HEAD
	float* start_posF3;
	float* end_posF3;
=======
	/// The starting location of the requested path
	struct SAIFloat3 start;
	/// The goal location of the requested path
	struct SAIFloat3 end;
	/// For what type of unit should the path be calculated
>>>>>>> 7d51b5ff
	int pathType;
	/// default: 8.0f
	float goalRadius;
	int ret_pathId;
}; //$ COMMAND_PATH_INIT Pathing_initPath REF:ret_pathId->Path

/**
 * Returns the approximate path cost between two points.
 * - for pathType {Ground_Move=0, Hover_Move=1, Ship_Move=2},
 *   @see UnitDef_MoveData_getMoveType()
 * - goalRadius defines a goal area within which any square could be accepted as
 *   path target. If a singular goal position is wanted, use 0.0f.
 *   default: 8.0f
 */
struct SGetApproximateLengthPathCommand {
<<<<<<< HEAD
	float* start_posF3;
	float* end_posF3;
=======
	/// The starting location of the requested path
	struct SAIFloat3 start;
	/// The goal location of the requested path
	struct SAIFloat3 end;
	/// For what type of unit should the path be calculated
>>>>>>> 7d51b5ff
	int pathType;
	/// default: 8.0f
	float goalRadius;
	int ret_approximatePathLength;
}; //$ COMMAND_PATH_GET_APPROXIMATE_LENGTH Pathing_getApproximateLength

struct SGetNextWaypointPathCommand {
	int pathId;
	float* ret_nextWaypoint_posF3_out;
}; //$ COMMAND_PATH_GET_NEXT_WAYPOINT Pathing_getNextWaypoint REF:pathId->Path

struct SFreePathCommand {
	int pathId;
}; //$ COMMAND_PATH_FREE Pathing_freePath REF:pathId->Path

struct SCallLuaRulesCommand {
	/// Can be setup to NULL to skip passing in a string
	const char* data;
	/// If this is less than 0, the data size is calculated using strlen()
	int inSize;
	int* outSize;
	/// this is subject to lua garbage collection, copy it if you wish to continue using it
	const char* ret_outData;
}; //$ COMMAND_CALL_LUA_RULES Lua_callRules

struct SSendStartPosCommand {
	bool ready;
	/// on this position, only x and z matter
	float* pos_posF3;
}; //$ COMMAND_SEND_START_POS Game_sendStartPosition

struct SAddNotificationDrawerCommand {
	/// on this position, only x and z matter
	float* pos_posF3;
	short* color_colorS3;
	short alpha;
}; //$ COMMAND_DRAWER_ADD_NOTIFICATION Map_Drawer_addNotification

struct SAddPointDrawCommand {
	/// on this position, only x and z matter
	float* pos_posF3;
	/// create this text on pos in my team color
	const char* label;
}; //$ COMMAND_DRAWER_POINT_ADD Map_Drawer_addPoint

struct SRemovePointDrawCommand {
	/// remove map points and lines near this point (100 distance)
	float* pos_posF3;
}; //$ COMMAND_DRAWER_POINT_REMOVE Map_Drawer_deletePointsAndLines

struct SAddLineDrawCommand {
	/// draw line from this pos
	float* posFrom_posF3;
	/// to this pos, again only x and z matter
	float* posTo_posF3;
}; //$ COMMAND_DRAWER_LINE_ADD Map_Drawer_addLine

struct SStartPathDrawerCommand {
	float* pos_posF3;
	short* color_colorS3;
	short alpha;
}; //$ COMMAND_DRAWER_PATH_START Map_Drawer_PathDrawer_start

struct SFinishPathDrawerCommand {
// TODO: FIXME: commands should not be empty, add a useless var if needed
}; //$ COMMAND_DRAWER_PATH_FINISH Map_Drawer_PathDrawer_finish

struct SDrawLinePathDrawerCommand {
	float* endPos_posF3;
	short* color_colorS3;
	short alpha;
}; //$ COMMAND_DRAWER_PATH_DRAW_LINE Map_Drawer_PathDrawer_drawLine

struct SDrawLineAndIconPathDrawerCommand {
	int cmdId;
	float* endPos_posF3;
	short* color_colorS3;
	short alpha;
}; //$ COMMAND_DRAWER_PATH_DRAW_LINE_AND_ICON Map_Drawer_PathDrawer_drawLineAndCommandIcon REF:cmdId->Command

struct SDrawIconAtLastPosPathDrawerCommand {
	int cmdId;
}; //$ COMMAND_DRAWER_PATH_DRAW_ICON_AT_LAST_POS Map_Drawer_PathDrawer_drawIcon REF:cmdId->Command

struct SBreakPathDrawerCommand {
	float* endPos_posF3;
	short* color_colorS3;
	short alpha;
}; //$ COMMAND_DRAWER_PATH_BREAK Map_Drawer_PathDrawer_suspend

struct SRestartPathDrawerCommand {
	bool sameColor;
}; //$ COMMAND_DRAWER_PATH_RESTART Map_Drawer_PathDrawer_restart


/**
 * @brief Creates a cubic Bezier spline figure
 * Creates a cubic Bezier spline figure from pos1 to pos4, with control points pos2 and pos3.
 *
 * - Each figure is part of a figure group
 * - When creating figures, use 0 as <figureGroupId> to create a new figure group.
 *   The id of this figure group is returned in <ret_newFigureGroupId>
 * - <lifeTime> specifies how many frames a figure should live before being auto-removed;
 *   0 means no removal
 * - <arrow> == true means that the figure will get an arrow at the end
 */
struct SCreateSplineFigureDrawerCommand {
	float* pos1_posF3;
	float* pos2_posF3;
	float* pos3_posF3;
	float* pos4_posF3;
	float width;
	/// true: means that the figure will get an arrow at the end
	bool arrow;
	/// how many frames a figure should live before being autoremoved, 0 means no removal
	int lifeTime;
	/// use 0 to get a new group
	int figureGroupId;
	/// the new group
	int ret_newFigureGroupId;
}; //$ COMMAND_DRAWER_FIGURE_CREATE_SPLINE Map_Drawer_Figure_drawSpline REF:figureGroupId->FigureGroup REF:ret_newFigureGroupId->FigureGroup

/**
 * @brief Creates a straight line
 * Creates a straight line from pos1 to pos2.
 *
 * - Each figure is part of a figure group
 * - When creating figures, use 0 as <figureGroupId> to create a new figure group.
 *   The id of this figure group is returned in <ret_newFigureGroupId>
 * @param lifeTime specifies how many frames a figure should live before being auto-removed;
 *                 0 means no removal
 * @param arrow true means that the figure will get an arrow at the end
 */
struct SCreateLineFigureDrawerCommand {
	float* pos1_posF3;
	float* pos2_posF3;
	float width;
	/// true: means that the figure will get an arrow at the end
	bool arrow;
	/// how many frames a figure should live before being autoremoved, 0 means no removal
	int lifeTime;
	/// use 0 to get a new group
	int figureGroupId;
	/// the new group
	int ret_newFigureGroupId;
}; //$ COMMAND_DRAWER_FIGURE_CREATE_LINE Map_Drawer_Figure_drawLine REF:figureGroupId->FigureGroup REF:ret_newFigureGroupId->FigureGroup

/**
 * Sets the color used to draw all lines of figures in a figure group.
 */
struct SSetColorFigureDrawerCommand {
	int figureGroupId;
	/// (x, y, z) -> (red, green, blue)
	short* color_colorS3;
	short alpha;
}; //$ COMMAND_DRAWER_FIGURE_SET_COLOR Map_Drawer_Figure_setColor REF:figureGroupId->FigureGroup

/**
 * Removes a figure group, which means it will not be drawn anymore.
 */
struct SDeleteFigureDrawerCommand {
	int figureGroupId;
}; //$ COMMAND_DRAWER_FIGURE_DELETE Map_Drawer_Figure_remove REF:figureGroupId->FigureGroup

/**
 * This function allows you to draw units onto the map.
 * - they only show up on the local player's screen
 * - they will be drawn in the "standard pose" (as if before any COB scripts are run)
 */
struct SDrawUnitDrawerCommand {
	int toDrawUnitDefId;
	float* pos_posF3;
	/// in radians
	float rotation;
	/// specifies how many frames a figure should live before being auto-removed; 0 means no removal
	int lifeTime;
	/// teamId affects the color of the unit
	int teamId;
	bool transparent;
	bool drawBorder;
	int facing;
}; //$ COMMAND_DRAWER_DRAW_UNIT Map_Drawer_drawUnit REF:toDrawUnitDefId->UnitDef



struct SBuildUnitCommand {
	int unitId;
	int groupId;
	/// see enum UnitCommandOptions
	short options;
	/**
	 * At which frame the command will time-out and consequently be removed,
	 * if execution of it has not yet begun.
	 * Can only be set locally, is not sent over the network, and is used
	 * for temporary orders.
	 * default: MAX_INT (-> do not time-out)
	 * example: currentFrame + 15
	 */
	int timeOut;

	int toBuildUnitDefId;
	float* buildPos_posF3;
	/// set it to UNIT_COMMAND_BUILD_NO_FACING, if you do not want to specify a certain facing
	int facing;
}; //$ COMMAND_UNIT_BUILD Unit_build REF:toBuildUnitDefId->UnitDef

struct SStopUnitCommand {
	int unitId;
	int groupId;
	/// see enum UnitCommandOptions
	short options;
	/**
	 * At which frame the command will time-out and consequently be removed,
	 * if execution of it has not yet begun.
	 * Can only be set locally, is not sent over the network, and is used
	 * for temporary orders.
	 * default: MAX_INT (-> do not time-out)
	 * example: currentFrame + 15
	 */
	int timeOut;
}; //$ COMMAND_UNIT_STOP Unit_stop

//struct SInsertUnitCommand {
//	int unitId;
//	int groupId;
//	short options; // see enum UnitCommandOptions
//	int timeOut; // command execution-time in ?seconds?
//};
//
//struct SRemoveUnitCommand {
//	int unitId;
//	int groupId;
//	short options; // see enum UnitCommandOptions
//	int timeOut; // command execution-time in ?seconds?
//};

struct SWaitUnitCommand {
	int unitId;
	int groupId;
	/// see enum UnitCommandOptions
	short options;
	/**
	 * At which frame the command will time-out and consequently be removed,
	 * if execution of it has not yet begun.
	 * Can only be set locally, is not sent over the network, and is used
	 * for temporary orders.
	 * default: MAX_INT (-> do not time-out)
	 * example: currentFrame + 15
	 */
	int timeOut;
}; //$ COMMAND_UNIT_WAIT Unit_wait

struct STimeWaitUnitCommand {
	int unitId;
	int groupId;
	/// see enum UnitCommandOptions
	short options;
	/**
	 * At which frame the command will time-out and consequently be removed,
	 * if execution of it has not yet begun.
	 * Can only be set locally, is not sent over the network, and is used
	 * for temporary orders.
	 * default: MAX_INT (-> do not time-out)
	 * example: currentFrame + 15
	 */
	int timeOut;

	/// the time in seconds to wait
	int time;
}; //$ COMMAND_UNIT_WAIT_TIME Unit_waitFor

/**
 * Wait until an other unit is dead, units will not wait on themselves.
 * Example:
 * A group of aircrafts waits for an enemy's anti-air defenses to die,
 * before passing over their ruins to attack.
 */
struct SDeathWaitUnitCommand {
	int unitId;
	int groupId;
	/// see enum UnitCommandOptions
	short options;
	/**
	 * At which frame the command will time-out and consequently be removed,
	 * if execution of it has not yet begun.
	 * Can only be set locally, is not sent over the network, and is used
	 * for temporary orders.
	 * default: MAX_INT (-> do not time-out)
	 * example: currentFrame + 15
	 */
	int timeOut;

	/// wait until this unit is dead
	int toDieUnitId;
}; //$ COMMAND_UNIT_WAIT_DEATH Unit_waitForDeathOf REF:toDieUnitId->Unit

/**
 * Wait for a specific ammount of units.
 * Usually used with factories, but does work on groups without a factory too.
 * Example:
 * Pick a factory and give it a rallypoint, then add a SquadWait command
 * with the number of units you want in your squads.
 * Units will wait at the initial rally point until enough of them
 * have arrived to make up a squad, then they will continue along their queue.
 */
struct SSquadWaitUnitCommand {
	int unitId;
	int groupId;
	/// see enum UnitCommandOptions
	short options;
	/**
	 * At which frame the command will time-out and consequently be removed,
	 * if execution of it has not yet begun.
	 * Can only be set locally, is not sent over the network, and is used
	 * for temporary orders.
	 * default: MAX_INT (-> do not time-out)
	 * example: currentFrame + 15
	 */
	int timeOut;

	int numUnits;
}; //$ COMMAND_UNIT_WAIT_SQUAD Unit_waitForSquadSize

/**
 * Wait for the arrival of all units included in the command.
 * Only makes sense for a group of units.
 * Use it after a movement command of some sort (move / fight).
 * Units will wait until all members of the GatherWait command have arrived
 * at their destinations before continuing.
 */
struct SGatherWaitUnitCommand {
	int unitId;
	int groupId;
	/// see enum UnitCommandOptions
	short options;
	/**
	 * At which frame the command will time-out and consequently be removed,
	 * if execution of it has not yet begun.
	 * Can only be set locally, is not sent over the network, and is used
	 * for temporary orders.
	 * default: MAX_INT (-> do not time-out)
	 * example: currentFrame + 15
	 */
	int timeOut;
}; //$ COMMAND_UNIT_WAIT_GATHER Unit_waitForAll

struct SMoveUnitCommand {
	int unitId;
	int groupId;
	/// see enum UnitCommandOptions
	short options;
	/**
	 * At which frame the command will time-out and consequently be removed,
	 * if execution of it has not yet begun.
	 * Can only be set locally, is not sent over the network, and is used
	 * for temporary orders.
	 * default: MAX_INT (-> do not time-out)
	 * example: currentFrame + 15
	 */
	int timeOut;

	float* toPos_posF3;
}; //$ COMMAND_UNIT_MOVE Unit_moveTo

struct SPatrolUnitCommand {
	int unitId;
	int groupId;
	/// see enum UnitCommandOptions
	short options;
	/**
	 * At which frame the command will time-out and consequently be removed,
	 * if execution of it has not yet begun.
	 * Can only be set locally, is not sent over the network, and is used
	 * for temporary orders.
	 * default: MAX_INT (-> do not time-out)
	 * example: currentFrame + 15
	 */
	int timeOut;

	float* toPos_posF3;
}; //$ COMMAND_UNIT_PATROL Unit_patrolTo

struct SFightUnitCommand {
	int unitId;
	int groupId;
	/// see enum UnitCommandOptions
	short options;
	/**
	 * At which frame the command will time-out and consequently be removed,
	 * if execution of it has not yet begun.
	 * Can only be set locally, is not sent over the network, and is used
	 * for temporary orders.
	 * default: MAX_INT (-> do not time-out)
	 * example: currentFrame + 15
	 */
	int timeOut;

	float* toPos_posF3;
}; //$ COMMAND_UNIT_FIGHT Unit_fight

struct SAttackUnitCommand {
	int unitId;
	int groupId;
	/// see enum UnitCommandOptions
	short options;
	/**
	 * At which frame the command will time-out and consequently be removed,
	 * if execution of it has not yet begun.
	 * Can only be set locally, is not sent over the network, and is used
	 * for temporary orders.
	 * default: MAX_INT (-> do not time-out)
	 * example: currentFrame + 15
	 */
	int timeOut;

	int toAttackUnitId;
}; //$ COMMAND_UNIT_ATTACK Unit_attack REF:toAttackUnitId->Unit

//	struct SAttackPosUnitCommand {

struct SAttackAreaUnitCommand {
	int unitId;
	int groupId;
	/// see enum UnitCommandOptions
	short options;
	/**
	 * At which frame the command will time-out and consequently be removed,
	 * if execution of it has not yet begun.
	 * Can only be set locally, is not sent over the network, and is used
	 * for temporary orders.
	 * default: MAX_INT (-> do not time-out)
	 * example: currentFrame + 15
	 */
	int timeOut;

	float* toAttackPos_posF3;
	float radius;
}; //$ COMMAND_UNIT_ATTACK_AREA Unit_attackArea

//struct SAttackAreaUnitCommand {
//	int unitId;
//	int groupId;
//	/// see enum UnitCommandOptions
//	short options;
//	int timeOut;
//};

struct SGuardUnitCommand {
	int unitId;
	int groupId;
	/// see enum UnitCommandOptions
	short options;
	/**
	 * At which frame the command will time-out and consequently be removed,
	 * if execution of it has not yet begun.
	 * Can only be set locally, is not sent over the network, and is used
	 * for temporary orders.
	 * default: MAX_INT (-> do not time-out)
	 * example: currentFrame + 15
	 */
	int timeOut;

	int toGuardUnitId;
}; //$ COMMAND_UNIT_GUARD Unit_guard REF:toGuardUnitId->Unit

// TODO: docu (is it usefull at all?)
struct SAiSelectUnitCommand {
	int unitId;
	int groupId;
	/// see enum UnitCommandOptions
	short options;
	/**
	 * At which frame the command will time-out and consequently be removed,
	 * if execution of it has not yet begun.
	 * Can only be set locally, is not sent over the network, and is used
	 * for temporary orders.
	 * default: MAX_INT (-> do not time-out)
	 * example: currentFrame + 15
	 */
	int timeOut;
}; //$ COMMAND_UNIT_AI_SELECT Unit_aiSelect

//struct SGroupSelectUnitCommand {
//	int unitId;
//	int groupId;
//	/// see enum UnitCommandOptions
//	short options;
//	int timeOut;
//};

struct SGroupAddUnitCommand {
	int unitId;
	int groupId;
	/// see enum UnitCommandOptions
	short options;
	/**
	 * At which frame the command will time-out and consequently be removed,
	 * if execution of it has not yet begun.
	 * Can only be set locally, is not sent over the network, and is used
	 * for temporary orders.
	 * default: MAX_INT (-> do not time-out)
	 * example: currentFrame + 15
	 */
	int timeOut;

	int toGroupId;
}; //$ COMMAND_UNIT_GROUP_ADD Unit_addToGroup REF:toGroupId->Group

struct SGroupClearUnitCommand {
	int unitId;
	int groupId;
	/// see enum UnitCommandOptions
	short options;
	/**
	 * At which frame the command will time-out and consequently be removed,
	 * if execution of it has not yet begun.
	 * Can only be set locally, is not sent over the network, and is used
	 * for temporary orders.
	 * default: MAX_INT (-> do not time-out)
	 * example: currentFrame + 15
	 */
	int timeOut;
}; //$ COMMAND_UNIT_GROUP_CLEAR Unit_removeFromGroup

struct SRepairUnitCommand {
	int unitId;
	int groupId;
	/// see enum UnitCommandOptions
	short options;
	/**
	 * At which frame the command will time-out and consequently be removed,
	 * if execution of it has not yet begun.
	 * Can only be set locally, is not sent over the network, and is used
	 * for temporary orders.
	 * default: MAX_INT (-> do not time-out)
	 * example: currentFrame + 15
	 */
	int timeOut;

	int toRepairUnitId;
}; //$ COMMAND_UNIT_REPAIR Unit_repair REF:toRepairUnitId->Unit

struct SSetFireStateUnitCommand {
	int unitId;
	int groupId;
	/// see enum UnitCommandOptions
	short options;
	/**
	 * At which frame the command will time-out and consequently be removed,
	 * if execution of it has not yet begun.
	 * Can only be set locally, is not sent over the network, and is used
	 * for temporary orders.
	 * default: MAX_INT (-> do not time-out)
	 * example: currentFrame + 15
	 */
	int timeOut;

	/// can be: 0=hold fire, 1=return fire, 2=fire at will
	int fireState;
}; //$ COMMAND_UNIT_SET_FIRE_STATE Unit_setFireState

struct SSetMoveStateUnitCommand {
	int unitId;
	int groupId;
	/// see enum UnitCommandOptions
	short options;
	/**
	 * At which frame the command will time-out and consequently be removed,
	 * if execution of it has not yet begun.
	 * Can only be set locally, is not sent over the network, and is used
	 * for temporary orders.
	 * default: MAX_INT (-> do not time-out)
	 * example: currentFrame + 15
	 */
	int timeOut;

	/// 0=hold pos, 1=maneuvre, 2=roam
	int moveState;
}; //$ COMMAND_UNIT_SET_MOVE_STATE Unit_setMoveState

struct SSetBaseUnitCommand {
	int unitId;
	int groupId;
	/// see enum UnitCommandOptions
	short options;
	/**
	 * At which frame the command will time-out and consequently be removed,
	 * if execution of it has not yet begun.
	 * Can only be set locally, is not sent over the network, and is used
	 * for temporary orders.
	 * default: MAX_INT (-> do not time-out)
	 * example: currentFrame + 15
	 */
	int timeOut;

	float* basePos_posF3;
}; //$ COMMAND_UNIT_SET_BASE Unit_setBase

//struct SInternalUnitCommand {
//	int unitId;
//	int groupId;
//	/// see enum UnitCommandOptions
//	short options;
//	int timeOut;
//};

struct SSelfDestroyUnitCommand {
	int unitId;
	int groupId;
	/// see enum UnitCommandOptions
	short options;
	/**
	 * At which frame the command will time-out and consequently be removed,
	 * if execution of it has not yet begun.
	 * Can only be set locally, is not sent over the network, and is used
	 * for temporary orders.
	 * default: MAX_INT (-> do not time-out)
	 * example: currentFrame + 15
	 */
	int timeOut;
}; //$ COMMAND_UNIT_SELF_DESTROY Unit_selfDestruct

struct SSetWantedMaxSpeedUnitCommand {
	int unitId;
	int groupId;
	/// see enum UnitCommandOptions
	short options;
	/**
	 * At which frame the command will time-out and consequently be removed,
	 * if execution of it has not yet begun.
	 * Can only be set locally, is not sent over the network, and is used
	 * for temporary orders.
	 * default: MAX_INT (-> do not time-out)
	 * example: currentFrame + 15
	 */
	int timeOut;

	float wantedMaxSpeed;
}; //$ COMMAND_UNIT_SET_WANTED_MAX_SPEED Unit_setWantedMaxSpeed

struct SLoadUnitsUnitCommand {
	int unitId;
	int groupId;
	/// see enum UnitCommandOptions
	short options;
	int timeOut; // command execution-time in ?milli-seconds?

	int* toLoadUnitIds;
	int toLoadUnitIds_size;
}; //$ COMMAND_UNIT_LOAD_UNITS Unit_loadUnits REF:MULTI:toLoadUnitIds->Unit

struct SLoadUnitsAreaUnitCommand {
	int unitId;
	int groupId;
	/// see enum UnitCommandOptions
	short options;
	/**
	 * At which frame the command will time-out and consequently be removed,
	 * if execution of it has not yet begun.
	 * Can only be set locally, is not sent over the network, and is used
	 * for temporary orders.
	 * default: MAX_INT (-> do not time-out)
	 * example: currentFrame + 15
	 */
	int timeOut;

	float* pos_posF3;
	float radius;
}; //$ COMMAND_UNIT_LOAD_UNITS_AREA Unit_loadUnitsInArea

struct SLoadOntoUnitCommand {
	int unitId;
	int groupId;
	/// see enum UnitCommandOptions
	short options;
	/**
	 * At which frame the command will time-out and consequently be removed,
	 * if execution of it has not yet begun.
	 * Can only be set locally, is not sent over the network, and is used
	 * for temporary orders.
	 * default: MAX_INT (-> do not time-out)
	 * example: currentFrame + 15
	 */
	int timeOut;

	int transporterUnitId;
}; //$ COMMAND_UNIT_LOAD_ONTO Unit_loadOnto REF:transporterUnitId->Unit

struct SUnloadUnitCommand {
	int unitId;
	int groupId;
	/// see enum UnitCommandOptions
	short options;
	/**
	 * At which frame the command will time-out and consequently be removed,
	 * if execution of it has not yet begun.
	 * Can only be set locally, is not sent over the network, and is used
	 * for temporary orders.
	 * default: MAX_INT (-> do not time-out)
	 * example: currentFrame + 15
	 */
	int timeOut;

	float* toPos_posF3;
	int toUnloadUnitId;
}; //$ COMMAND_UNIT_UNLOAD_UNIT Unit_unload REF:toUnloadUnitId->Unit

struct SUnloadUnitsAreaUnitCommand {
	int unitId;
	int groupId;
	/// see enum UnitCommandOptions
	short options;
	/**
	 * At which frame the command will time-out and consequently be removed,
	 * if execution of it has not yet begun.
	 * Can only be set locally, is not sent over the network, and is used
	 * for temporary orders.
	 * default: MAX_INT (-> do not time-out)
	 * example: currentFrame + 15
	 */
	int timeOut;

	float* toPos_posF3;
	float radius;
}; //$ COMMAND_UNIT_UNLOAD_UNITS_AREA Unit_unloadUnitsInArea

struct SSetOnOffUnitCommand {
	int unitId;
	int groupId;
	/// see enum UnitCommandOptions
	short options;
	/**
	 * At which frame the command will time-out and consequently be removed,
	 * if execution of it has not yet begun.
	 * Can only be set locally, is not sent over the network, and is used
	 * for temporary orders.
	 * default: MAX_INT (-> do not time-out)
	 * example: currentFrame + 15
	 */
	int timeOut;

	bool on;
}; //$ COMMAND_UNIT_SET_ON_OFF Unit_setOn

struct SReclaimUnitUnitCommand {
	int unitId;
	int groupId;
	/// see enum UnitCommandOptions
	short options;
	/**
	 * At which frame the command will time-out and consequently be removed,
	 * if execution of it has not yet begun.
	 * Can only be set locally, is not sent over the network, and is used
	 * for temporary orders.
	 * default: MAX_INT (-> do not time-out)
	 * example: currentFrame + 15
	 */
	int timeOut;

	int toReclaimUnitId;
}; //$ COMMAND_UNIT_RECLAIM_UNIT Unit_reclaimUnit REF:toReclaimUnitId->Unit

struct SReclaimFeatureUnitCommand {
	int unitId;
	int groupId;
	/// see enum UnitCommandOptions
	short options;
	/**
	 * At which frame the command will time-out and consequently be removed,
	 * if execution of it has not yet begun.
	 * Can only be set locally, is not sent over the network, and is used
	 * for temporary orders.
	 * default: MAX_INT (-> do not time-out)
	 * example: currentFrame + 15
	 */
	int timeOut;

	int toReclaimFeatureId;
}; //$ COMMAND_UNIT_RECLAIM_FEATURE Unit_reclaimFeature REF:toReclaimFeatureId->Feature

struct SReclaimAreaUnitCommand {
	int unitId;
	int groupId;
	/// see enum UnitCommandOptions
	short options;
	/**
	 * At which frame the command will time-out and consequently be removed,
	 * if execution of it has not yet begun.
	 * Can only be set locally, is not sent over the network, and is used
	 * for temporary orders.
	 * default: MAX_INT (-> do not time-out)
	 * example: currentFrame + 15
	 */
	int timeOut;

	float* pos_posF3;
	float radius;
}; //$ COMMAND_UNIT_RECLAIM_AREA Unit_reclaimInArea

struct SCloakUnitCommand {
	int unitId;
	int groupId;
	/// see enum UnitCommandOptions
	short options;
	/**
	 * At which frame the command will time-out and consequently be removed,
	 * if execution of it has not yet begun.
	 * Can only be set locally, is not sent over the network, and is used
	 * for temporary orders.
	 * default: MAX_INT (-> do not time-out)
	 * example: currentFrame + 15
	 */
	int timeOut;

	bool cloak;
}; //$ COMMAND_UNIT_CLOAK Unit_cloak

struct SStockpileUnitCommand {
	int unitId;
	int groupId;
	/// see enum UnitCommandOptions
	short options;
	/**
	 * At which frame the command will time-out and consequently be removed,
	 * if execution of it has not yet begun.
	 * Can only be set locally, is not sent over the network, and is used
	 * for temporary orders.
	 * default: MAX_INT (-> do not time-out)
	 * example: currentFrame + 15
	 */
	int timeOut;
}; //$ COMMAND_UNIT_STOCKPILE Unit_stockpile

struct SDGunUnitCommand {
	int unitId;
	int groupId;
	/// see enum UnitCommandOptions
	short options;
	/**
	 * At which frame the command will time-out and consequently be removed,
	 * if execution of it has not yet begun.
	 * Can only be set locally, is not sent over the network, and is used
	 * for temporary orders.
	 * default: MAX_INT (-> do not time-out)
	 * example: currentFrame + 15
	 */
	int timeOut;

	int toAttackUnitId;
}; //$ COMMAND_UNIT_D_GUN Unit_dGun REF:toAttackUnitId->Unit

struct SDGunPosUnitCommand {
	int unitId;
	int groupId;
	/// see enum UnitCommandOptions
	short options;
	/**
	 * At which frame the command will time-out and consequently be removed,
	 * if execution of it has not yet begun.
	 * Can only be set locally, is not sent over the network, and is used
	 * for temporary orders.
	 * default: MAX_INT (-> do not time-out)
	 * example: currentFrame + 15
	 */
	int timeOut;

	float* pos_posF3;
}; //$ COMMAND_UNIT_D_GUN_POS Unit_dGunPosition

struct SRestoreAreaUnitCommand {
	int unitId;
	int groupId;
	/// see enum UnitCommandOptions
	short options;
	/**
	 * At which frame the command will time-out and consequently be removed,
	 * if execution of it has not yet begun.
	 * Can only be set locally, is not sent over the network, and is used
	 * for temporary orders.
	 * default: MAX_INT (-> do not time-out)
	 * example: currentFrame + 15
	 */
	int timeOut;

	float* pos_posF3;
	float radius;
}; //$ COMMAND_UNIT_RESTORE_AREA Unit_restoreArea

struct SSetRepeatUnitCommand {
	int unitId;
	int groupId;
	/// see enum UnitCommandOptions
	short options;
	/**
	 * At which frame the command will time-out and consequently be removed,
	 * if execution of it has not yet begun.
	 * Can only be set locally, is not sent over the network, and is used
	 * for temporary orders.
	 * default: MAX_INT (-> do not time-out)
	 * example: currentFrame + 15
	 */
	int timeOut;

	bool repeat;
}; //$ COMMAND_UNIT_SET_REPEAT Unit_setRepeat

/// Tells weapons that support it to try to use a high trajectory
struct SSetTrajectoryUnitCommand {
	int unitId;
	int groupId;
	/// see enum UnitCommandOptions
	short options;
	/**
	 * At which frame the command will time-out and consequently be removed,
	 * if execution of it has not yet begun.
	 * Can only be set locally, is not sent over the network, and is used
	 * for temporary orders.
	 * default: MAX_INT (-> do not time-out)
	 * example: currentFrame + 15
	 */
	int timeOut;

	/// 0: low-trajectory, 1: high-trajectory
	int trajectory;
}; //$ COMMAND_UNIT_SET_TRAJECTORY Unit_setTrajectory

struct SResurrectUnitCommand {
	int unitId;
	int groupId;
	/// see enum UnitCommandOptions
	short options;
	/**
	 * At which frame the command will time-out and consequently be removed,
	 * if execution of it has not yet begun.
	 * Can only be set locally, is not sent over the network, and is used
	 * for temporary orders.
	 * default: MAX_INT (-> do not time-out)
	 * example: currentFrame + 15
	 */
	int timeOut;

	int toResurrectFeatureId;
}; //$ COMMAND_UNIT_RESURRECT Unit_resurrect REF:toResurrectFeatureId->Feature

struct SResurrectAreaUnitCommand {
	int unitId;
	int groupId;
	/// see enum UnitCommandOptions
	short options;
	/**
	 * At which frame the command will time-out and consequently be removed,
	 * if execution of it has not yet begun.
	 * Can only be set locally, is not sent over the network, and is used
	 * for temporary orders.
	 * default: MAX_INT (-> do not time-out)
	 * example: currentFrame + 15
	 */
	int timeOut;

	float* pos_posF3;
	float radius;
}; //$ COMMAND_UNIT_RESURRECT_AREA Unit_resurrectInArea

struct SCaptureUnitCommand {
	int unitId;
	int groupId;
	/// see enum UnitCommandOptions
	short options;
	/**
	 * At which frame the command will time-out and consequently be removed,
	 * if execution of it has not yet begun.
	 * Can only be set locally, is not sent over the network, and is used
	 * for temporary orders.
	 * default: MAX_INT (-> do not time-out)
	 * example: currentFrame + 15
	 */
	int timeOut;

	int toCaptureUnitId;
}; //$ COMMAND_UNIT_CAPTURE Unit_capture REF:toCaptureUnitId->Unit

struct SCaptureAreaUnitCommand {
	int unitId;
	int groupId;
	/// see enum UnitCommandOptions
	short options;
	/**
	 * At which frame the command will time-out and consequently be removed,
	 * if execution of it has not yet begun.
	 * Can only be set locally, is not sent over the network, and is used
	 * for temporary orders.
	 * default: MAX_INT (-> do not time-out)
	 * example: currentFrame + 15
	 */
	int timeOut;

	float* pos_posF3;
	float radius;
}; //$ COMMAND_UNIT_CAPTURE_AREA Unit_captureInArea

/**
 * Set the percentage of health at which a unit will return to a save place.
 * This only works for a few units so far, mainly aircraft.
 */
struct SSetAutoRepairLevelUnitCommand {
	int unitId;
	int groupId;
	/// see enum UnitCommandOptions
	short options;
	/**
	 * At which frame the command will time-out and consequently be removed,
	 * if execution of it has not yet begun.
	 * Can only be set locally, is not sent over the network, and is used
	 * for temporary orders.
	 * default: MAX_INT (-> do not time-out)
	 * example: currentFrame + 15
	 */
	int timeOut;

	/// 0: 0%, 1: 30%, 2: 50%, 3: 80%
	int autoRepairLevel;
}; //$ COMMAND_UNIT_SET_AUTO_REPAIR_LEVEL Unit_setAutoRepairLevel

//struct SAttackLoopbackUnitCommand {
//	int unitId;
//	int groupId;
//	/// see enum UnitCommandOptions
//	short options;
//	int timeOut;
//};

/**
 * Set what a unit should do when it is idle.
 * This only works for a few units so far, mainly aircraft.
 */
struct SSetIdleModeUnitCommand {
	int unitId;
	int groupId;
	/// see enum UnitCommandOptions
	short options;
	/**
	 * At which frame the command will time-out and consequently be removed,
	 * if execution of it has not yet begun.
	 * Can only be set locally, is not sent over the network, and is used
	 * for temporary orders.
	 * default: MAX_INT (-> do not time-out)
	 * example: currentFrame + 15
	 */
	int timeOut;

	/// 0: fly, 1: land
	int idleMode;
}; //$ COMMAND_UNIT_SET_IDLE_MODE Unit_setIdleMode

struct SCustomUnitCommand {
	int unitId;
	int groupId;
	/// see enum UnitCommandOptions
	short options;
	/**
	 * At which frame the command will time-out and consequently be removed,
	 * if execution of it has not yet begun.
	 * Can only be set locally, is not sent over the network, and is used
	 * for temporary orders.
	 * default: MAX_INT (-> do not time-out)
	 * example: currentFrame + 15
	 */
	int timeOut;

	int cmdId;
	float* params;
	int params_size;
}; //$ COMMAND_UNIT_CUSTOM Unit_executeCustomCommand ARRAY:params

// TODO: add docu
struct STraceRayCommand {
	float* rayPos_posF3;
	float* rayDir_posF3;
	float rayLen; // would also be ret, but we want only one ret per command
	int srcUnitId;
	int ret_hitUnitId;
	int flags;
}; //$ COMMAND_TRACE_RAY Map_Drawer_traceRay REF:srcUnitId->Unit REF:ret_hitUnitId->Unit

/**
 * Pause or unpauses the game.
 * This is meant for debugging purposes.
 * Keep in mind that pause does not happen immediately.
 * It can take 1-2 frames in single- and up to 10 frames in multiplayer matches.
 */
struct SPauseCommand {
	bool enable;
	/// reason for the (un-)pause, or NULL
	const char* reason;
}; //$ COMMAND_PAUSE Game_setPause


struct SSetPositionGraphDrawerDebugCommand {
	float x;
	float y;
}; //$ COMMAND_DEBUG_DRAWER_GRAPH_SET_POS Debug_GraphDrawer_setPosition

struct SSetSizeGraphDrawerDebugCommand {
	float w;
	float h;
}; //$ COMMAND_DEBUG_DRAWER_GRAPH_SET_SIZE Debug_GraphDrawer_setSize

struct SAddPointLineGraphDrawerDebugCommand {
	int lineId;
	float x;
	float y;
}; //$ COMMAND_DEBUG_DRAWER_GRAPH_LINE_ADD_POINT Debug_GraphDrawer_GraphLine_addPoint

struct SDeletePointsLineGraphDrawerDebugCommand {
	int lineId;
	int numPoints;
}; //$ COMMAND_DEBUG_DRAWER_GRAPH_LINE_DELETE_POINTS Debug_GraphDrawer_GraphLine_deletePoints

struct SSetColorLineGraphDrawerDebugCommand {
	int lineId;
	short* color_colorS3;
}; //$ COMMAND_DEBUG_DRAWER_GRAPH_LINE_SET_COLOR Debug_GraphDrawer_GraphLine_setColor

struct SSetLabelLineGraphDrawerDebugCommand {
	int lineId;
	const char* label;
}; //$ COMMAND_DEBUG_DRAWER_GRAPH_LINE_SET_LABEL Debug_GraphDrawer_GraphLine_setLabel


struct SAddOverlayTextureDrawerDebugCommand {
	int ret_overlayTextureId;
	const float* texData;
	int w;
	int h;
}; //$ COMMAND_DEBUG_DRAWER_OVERLAYTEXTURE_ADD Debug_addOverlayTexture REF:ret_textureId->OverlayTexture

struct SUpdateOverlayTextureDrawerDebugCommand {
	int overlayTextureId;
	const float* texData;
	int x;
	int y;
	int w;
	int h;
}; //$ COMMAND_DEBUG_DRAWER_OVERLAYTEXTURE_UPDATE Debug_OverlayTexture_update

struct SDeleteOverlayTextureDrawerDebugCommand {
	int overlayTextureId;
}; //$ COMMAND_DEBUG_DRAWER_OVERLAYTEXTURE_DELETE Debug_OverlayTexture_remove

struct SSetPositionOverlayTextureDrawerDebugCommand {
	int overlayTextureId;
	float x;
	float y;
}; //$ COMMAND_DEBUG_DRAWER_OVERLAYTEXTURE_SET_POS Debug_OverlayTexture_setPosition

struct SSetSizeOverlayTextureDrawerDebugCommand {
	int overlayTextureId;
	float w;
	float h;
}; //$ COMMAND_DEBUG_DRAWER_OVERLAYTEXTURE_SET_SIZE Debug_OverlayTexture_setSize

struct SSetLabelOverlayTextureDrawerDebugCommand {
	int overlayTextureId;
	const char* label;
}; //$ COMMAND_DEBUG_DRAWER_OVERLAYTEXTURE_SET_LABEL Debug_OverlayTexture_setLabel



/**
 * @brief Sets default values
 */
void initSUnitCommand(void* sUnitCommand);

#ifdef	__cplusplus
}	// extern "C"
#endif


#ifdef	__cplusplus
struct Command;

// legacy support functions

/**
 * @brief Allocates memory for a C Command struct
 * @param  maxUnits  should be the value returned by uh->MaxUnits()
 *                   -> max units per team for the current game
 */
void* mallocSUnitCommand(int unitId, int groupId, const Command* c, int* sCommandId, int maxUnits);

/**
 * @brief Frees memory of a C Command struct
 */
void freeSUnitCommand(void* sCommandData, int sCommandId);

/**
 * Returns the engine internal C++ unit command (topic) ID
 * that corresponds to the C AI Interface command topic ID specified by
 * <code>aiCmdTopic</code>.
 */
int toInternalUnitCommandTopic(int aiCmdTopic, void* sUnitCommandData);

/**
 * Returns the C AI Interface command topic ID that corresponds
 * to the engine internal C++ unit command (topic) ID specified by
 * <code>internalUnitCmdTopic</code>.
 * @param  maxUnits  should be the value returned by uh->MaxUnits()
 *                   -> max units per team for the current game
 */
int extractAICommandTopic(const Command* internalUnitCmd, int maxUnits);

/**
 * @brief creates - with new - an engine C++ Command struct
 */
Command* newCommand(void* sUnitCommandData, int sCommandId, int maxUnits);

#endif	// __cplusplus


#endif	// _AISCOMMANDS_H<|MERGE_RESOLUTION|>--- conflicted
+++ resolved
@@ -358,16 +358,11 @@
  *   default: 8.0f
  */
 struct SInitPathCommand {
-<<<<<<< HEAD
+	/// The starting location of the requested path
 	float* start_posF3;
+	/// The goal location of the requested path
 	float* end_posF3;
-=======
-	/// The starting location of the requested path
-	struct SAIFloat3 start;
-	/// The goal location of the requested path
-	struct SAIFloat3 end;
 	/// For what type of unit should the path be calculated
->>>>>>> 7d51b5ff
 	int pathType;
 	/// default: 8.0f
 	float goalRadius;
@@ -383,16 +378,11 @@
  *   default: 8.0f
  */
 struct SGetApproximateLengthPathCommand {
-<<<<<<< HEAD
+	/// The starting location of the requested path
 	float* start_posF3;
+	/// The goal location of the requested path
 	float* end_posF3;
-=======
-	/// The starting location of the requested path
-	struct SAIFloat3 start;
-	/// The goal location of the requested path
-	struct SAIFloat3 end;
 	/// For what type of unit should the path be calculated
->>>>>>> 7d51b5ff
 	int pathType;
 	/// default: 8.0f
 	float goalRadius;
