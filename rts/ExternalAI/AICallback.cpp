--- conflicted
+++ resolved
@@ -1550,22 +1550,13 @@
 	}
 }
 
-<<<<<<< HEAD
 bool CAICallback::IsDebugDrawerEnabled() const
 {
 	// this function will never be called,
 	// as it is handled in the C layer directly
 	// see eg. Debug_Drawer_isEnabled in rts/ExternalAI/Interface/SSkirmishAICallback.h
 	return debugDrawerAI->GetDraw();
-=======
-
-
-bool CAICallback::IsDebugDrawerEnabled() const {
-	return (debugDrawerAI->GetDraw());
->>>>>>> 4e902cc1
-}
-
-
+}
 
 int CAICallback::GetNumUnitDefs ()
 {
