<<<<<<< HEAD
#include "StdAfx.h"
#include "mmgr.h"

#include "ShadowHandler.h"
#include "ConfigHandler.h"
#include "Game/Camera.h"
#include "UnitModels/UnitDrawer.h"
#include "Map/BaseGroundDrawer.h"
#include "Map/MapInfo.h"
#include "Map/ReadMap.h"
#include "Matrix44f.h"
#include "Map/Ground.h"
#include "Sim/Projectiles/ProjectileHandler.h"
#include "Game/UI/MiniMap.h"
#include "LogOutput.h"
#include "Rendering/GL/FBO.h"
#include "Sim/Features/FeatureHandler.h"
#include "EventHandler.h"

CShadowHandler* shadowHandler=0;

#define DEFAULT_SHADOWMAPSIZE 2048


bool CShadowHandler::canUseShadows = false;
bool CShadowHandler::useFPShadows  = false;
bool CShadowHandler::firstInstance = true;


CShadowHandler::CShadowHandler(void)
{
	const bool tmpFirstInstance = firstInstance;
	firstInstance = false;

	drawShadows   = false;
	inShadowPass  = false;
	showShadowMap = false;
	firstDraw     = true;
	shadowTexture = 0;

	if (!tmpFirstInstance && !canUseShadows) {
		return;
	}

	const bool haveShadowExts =
		GLEW_ARB_vertex_program &&
		GLEW_ARB_shadow &&
		GLEW_ARB_depth_texture &&
		GLEW_ARB_texture_env_combine;
	const int configValue = configHandler.Get("Shadows", 0);

	if (configValue < 0 || !haveShadowExts) {
		logOutput.Print("shadows disabled or required OpenGL extension missing");
		return;
	}

	shadowMapSize = configHandler.Get("ShadowMapSize", DEFAULT_SHADOWMAPSIZE);

	if (tmpFirstInstance) {
		// this already checks for GLEW_ARB_fragment_program
		if (!ProgramStringIsNative(GL_FRAGMENT_PROGRAM_ARB, "unit.fp")) {
			logOutput.Print("Your GFX card does not support the fragment programs needed for shadows");
			return;
		}

		// this was previously set to true (redundantly since
		// it was actually never made false anywhere) if either
		//      1. (!GLEW_ARB_texture_env_crossbar && haveShadowExts)
		//      2. (!GLEW_ARB_shadow_ambient && GLEW_ARB_shadow)
		// but the non-FP result isn't nice anyway so just always
		// use the program if we are guaranteed of shadow support
		useFPShadows = true;

		if (!GLEW_ARB_shadow_ambient) {
			// can't use arbitrary texvals in case the depth comparison op fails (only 0)
			logOutput.Print("You are missing the \"ARB_shadow_ambient\" extension (this will probably make shadows darker than they should be)");
		}
	}

	if (!InitDepthTarget()) {
		return;
	}

	if (tmpFirstInstance) {
		canUseShadows = true;
	}

	if (configValue == 0) {
		// free any resources allocated by InitDepthTarget()
		glDeleteTextures(1, &shadowTexture);
		shadowTexture = 0;
		return; // drawShadows is still false
	}

	drawShadows = true;
}


bool CShadowHandler::InitDepthTarget()
{
	// this can be enabled for debugging
	// it turns the shadow render buffer in a buffer with color
	bool useColorTexture = false;
	if (!fb.IsValid()) {
		logOutput.Print("framebuffer not valid!");
		return false;
	}
	glGenTextures(1,&shadowTexture);
	glBindTexture(GL_TEXTURE_2D, shadowTexture);
	glTexParameteri(GL_TEXTURE_2D, GL_TEXTURE_WRAP_S, GL_CLAMP_TO_BORDER);
	glTexParameteri(GL_TEXTURE_2D, GL_TEXTURE_WRAP_T, GL_CLAMP_TO_BORDER);
	glTexParameteri(GL_TEXTURE_2D, GL_TEXTURE_MIN_FILTER, GL_LINEAR);
	glTexParameteri(GL_TEXTURE_2D, GL_TEXTURE_MAG_FILTER, GL_LINEAR);
	if (useColorTexture) {
		glTexImage2D(GL_TEXTURE_2D, 0, GL_RGB, shadowMapSize, shadowMapSize, 0, GL_RGB, GL_UNSIGNED_BYTE, NULL);
	} else {
		glTexParameteri(GL_TEXTURE_2D, GL_DEPTH_TEXTURE_MODE, GL_LUMINANCE);
		glTexImage2D(GL_TEXTURE_2D, 0, GL_DEPTH_COMPONENT16, shadowMapSize, shadowMapSize, 0, GL_DEPTH_COMPONENT, GL_FLOAT, NULL);
	}
	glBindTexture(GL_TEXTURE_2D, 0);
	fb.Bind();
	if (useColorTexture)
		fb.AttachTexture(shadowTexture);
	else
		fb.AttachTexture(shadowTexture, GL_TEXTURE_2D, GL_DEPTH_ATTACHMENT_EXT);
	int buffer = useColorTexture ? GL_COLOR_ATTACHMENT0_EXT : GL_NONE;
	glDrawBuffer(buffer);
	glReadBuffer(buffer);
	bool status = fb.CheckStatus("SHADOW");
	fb.Unbind();
	return status;
}

CShadowHandler::~CShadowHandler(void)
{
	if (drawShadows)
		glDeleteTextures(1, &shadowTexture);
}

void CShadowHandler::DrawShadowPasses(void)
{
	inShadowPass = true;

	ph->DrawShadowPass();
	unitDrawer->DrawShadowPass();
	featureHandler->DrawShadowPass();
	readmap->GetGroundDrawer()->DrawShadowPass();
	treeDrawer->DrawShadowPass();
	eventHandler.DrawWorldShadow();

	inShadowPass = false;
}

void CShadowHandler::GetShadowMapSizeFactors(float& p17, float& p18)
{
	if (shadowMapSize == 2048) {
		p17 =  0.01f;
		p18 = -0.1f;
	} else {
		p17 =  0.0025f;
		p18 = -0.05f;
	}
}

void CShadowHandler::CreateShadows(void)
{
	fb.Bind();

	glDisable(GL_BLEND);
	glDisable(GL_LIGHTING);
	glDisable(GL_ALPHA_TEST);
	glDisable(GL_TEXTURE_2D);

	glShadeModel(GL_FLAT);
	glColor4f(1, 1, 1, 1);
	glColorMask(GL_FALSE, GL_FALSE, GL_FALSE, GL_FALSE);

	glViewport(0,0,shadowMapSize,shadowMapSize);

	//glClearColor(0, 0, 0, 0);
	//glClear(GL_COLOR_BUFFER_BIT | GL_DEPTH_BUFFER_BIT);
	glClear(GL_DEPTH_BUFFER_BIT);

	firstDraw=false;

	glMatrixMode(GL_PROJECTION);
	glLoadIdentity();
	glOrtho(0,1,0,1,0,-1);

	glMatrixMode(GL_MODELVIEW);
	glLoadIdentity();

	float3 sundir=mapInfo->light.sunDir;
	cross1=(sundir.cross(UpVector)).ANormalize();
	cross2=cross1.cross(sundir);
	centerPos=camera->pos;
//	centerPos.x=((int)((centerPos.x+4)/8))*8;
//	centerPos.y=((int)((centerPos.y+4)/8))*8;
//	centerPos.z=((int)((centerPos.z+4)/8))*8;
//	centerPos.y=(ground->GetHeight(centerPos.x,centerPos.z));

	CalcMinMaxView();

	//it should be possible to tweak a bit more shadow map resolution from this
	float maxLength=12000;
	float maxLengthX=(x2-x1)*1.5f;
	float maxLengthY=(y2-y1)*1.5f;
	xmid=1-(sqrt(fabs(x2))/(sqrt(fabs(x2))+sqrt(fabs(x1))));
	ymid=1-(sqrt(fabs(y2))/(sqrt(fabs(y2))+sqrt(fabs(y1))));
	//logOutput.Print("%.0f %.0f %.2f %.0f",y1,y2,ymid,maxLengthY);

	shadowMatrix[0]=cross1.x/maxLengthX;
	shadowMatrix[4]=cross1.y/maxLengthX;
	shadowMatrix[8]=cross1.z/maxLengthX;
	shadowMatrix[12]=-(cross1.dot(centerPos))/maxLengthX;
	shadowMatrix[1]=cross2.x/maxLengthY;
	shadowMatrix[5]=cross2.y/maxLengthY;
	shadowMatrix[9]=cross2.z/maxLengthY;
	shadowMatrix[13]=-(cross2.dot(centerPos))/maxLengthY;
	shadowMatrix[2]=-sundir.x/maxLength;
	shadowMatrix[6]=-sundir.y/maxLength;
	shadowMatrix[10]=-sundir.z/maxLength;
	shadowMatrix[14]=(centerPos.x*sundir.x+centerPos.z*sundir.z)/maxLength+0.5f;
	glLoadMatrixf(shadowMatrix.m);
	glProgramEnvParameter4fARB(GL_VERTEX_PROGRAM_ARB,16, xmid,ymid,0,0);	//these registers should not be overwritten by anything

	GetShadowMapSizeFactors(p17, p18);

	glProgramEnvParameter4fARB(GL_VERTEX_PROGRAM_ARB,17, p17,p17,0.0f,0.0f);	//these registers should not be overwritten by anything
	glProgramEnvParameter4fARB(GL_VERTEX_PROGRAM_ARB,18, p18,p18,0.0f,0.0f);	//these registers should not be overwritten by anything

	float3 oldup=camera->up;
	camera->right=shadowHandler->cross1;
	camera->up=shadowHandler->cross2;
	camera->pos2=camera->pos+sundir*8000;

	DrawShadowPasses();

	camera->up=oldup;
	camera->pos2=camera->pos;

	shadowMatrix[14]-=0.00001f;

	glShadeModel(GL_SMOOTH);
	glColorMask(GL_TRUE, GL_TRUE, GL_TRUE, GL_TRUE);

	fb.Unbind();
	glViewport(gu->viewPosX,0,gu->viewSizeX,gu->viewSizeY);
}


void CShadowHandler::DrawShadowTex(void)
{
	glDisable(GL_BLEND);
	glDisable(GL_ALPHA_TEST);
	glColor3f(1,1,1);

	glEnable(GL_TEXTURE_2D);
	glBindTexture(GL_TEXTURE_2D,shadowTexture);

	glBegin(GL_QUADS);

	glTexCoord2f(0,0);
	glVertex3f(0,0,1);

	glTexCoord2f(0,1);
	glVertex3f(0,0.5f,1);

	glTexCoord2f(1,1);
	glVertex3f(0.5f,0.5f,1);

	glTexCoord2f(1,0);
	glVertex3f(0.5f,0,1);
	glEnd();
}

void CShadowHandler::CalcMinMaxView(void)
{
	left.clear();
	//Add restraints for camera sides
	GetFrustumSide(cam2->bottom,false);
	GetFrustumSide(cam2->top,true);
	GetFrustumSide(cam2->rightside,false);
	GetFrustumSide(cam2->leftside,false);

	std::vector<fline>::iterator fli,fli2;
  for(fli=left.begin();fli!=left.end();fli++){
	  for(fli2=left.begin();fli2!=left.end();fli2++){
			if(fli==fli2)
				continue;
			float colz=0;
			if(fli->dir-fli2->dir==0)
				continue;
			colz=-(fli->base-fli2->base)/(fli->dir-fli2->dir);
			if(fli2->left*(fli->dir-fli2->dir)>0){
				if(colz>fli->minz && colz<gs->mapy*SQUARE_SIZE+20000)
					fli->minz=colz;
			} else {
				if(colz<fli->maxz && colz>-20000)
					fli->maxz=colz;
			}
		}
	}

	x1=-100;
	x2=100;
	y1=-100;
	y2=100;

	//if someone could figure out how the frustum and nonlinear shadow transform really works (and not use the SJan trial and error method)
	//so that we can skip this sort of fudge factors it would be good
	float borderSize=270;
	float maxSize=gu->viewRange*0.75f;
	if(shadowMapSize==1024){
		borderSize*=1.5f;
		maxSize*=1.2f;
	}

	if(!left.empty()){
		std::vector<fline>::iterator fli;
		for(fli=left.begin();fli!=left.end();fli++){
			if(fli->minz<fli->maxz){
				float3 p[5];
				p[0]=float3(fli->base+fli->dir*fli->minz,0,fli->minz);
				p[1]=float3(fli->base+fli->dir*fli->maxz,0,fli->maxz);
				p[2]=float3(fli->base+fli->dir*fli->minz,readmap->maxheight+200,fli->minz);
				p[3]=float3(fli->base+fli->dir*fli->maxz,readmap->maxheight+200,fli->maxz);
				p[4]=float3(camera->pos.x,0,camera->pos.z);

				for(int a=0;a<5;++a){
					float xd=(p[a]-centerPos).dot(cross1);
					float yd=(p[a]-centerPos).dot(cross2);
					if(xd+borderSize>x2)
						x2=xd+borderSize;
					if(xd-borderSize<x1)
						x1=xd-borderSize;
					if(yd+borderSize>y2)
						y2=yd+borderSize;
					if(yd-borderSize<y1)
						y1=yd-borderSize;
				}
			}
		}
		if(x1<-maxSize)
			x1=-maxSize;
		if(x2>maxSize)
			x2=maxSize;
		if(y1<-maxSize)
			y1=-maxSize;
		if(y2>maxSize)
			y2=maxSize;
	} else {
		x1=-maxSize;
		x2=maxSize;
		y1=-maxSize;
		y2=maxSize;
	}
}

//maybe standardize all these things in one place sometime (and maybe one day i should try to understand how i made them work)
void CShadowHandler::GetFrustumSide(float3& side,bool upside)
{
	fline temp;

	float3 b=UpVector.cross(side);		//get vector for collision between frustum and horizontal plane
	if(fabs(b.z)<0.0001f)
		b.z=0.00011f;
	if(fabs(b.z)>0.0001f){
		temp.dir=b.x/b.z;				//set direction to that
		float3 c=b.cross(side);			//get vector from camera to collision line
		c.ANormalize();
		float3 colpoint;				//a point on the collision line

		if(side.y>0){
			if(b.dot(UpVector.cross(cam2->forward))<0 && upside){
				colpoint=cam2->pos+cam2->forward*20000;
				//logOutput.Print("upward frustum");
			}else
				colpoint=cam2->pos-c*((cam2->pos.y)/c.y);
		}else
			colpoint=cam2->pos-c*((cam2->pos.y)/c.y);

		temp.base=colpoint.x-colpoint.z*temp.dir;	//get intersection between colpoint and z axis
		temp.left=-1;
		if(b.z>0)
			temp.left=1;
		if(side.y>0 && (b.dot(UpVector.cross(cam2->forward))<0 && upside))
			temp.left*=-1;
		temp.maxz=gs->mapy*SQUARE_SIZE+500;
		temp.minz=-500;
		left.push_back(temp);
	}
}
=======
#include "StdAfx.h"
#include "mmgr.h"

#include "ShadowHandler.h"
#include "ConfigHandler.h"
#include "Game/Camera.h"
#include "UnitModels/UnitDrawer.h"
#include "Map/BaseGroundDrawer.h"
#include "Map/MapInfo.h"
#include "Map/ReadMap.h"
#include "Matrix44f.h"
#include "Map/Ground.h"
#include "Sim/Projectiles/ProjectileHandler.h"
#include "Game/UI/MiniMap.h"
#include "LogOutput.h"
#include "Rendering/GL/FBO.h"
#include "Sim/Features/FeatureHandler.h"
#include "EventHandler.h"

CShadowHandler* shadowHandler=0;

#define DEFAULT_SHADOWMAPSIZE 2048


bool CShadowHandler::canUseShadows = false;
bool CShadowHandler::useFPShadows  = false;
bool CShadowHandler::firstInstance = true;


CShadowHandler::CShadowHandler(void)
{
	const bool tmpFirstInstance = firstInstance;
	firstInstance = false;

	drawShadows   = false;
	inShadowPass  = false;
	showShadowMap = false;
	firstDraw     = true;
	shadowTexture = 0;

	if (!tmpFirstInstance && !canUseShadows) {
		return;
	}

	const bool haveShadowExts =
		GLEW_ARB_vertex_program &&
		GLEW_ARB_shadow &&
		GLEW_ARB_depth_texture &&
		GLEW_ARB_texture_env_combine;
	const int configValue = configHandler.Get("Shadows", 0);

	if (configValue < 0 || !haveShadowExts) {
		logOutput.Print("shadows disabled or required OpenGL extension missing");
		return;
	}

	shadowMapSize = configHandler.Get("ShadowMapSize", DEFAULT_SHADOWMAPSIZE);

	if (tmpFirstInstance) {
		// this already checks for GLEW_ARB_fragment_program
		if (!ProgramStringIsNative(GL_FRAGMENT_PROGRAM_ARB, "unit.fp")) {
			logOutput.Print("Your GFX card does not support the fragment programs needed for shadows");
			return;
		}

		// this was previously set to true (redundantly since
		// it was actually never made false anywhere) if either
		//      1. (!GLEW_ARB_texture_env_crossbar && haveShadowExts)
		//      2. (!GLEW_ARB_shadow_ambient && GLEW_ARB_shadow)
		// but the non-FP result isn't nice anyway so just always
		// use the program if we are guaranteed of shadow support
		useFPShadows = true;

		if (!GLEW_ARB_shadow_ambient) {
			// can't use arbitrary texvals in case the depth comparison op fails (only 0)
			logOutput.Print("You are missing the \"ARB_shadow_ambient\" extension (this will probably make shadows darker than they should be)");
		}
	}

	if (!InitDepthTarget()) {
		return;
	}

	if (tmpFirstInstance) {
		canUseShadows = true;
	}

	if (configValue == 0) {
		// free any resources allocated by InitDepthTarget()
		glDeleteTextures(1, &shadowTexture);
		shadowTexture = 0;
		return; // drawShadows is still false
	}

	drawShadows = true;
}


bool CShadowHandler::InitDepthTarget()
{
	// this can be enabled for debugging
	// it turns the shadow render buffer in a buffer with color
	bool useColorTexture = false;
	if (!fb.IsValid()) {
		logOutput.Print("framebuffer not valid!");
		return false;
	}
	glGenTextures(1,&shadowTexture);
	glBindTexture(GL_TEXTURE_2D, shadowTexture);
	glTexParameteri(GL_TEXTURE_2D, GL_TEXTURE_WRAP_S, GL_CLAMP_TO_BORDER);
	glTexParameteri(GL_TEXTURE_2D, GL_TEXTURE_WRAP_T, GL_CLAMP_TO_BORDER);
	glTexParameteri(GL_TEXTURE_2D, GL_TEXTURE_MIN_FILTER, GL_LINEAR);
	glTexParameteri(GL_TEXTURE_2D, GL_TEXTURE_MAG_FILTER, GL_LINEAR);
	if (useColorTexture) {
		glTexImage2D(GL_TEXTURE_2D, 0, GL_RGB, shadowMapSize, shadowMapSize, 0, GL_RGB, GL_UNSIGNED_BYTE, NULL);
	} else {
		glTexParameteri(GL_TEXTURE_2D, GL_DEPTH_TEXTURE_MODE, GL_LUMINANCE);
		glTexImage2D(GL_TEXTURE_2D, 0, GL_DEPTH_COMPONENT16, shadowMapSize, shadowMapSize, 0, GL_DEPTH_COMPONENT, GL_FLOAT, NULL);
	}
	glBindTexture(GL_TEXTURE_2D, 0);
	fb.Bind();
	if (useColorTexture)
		fb.AttachTexture(shadowTexture);
	else
		fb.AttachTexture(shadowTexture, GL_TEXTURE_2D, GL_DEPTH_ATTACHMENT_EXT);
	int buffer = useColorTexture ? GL_COLOR_ATTACHMENT0_EXT : GL_NONE;
	glDrawBuffer(buffer);
	glReadBuffer(buffer);
	bool status = fb.CheckStatus("SHADOW");
	fb.Unbind();
	return status;
}

CShadowHandler::~CShadowHandler(void)
{
	if (drawShadows)
		glDeleteTextures(1, &shadowTexture);
}

void CShadowHandler::DrawShadowPasses(void)
{
	inShadowPass = true;

	ph->DrawShadowPass();
	unitDrawer->DrawShadowPass();
	featureHandler->DrawShadowPass();
	readmap->GetGroundDrawer()->DrawShadowPass();
	treeDrawer->DrawShadowPass();
	eventHandler.DrawWorldShadow();

	inShadowPass = false;
}

void CShadowHandler::GetShadowMapSizeFactors(float& p17, float& p18)
{
	if (shadowMapSize == 2048) {
		p17 =  0.01f;
		p18 = -0.1f;
	} else {
		p17 =  0.0025f;
		p18 = -0.05f;
	}
}

void CShadowHandler::CreateShadows(void)
{
	fb.Bind();

	glDisable(GL_BLEND);
	glDisable(GL_LIGHTING);
	glDisable(GL_ALPHA_TEST);
	glDisable(GL_TEXTURE_2D);

	glShadeModel(GL_FLAT);
	glColor4f(1, 1, 1, 1);
	glColorMask(GL_FALSE, GL_FALSE, GL_FALSE, GL_FALSE);

	glViewport(0,0,shadowMapSize,shadowMapSize);

	//glClearColor(0, 0, 0, 0);
	//glClear(GL_COLOR_BUFFER_BIT | GL_DEPTH_BUFFER_BIT);
	glClear(GL_DEPTH_BUFFER_BIT);

	firstDraw=false;

	glMatrixMode(GL_PROJECTION);
	glLoadIdentity();
	glOrtho(0,1,0,1,0,-1);

	glMatrixMode(GL_MODELVIEW);
	glLoadIdentity();

	float3 sundir=mapInfo->light.sunDir;
	cross1=(sundir.cross(UpVector)).ANormalize();
	cross2=cross1.cross(sundir);
	centerPos=camera->pos;
//	centerPos.x=((int)((centerPos.x+4)/8))*8;
//	centerPos.y=((int)((centerPos.y+4)/8))*8;
//	centerPos.z=((int)((centerPos.z+4)/8))*8;
//	centerPos.y=(ground->GetHeight(centerPos.x,centerPos.z));

	CalcMinMaxView();

	//it should be possible to tweak a bit more shadow map resolution from this
	float maxLength=12000;
	float maxLengthX=(x2-x1)*1.5f;
	float maxLengthY=(y2-y1)*1.5f;
	xmid=1-(sqrt(fabs(x2))/(sqrt(fabs(x2))+sqrt(fabs(x1))));
	ymid=1-(sqrt(fabs(y2))/(sqrt(fabs(y2))+sqrt(fabs(y1))));
	//logOutput.Print("%.0f %.0f %.2f %.0f",y1,y2,ymid,maxLengthY);

	shadowMatrix[0]=cross1.x/maxLengthX;
	shadowMatrix[4]=cross1.y/maxLengthX;
	shadowMatrix[8]=cross1.z/maxLengthX;
	shadowMatrix[12]=-(cross1.dot(centerPos))/maxLengthX;
	shadowMatrix[1]=cross2.x/maxLengthY;
	shadowMatrix[5]=cross2.y/maxLengthY;
	shadowMatrix[9]=cross2.z/maxLengthY;
	shadowMatrix[13]=-(cross2.dot(centerPos))/maxLengthY;
	shadowMatrix[2]=-sundir.x/maxLength;
	shadowMatrix[6]=-sundir.y/maxLength;
	shadowMatrix[10]=-sundir.z/maxLength;
	shadowMatrix[14]=(centerPos.x*sundir.x+centerPos.z*sundir.z)/maxLength+0.5f;
	glLoadMatrixf(shadowMatrix.m);
	glProgramEnvParameter4fARB(GL_VERTEX_PROGRAM_ARB,16, xmid,ymid,0,0);	//these registers should not be overwritten by anything

	GetShadowMapSizeFactors(p17, p18);

	glProgramEnvParameter4fARB(GL_VERTEX_PROGRAM_ARB,17, p17,p17,0.0f,0.0f);	//these registers should not be overwritten by anything
	glProgramEnvParameter4fARB(GL_VERTEX_PROGRAM_ARB,18, p18,p18,0.0f,0.0f);	//these registers should not be overwritten by anything

	float3 oldup=camera->up;
	camera->right=shadowHandler->cross1;
	camera->up=shadowHandler->cross2;
	camera->pos2=camera->pos+sundir*8000;

	DrawShadowPasses();

	camera->up=oldup;
	camera->pos2=camera->pos;

	shadowMatrix[14]-=0.00001f;

	glShadeModel(GL_SMOOTH);
	glColorMask(GL_TRUE, GL_TRUE, GL_TRUE, GL_TRUE);

	fb.Unbind();
	glViewport(gu->viewPosX,0,gu->viewSizeX,gu->viewSizeY);
}


void CShadowHandler::DrawShadowTex(void)
{
	glDisable(GL_BLEND);
	glDisable(GL_ALPHA_TEST);
	glColor3f(1,1,1);

	glEnable(GL_TEXTURE_2D);
	glBindTexture(GL_TEXTURE_2D,shadowTexture);

	glBegin(GL_QUADS);

	glTexCoord2f(0,0);
	glVertex3f(0,0,1);

	glTexCoord2f(0,1);
	glVertex3f(0,0.5f,1);

	glTexCoord2f(1,1);
	glVertex3f(0.5f,0.5f,1);

	glTexCoord2f(1,0);
	glVertex3f(0.5f,0,1);
	glEnd();
}

void CShadowHandler::CalcMinMaxView(void)
{
	left.clear();
	//Add restraints for camera sides
	GetFrustumSide(cam2->bottom,false);
	GetFrustumSide(cam2->top,true);
	GetFrustumSide(cam2->rightside,false);
	GetFrustumSide(cam2->leftside,false);

	std::vector<fline>::iterator fli,fli2;
  for(fli=left.begin();fli!=left.end();fli++){
	  for(fli2=left.begin();fli2!=left.end();fli2++){
			if(fli==fli2)
				continue;
			float colz=0;
			if(fli->dir-fli2->dir==0)
				continue;
			colz=-(fli->base-fli2->base)/(fli->dir-fli2->dir);
			if(fli2->left*(fli->dir-fli2->dir)>0){
				if(colz>fli->minz && colz<gs->mapy*SQUARE_SIZE+20000)
					fli->minz=colz;
			} else {
				if(colz<fli->maxz && colz>-20000)
					fli->maxz=colz;
			}
		}
	}

	x1=-100;
	x2=100;
	y1=-100;
	y2=100;

	//if someone could figure out how the frustum and nonlinear shadow transform really works (and not use the SJan trial and error method)
	//so that we can skip this sort of fudge factors it would be good
	float borderSize=270;
	float maxSize=gu->viewRange*0.75f;
	if(shadowMapSize==1024){
		borderSize*=1.5f;
		maxSize*=1.2f;
	}

	if(!left.empty()){
		std::vector<fline>::iterator fli;
		for(fli=left.begin();fli!=left.end();fli++){
			if(fli->minz<fli->maxz){
				float3 p[5];
				p[0]=float3(fli->base+fli->dir*fli->minz,0,fli->minz);
				p[1]=float3(fli->base+fli->dir*fli->maxz,0,fli->maxz);
				p[2]=float3(fli->base+fli->dir*fli->minz,readmap->maxheight+200,fli->minz);
				p[3]=float3(fli->base+fli->dir*fli->maxz,readmap->maxheight+200,fli->maxz);
				p[4]=float3(camera->pos.x,0,camera->pos.z);

				for(int a=0;a<5;++a){
					float xd=(p[a]-centerPos).dot(cross1);
					float yd=(p[a]-centerPos).dot(cross2);
					if(xd+borderSize>x2)
						x2=xd+borderSize;
					if(xd-borderSize<x1)
						x1=xd-borderSize;
					if(yd+borderSize>y2)
						y2=yd+borderSize;
					if(yd-borderSize<y1)
						y1=yd-borderSize;
				}
			}
		}
		if(x1<-maxSize)
			x1=-maxSize;
		if(x2>maxSize)
			x2=maxSize;
		if(y1<-maxSize)
			y1=-maxSize;
		if(y2>maxSize)
			y2=maxSize;
	} else {
		x1=-maxSize;
		x2=maxSize;
		y1=-maxSize;
		y2=maxSize;
	}
}

//maybe standardize all these things in one place sometime (and maybe one day i should try to understand how i made them work)
void CShadowHandler::GetFrustumSide(float3& side,bool upside)
{
	fline temp;

	float3 b=UpVector.cross(side);		//get vector for collision between frustum and horizontal plane
	if(fabs(b.z)<0.0001f)
		b.z=0.00011f;
	if(fabs(b.z)>0.0001f){
		temp.dir=b.x/b.z;				//set direction to that
		float3 c=b.cross(side);			//get vector from camera to collision line
		c.ANormalize();
		float3 colpoint;				//a point on the collision line

		if(side.y>0){
			if(b.dot(UpVector.cross(cam2->forward))<0 && upside){
				colpoint=cam2->pos+cam2->forward*20000;
				//logOutput.Print("upward frustum");
			}else
				colpoint=cam2->pos-c*((cam2->pos.y)/c.y);
		}else
			colpoint=cam2->pos-c*((cam2->pos.y)/c.y);

		temp.base=colpoint.x-colpoint.z*temp.dir;	//get intersection between colpoint and z axis
		temp.left=-1;
		if(b.z>0)
			temp.left=1;
		if(side.y>0 && (b.dot(UpVector.cross(cam2->forward))<0 && upside))
			temp.left*=-1;
		temp.maxz=gs->mapy*SQUARE_SIZE+500;
		temp.minz=-500;
		left.push_back(temp);
	}
}
>>>>>>> 47f49b14
<|MERGE_RESOLUTION|>--- conflicted
+++ resolved
@@ -1,4 +1,3 @@
-<<<<<<< HEAD
 #include "StdAfx.h"
 #include "mmgr.h"
 
@@ -391,399 +390,4 @@
 		temp.minz=-500;
 		left.push_back(temp);
 	}
-}
-=======
-#include "StdAfx.h"
-#include "mmgr.h"
-
-#include "ShadowHandler.h"
-#include "ConfigHandler.h"
-#include "Game/Camera.h"
-#include "UnitModels/UnitDrawer.h"
-#include "Map/BaseGroundDrawer.h"
-#include "Map/MapInfo.h"
-#include "Map/ReadMap.h"
-#include "Matrix44f.h"
-#include "Map/Ground.h"
-#include "Sim/Projectiles/ProjectileHandler.h"
-#include "Game/UI/MiniMap.h"
-#include "LogOutput.h"
-#include "Rendering/GL/FBO.h"
-#include "Sim/Features/FeatureHandler.h"
-#include "EventHandler.h"
-
-CShadowHandler* shadowHandler=0;
-
-#define DEFAULT_SHADOWMAPSIZE 2048
-
-
-bool CShadowHandler::canUseShadows = false;
-bool CShadowHandler::useFPShadows  = false;
-bool CShadowHandler::firstInstance = true;
-
-
-CShadowHandler::CShadowHandler(void)
-{
-	const bool tmpFirstInstance = firstInstance;
-	firstInstance = false;
-
-	drawShadows   = false;
-	inShadowPass  = false;
-	showShadowMap = false;
-	firstDraw     = true;
-	shadowTexture = 0;
-
-	if (!tmpFirstInstance && !canUseShadows) {
-		return;
-	}
-
-	const bool haveShadowExts =
-		GLEW_ARB_vertex_program &&
-		GLEW_ARB_shadow &&
-		GLEW_ARB_depth_texture &&
-		GLEW_ARB_texture_env_combine;
-	const int configValue = configHandler.Get("Shadows", 0);
-
-	if (configValue < 0 || !haveShadowExts) {
-		logOutput.Print("shadows disabled or required OpenGL extension missing");
-		return;
-	}
-
-	shadowMapSize = configHandler.Get("ShadowMapSize", DEFAULT_SHADOWMAPSIZE);
-
-	if (tmpFirstInstance) {
-		// this already checks for GLEW_ARB_fragment_program
-		if (!ProgramStringIsNative(GL_FRAGMENT_PROGRAM_ARB, "unit.fp")) {
-			logOutput.Print("Your GFX card does not support the fragment programs needed for shadows");
-			return;
-		}
-
-		// this was previously set to true (redundantly since
-		// it was actually never made false anywhere) if either
-		//      1. (!GLEW_ARB_texture_env_crossbar && haveShadowExts)
-		//      2. (!GLEW_ARB_shadow_ambient && GLEW_ARB_shadow)
-		// but the non-FP result isn't nice anyway so just always
-		// use the program if we are guaranteed of shadow support
-		useFPShadows = true;
-
-		if (!GLEW_ARB_shadow_ambient) {
-			// can't use arbitrary texvals in case the depth comparison op fails (only 0)
-			logOutput.Print("You are missing the \"ARB_shadow_ambient\" extension (this will probably make shadows darker than they should be)");
-		}
-	}
-
-	if (!InitDepthTarget()) {
-		return;
-	}
-
-	if (tmpFirstInstance) {
-		canUseShadows = true;
-	}
-
-	if (configValue == 0) {
-		// free any resources allocated by InitDepthTarget()
-		glDeleteTextures(1, &shadowTexture);
-		shadowTexture = 0;
-		return; // drawShadows is still false
-	}
-
-	drawShadows = true;
-}
-
-
-bool CShadowHandler::InitDepthTarget()
-{
-	// this can be enabled for debugging
-	// it turns the shadow render buffer in a buffer with color
-	bool useColorTexture = false;
-	if (!fb.IsValid()) {
-		logOutput.Print("framebuffer not valid!");
-		return false;
-	}
-	glGenTextures(1,&shadowTexture);
-	glBindTexture(GL_TEXTURE_2D, shadowTexture);
-	glTexParameteri(GL_TEXTURE_2D, GL_TEXTURE_WRAP_S, GL_CLAMP_TO_BORDER);
-	glTexParameteri(GL_TEXTURE_2D, GL_TEXTURE_WRAP_T, GL_CLAMP_TO_BORDER);
-	glTexParameteri(GL_TEXTURE_2D, GL_TEXTURE_MIN_FILTER, GL_LINEAR);
-	glTexParameteri(GL_TEXTURE_2D, GL_TEXTURE_MAG_FILTER, GL_LINEAR);
-	if (useColorTexture) {
-		glTexImage2D(GL_TEXTURE_2D, 0, GL_RGB, shadowMapSize, shadowMapSize, 0, GL_RGB, GL_UNSIGNED_BYTE, NULL);
-	} else {
-		glTexParameteri(GL_TEXTURE_2D, GL_DEPTH_TEXTURE_MODE, GL_LUMINANCE);
-		glTexImage2D(GL_TEXTURE_2D, 0, GL_DEPTH_COMPONENT16, shadowMapSize, shadowMapSize, 0, GL_DEPTH_COMPONENT, GL_FLOAT, NULL);
-	}
-	glBindTexture(GL_TEXTURE_2D, 0);
-	fb.Bind();
-	if (useColorTexture)
-		fb.AttachTexture(shadowTexture);
-	else
-		fb.AttachTexture(shadowTexture, GL_TEXTURE_2D, GL_DEPTH_ATTACHMENT_EXT);
-	int buffer = useColorTexture ? GL_COLOR_ATTACHMENT0_EXT : GL_NONE;
-	glDrawBuffer(buffer);
-	glReadBuffer(buffer);
-	bool status = fb.CheckStatus("SHADOW");
-	fb.Unbind();
-	return status;
-}
-
-CShadowHandler::~CShadowHandler(void)
-{
-	if (drawShadows)
-		glDeleteTextures(1, &shadowTexture);
-}
-
-void CShadowHandler::DrawShadowPasses(void)
-{
-	inShadowPass = true;
-
-	ph->DrawShadowPass();
-	unitDrawer->DrawShadowPass();
-	featureHandler->DrawShadowPass();
-	readmap->GetGroundDrawer()->DrawShadowPass();
-	treeDrawer->DrawShadowPass();
-	eventHandler.DrawWorldShadow();
-
-	inShadowPass = false;
-}
-
-void CShadowHandler::GetShadowMapSizeFactors(float& p17, float& p18)
-{
-	if (shadowMapSize == 2048) {
-		p17 =  0.01f;
-		p18 = -0.1f;
-	} else {
-		p17 =  0.0025f;
-		p18 = -0.05f;
-	}
-}
-
-void CShadowHandler::CreateShadows(void)
-{
-	fb.Bind();
-
-	glDisable(GL_BLEND);
-	glDisable(GL_LIGHTING);
-	glDisable(GL_ALPHA_TEST);
-	glDisable(GL_TEXTURE_2D);
-
-	glShadeModel(GL_FLAT);
-	glColor4f(1, 1, 1, 1);
-	glColorMask(GL_FALSE, GL_FALSE, GL_FALSE, GL_FALSE);
-
-	glViewport(0,0,shadowMapSize,shadowMapSize);
-
-	//glClearColor(0, 0, 0, 0);
-	//glClear(GL_COLOR_BUFFER_BIT | GL_DEPTH_BUFFER_BIT);
-	glClear(GL_DEPTH_BUFFER_BIT);
-
-	firstDraw=false;
-
-	glMatrixMode(GL_PROJECTION);
-	glLoadIdentity();
-	glOrtho(0,1,0,1,0,-1);
-
-	glMatrixMode(GL_MODELVIEW);
-	glLoadIdentity();
-
-	float3 sundir=mapInfo->light.sunDir;
-	cross1=(sundir.cross(UpVector)).ANormalize();
-	cross2=cross1.cross(sundir);
-	centerPos=camera->pos;
-//	centerPos.x=((int)((centerPos.x+4)/8))*8;
-//	centerPos.y=((int)((centerPos.y+4)/8))*8;
-//	centerPos.z=((int)((centerPos.z+4)/8))*8;
-//	centerPos.y=(ground->GetHeight(centerPos.x,centerPos.z));
-
-	CalcMinMaxView();
-
-	//it should be possible to tweak a bit more shadow map resolution from this
-	float maxLength=12000;
-	float maxLengthX=(x2-x1)*1.5f;
-	float maxLengthY=(y2-y1)*1.5f;
-	xmid=1-(sqrt(fabs(x2))/(sqrt(fabs(x2))+sqrt(fabs(x1))));
-	ymid=1-(sqrt(fabs(y2))/(sqrt(fabs(y2))+sqrt(fabs(y1))));
-	//logOutput.Print("%.0f %.0f %.2f %.0f",y1,y2,ymid,maxLengthY);
-
-	shadowMatrix[0]=cross1.x/maxLengthX;
-	shadowMatrix[4]=cross1.y/maxLengthX;
-	shadowMatrix[8]=cross1.z/maxLengthX;
-	shadowMatrix[12]=-(cross1.dot(centerPos))/maxLengthX;
-	shadowMatrix[1]=cross2.x/maxLengthY;
-	shadowMatrix[5]=cross2.y/maxLengthY;
-	shadowMatrix[9]=cross2.z/maxLengthY;
-	shadowMatrix[13]=-(cross2.dot(centerPos))/maxLengthY;
-	shadowMatrix[2]=-sundir.x/maxLength;
-	shadowMatrix[6]=-sundir.y/maxLength;
-	shadowMatrix[10]=-sundir.z/maxLength;
-	shadowMatrix[14]=(centerPos.x*sundir.x+centerPos.z*sundir.z)/maxLength+0.5f;
-	glLoadMatrixf(shadowMatrix.m);
-	glProgramEnvParameter4fARB(GL_VERTEX_PROGRAM_ARB,16, xmid,ymid,0,0);	//these registers should not be overwritten by anything
-
-	GetShadowMapSizeFactors(p17, p18);
-
-	glProgramEnvParameter4fARB(GL_VERTEX_PROGRAM_ARB,17, p17,p17,0.0f,0.0f);	//these registers should not be overwritten by anything
-	glProgramEnvParameter4fARB(GL_VERTEX_PROGRAM_ARB,18, p18,p18,0.0f,0.0f);	//these registers should not be overwritten by anything
-
-	float3 oldup=camera->up;
-	camera->right=shadowHandler->cross1;
-	camera->up=shadowHandler->cross2;
-	camera->pos2=camera->pos+sundir*8000;
-
-	DrawShadowPasses();
-
-	camera->up=oldup;
-	camera->pos2=camera->pos;
-
-	shadowMatrix[14]-=0.00001f;
-
-	glShadeModel(GL_SMOOTH);
-	glColorMask(GL_TRUE, GL_TRUE, GL_TRUE, GL_TRUE);
-
-	fb.Unbind();
-	glViewport(gu->viewPosX,0,gu->viewSizeX,gu->viewSizeY);
-}
-
-
-void CShadowHandler::DrawShadowTex(void)
-{
-	glDisable(GL_BLEND);
-	glDisable(GL_ALPHA_TEST);
-	glColor3f(1,1,1);
-
-	glEnable(GL_TEXTURE_2D);
-	glBindTexture(GL_TEXTURE_2D,shadowTexture);
-
-	glBegin(GL_QUADS);
-
-	glTexCoord2f(0,0);
-	glVertex3f(0,0,1);
-
-	glTexCoord2f(0,1);
-	glVertex3f(0,0.5f,1);
-
-	glTexCoord2f(1,1);
-	glVertex3f(0.5f,0.5f,1);
-
-	glTexCoord2f(1,0);
-	glVertex3f(0.5f,0,1);
-	glEnd();
-}
-
-void CShadowHandler::CalcMinMaxView(void)
-{
-	left.clear();
-	//Add restraints for camera sides
-	GetFrustumSide(cam2->bottom,false);
-	GetFrustumSide(cam2->top,true);
-	GetFrustumSide(cam2->rightside,false);
-	GetFrustumSide(cam2->leftside,false);
-
-	std::vector<fline>::iterator fli,fli2;
-  for(fli=left.begin();fli!=left.end();fli++){
-	  for(fli2=left.begin();fli2!=left.end();fli2++){
-			if(fli==fli2)
-				continue;
-			float colz=0;
-			if(fli->dir-fli2->dir==0)
-				continue;
-			colz=-(fli->base-fli2->base)/(fli->dir-fli2->dir);
-			if(fli2->left*(fli->dir-fli2->dir)>0){
-				if(colz>fli->minz && colz<gs->mapy*SQUARE_SIZE+20000)
-					fli->minz=colz;
-			} else {
-				if(colz<fli->maxz && colz>-20000)
-					fli->maxz=colz;
-			}
-		}
-	}
-
-	x1=-100;
-	x2=100;
-	y1=-100;
-	y2=100;
-
-	//if someone could figure out how the frustum and nonlinear shadow transform really works (and not use the SJan trial and error method)
-	//so that we can skip this sort of fudge factors it would be good
-	float borderSize=270;
-	float maxSize=gu->viewRange*0.75f;
-	if(shadowMapSize==1024){
-		borderSize*=1.5f;
-		maxSize*=1.2f;
-	}
-
-	if(!left.empty()){
-		std::vector<fline>::iterator fli;
-		for(fli=left.begin();fli!=left.end();fli++){
-			if(fli->minz<fli->maxz){
-				float3 p[5];
-				p[0]=float3(fli->base+fli->dir*fli->minz,0,fli->minz);
-				p[1]=float3(fli->base+fli->dir*fli->maxz,0,fli->maxz);
-				p[2]=float3(fli->base+fli->dir*fli->minz,readmap->maxheight+200,fli->minz);
-				p[3]=float3(fli->base+fli->dir*fli->maxz,readmap->maxheight+200,fli->maxz);
-				p[4]=float3(camera->pos.x,0,camera->pos.z);
-
-				for(int a=0;a<5;++a){
-					float xd=(p[a]-centerPos).dot(cross1);
-					float yd=(p[a]-centerPos).dot(cross2);
-					if(xd+borderSize>x2)
-						x2=xd+borderSize;
-					if(xd-borderSize<x1)
-						x1=xd-borderSize;
-					if(yd+borderSize>y2)
-						y2=yd+borderSize;
-					if(yd-borderSize<y1)
-						y1=yd-borderSize;
-				}
-			}
-		}
-		if(x1<-maxSize)
-			x1=-maxSize;
-		if(x2>maxSize)
-			x2=maxSize;
-		if(y1<-maxSize)
-			y1=-maxSize;
-		if(y2>maxSize)
-			y2=maxSize;
-	} else {
-		x1=-maxSize;
-		x2=maxSize;
-		y1=-maxSize;
-		y2=maxSize;
-	}
-}
-
-//maybe standardize all these things in one place sometime (and maybe one day i should try to understand how i made them work)
-void CShadowHandler::GetFrustumSide(float3& side,bool upside)
-{
-	fline temp;
-
-	float3 b=UpVector.cross(side);		//get vector for collision between frustum and horizontal plane
-	if(fabs(b.z)<0.0001f)
-		b.z=0.00011f;
-	if(fabs(b.z)>0.0001f){
-		temp.dir=b.x/b.z;				//set direction to that
-		float3 c=b.cross(side);			//get vector from camera to collision line
-		c.ANormalize();
-		float3 colpoint;				//a point on the collision line
-
-		if(side.y>0){
-			if(b.dot(UpVector.cross(cam2->forward))<0 && upside){
-				colpoint=cam2->pos+cam2->forward*20000;
-				//logOutput.Print("upward frustum");
-			}else
-				colpoint=cam2->pos-c*((cam2->pos.y)/c.y);
-		}else
-			colpoint=cam2->pos-c*((cam2->pos.y)/c.y);
-
-		temp.base=colpoint.x-colpoint.z*temp.dir;	//get intersection between colpoint and z axis
-		temp.left=-1;
-		if(b.z>0)
-			temp.left=1;
-		if(side.y>0 && (b.dot(UpVector.cross(cam2->forward))<0 && upside))
-			temp.left*=-1;
-		temp.maxz=gs->mapy*SQUARE_SIZE+500;
-		temp.minz=-500;
-		left.push_back(temp);
-	}
-}
->>>>>>> 47f49b14
+}