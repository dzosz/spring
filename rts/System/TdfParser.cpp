// SunParser.cpp: implementation of the TdfParser class.
//
//////////////////////////////////////////////////////////////////////

#include "StdAfx.h"
#include <algorithm>
#include <cctype>
#include <limits.h>
#include <stdexcept>
#include <boost/scoped_array.hpp>
#include <boost/lexical_cast.hpp>
#include <boost/algorithm/string/trim.hpp>
#include <boost/spirit/utility/confix.hpp>
#include <boost/spirit/core.hpp>
#include <boost/spirit/symbols.hpp>
#include <boost/spirit/attribute.hpp>
#include <boost/spirit/dynamic.hpp>
#include <boost/spirit/phoenix.hpp>
#include <boost/spirit/utility/chset.hpp>
#include <boost/spirit/utility/lists.hpp>
#include <boost/spirit/iterator/file_iterator.hpp>
#include <boost/spirit/utility/grammar_def.hpp>
#include <boost/spirit/iterator/position_iterator.hpp>
#include <boost/spirit/phoenix/binders.hpp>
#include <boost/spirit/error_handling/exceptions.hpp>
#include "mmgr.h"
#include "Util.h"

#include "TdfParser.h"
#include "tdf_grammar.hpp"
#include "FileSystem/FileHandler.h"
#include "LogOutput.h"

using boost::spirit::parse;
using boost::spirit::space_p;
using boost::spirit::comment_p;
using boost::spirit::parse_info;

TdfParser::parse_error::parse_error( std::size_t l, std::size_t c, std::string const& f) throw()
  : content_error ( "Parse error in " + f + " at line " + boost::lexical_cast<std::string>(l) + " column " + boost::lexical_cast<std::string>(c) +".")
  , line(l)
  , column(c)
  , filename(f)
{}

TdfParser::parse_error::parse_error( std::string const& line_of_error, std::size_t l, std::size_t c, std::string const& f) throw()
  : content_error ( "Parse error in " + f + " at line " + boost::lexical_cast<std::string>(l) + " column " + boost::lexical_cast<std::string>(c) +" near\n"+ line_of_error)
  , line(l)
  , column(c)
  , filename(f)
{}

TdfParser::parse_error::parse_error( std::string const& message, std::string const& line_of_error, std::size_t l, std::size_t c, std::string const& f)
  throw()
  : content_error( "Parse error '" + message + "' in " + f + " at line " + boost::lexical_cast<std::string>(l) + " column " + boost::lexical_cast<std::string>(c) +" near\n"+ line_of_error)
  , line(l)
  , column(c)
  , filename(f)
{}

TdfParser::parse_error::~parse_error() throw() {}
std::size_t TdfParser::parse_error::get_line() const {return line;}
std::size_t TdfParser::parse_error::get_column() const {return column;}
std::string const& TdfParser::parse_error::get_filename() const {return filename;}

void TdfParser::TdfSection::print( std::ostream & out ) const
{
	for( std::map<std::string,TdfSection*>::const_iterator it = sections.begin(), e=sections.end(); it != e; ++it ) {
		out << "[" << it->first << "]\n{\n";
		it->second->print(out);
		out << "}\n";
	}
	for( std::map<std::string,std::string>::const_iterator it = values.begin(), e=values.end(); it != e; ++it ) {
		out << it->first  << "=" << it->second << ";\n";
	}
}

TdfParser::TdfSection* TdfParser::TdfSection::construct_subsection(const std::string& name )
{
	std::string lowerd_name = StringToLower(name);
	std::map<std::string,TdfSection*>::iterator it = sections.find(lowerd_name);
	if( it != sections.end() )
		return it->second;
	else {
<<<<<<< HEAD
		TdfSection* ret = SAFE_NEW TdfSection;
=======
		TdfSection* ret = new TdfSection;
>>>>>>> 7943d188
		sections[lowerd_name] = ret;
		return ret;
	}
}

void TdfParser::TdfSection::add_name_value(const std::string& name, const std::string& value )
{
	std::string lowerd_name = StringToLower(name);
	values[lowerd_name] = value;
}



TdfParser::~TdfParser()
{
}

TdfParser::TdfSection::~TdfSection()
{
  for( std::map<std::string,TdfSection*>::iterator it = sections.begin(), e=sections.end(); it != e; ++it )
    delete it->second;
}

void TdfParser::print( std::ostream & out ) const {
  root_section.print( out );
}


void TdfParser::parse_buffer( char const* buf, std::size_t size){

  std::list<std::string> junk_data;
  tdf_grammar grammar( &root_section, &junk_data );
  boost::spirit::parse_info<char const*> info;
  std::string message;
  typedef boost::spirit::position_iterator2<char const*> iterator_t;
  iterator_t error_it( buf, buf + size );

  try {
   info = boost::spirit::parse(
      buf
      , buf + size
      , grammar
      , space_p
      |  comment_p("/*", "*/")           // rule for C-comments
      |  comment_p("//")
      );
  }
  catch( boost::spirit::parser_error<tdf_grammar::Errors, char const*> & e ) { // thrown by assertion parsers in tdf_grammar

    switch(e.descriptor) {
      case tdf_grammar::semicolon_expected: message = "semicolon expected"; break;
      case tdf_grammar::equals_sign_expected: message = "equals sign in name value pair expected"; break;
      case tdf_grammar::square_bracket_expected: message = "square bracket to close section name expected"; break;
      case tdf_grammar::brace_expected: message = "brace or further name value pairs expected"; break;
      default: message = "unknown boost::spirit::parser_error exception"; break;
    };

    std::ptrdiff_t target_pos = e.where - buf;
    for( int i = 1; i < target_pos; ++i) {
      ++error_it;
      if(error_it != (iterator_t(buf + i, buf + size))){
        ++i;
      }
    }
  }

  for( std::list<std::string>::const_iterator it = junk_data.begin(), e = junk_data.end();
      it !=e ; ++it ){
    std::string temp = boost::trim_copy( *it );
    if( ! temp.empty( ) ) {
      ::logOutput.Print( "TdfParser: Junk in "+ filename +  ": " + temp );
    }
  }

  if( ! message.empty() )
    throw parse_error( message, error_it.get_currentline(), error_it.get_position().line, error_it.get_position().column, filename );

  // a different error might have happened:
  if(!info.full)  {
    std::ptrdiff_t target_pos = info.stop - buf;
    for( int i = 1; i < target_pos; ++i) {
      ++error_it;
      if(error_it != (iterator_t(buf + i, buf + size))){
        ++i;
      }
    }

    throw parse_error( error_it.get_currentline(), error_it.get_position().line, error_it.get_position().column, filename );
  }

}

TdfParser::TdfParser( char const* buf, std::size_t size) {
  LoadBuffer( buf, size );
}

void TdfParser::LoadBuffer( char const* buf, std::size_t size){

  this->filename = "buffer";
  parse_buffer( buf, size );
}


void TdfParser::LoadFile(std::string const& filename){

  this->filename = filename;
  CFileHandler file(filename);
  if(!file.FileExists())
    throw content_error( ("file " + filename + " not found").c_str() );

  int size = file.FileSize();
  boost::scoped_array<char> filebuf( new char[size] );

  file.Read( filebuf.get(), file.FileSize());

  parse_buffer(filebuf.get(), size);
}

TdfParser::TdfParser(std::string const& filename) {

  LoadFile(filename);
}


//find value, return default value if no such value found
std::string TdfParser::SGetValueDef(std::string const& defaultvalue, std::string const& location) const
{
	std::string lowerd = StringToLower(location);
	std::string value;
	bool found = SGetValue(value, lowerd);
	if(!found)
		value = defaultvalue;
	return value;
}

//finds a value in the file , if not found returns false, and errormessages is returned in value
//location of value is sent as a string "section\section\value"
bool TdfParser::SGetValue(std::string &value, std::string const& location) const
{
	std::string lowerd = StringToLower(location);
	std::string searchpath; //for errormessages
	//split the location string
	std::vector<std::string> loclist = GetLocationVector(lowerd);
	std::map<std::string, TdfSection*>::const_iterator sit =
		root_section.sections.find(loclist[0]);
	if (sit == root_section.sections.end())
	{
		value = "Section " + loclist[0] + " missing in file " + filename;
		return false;
	}
	TdfSection *sectionptr = sit->second;
	searchpath = loclist[0];
	for(unsigned int i=1; i<loclist.size()-1; i++)
	{
		//const char *arg = loclist[i].c_str();
		searchpath += '\\';
		searchpath += loclist[i];
		sit = sectionptr->sections.find(loclist[i]);
		if (sit == sectionptr->sections.end())
		{
			value = "Section " + searchpath + " missing in file " + filename;
			return false;
		}
		sectionptr = sit->second;
	}
	searchpath += '\\';
	searchpath += loclist[loclist.size()-1];

	std::map<std::string, std::string>::const_iterator vit =
		sectionptr->values.find(loclist[loclist.size()-1]);
	if(vit == sectionptr->values.end())
	{
		value = "Value " + searchpath + " missing in file " + filename;
		return false;
	}
	std::string svalue = vit->second;
	value = svalue;
	return true;
}


//return a map with all values in section
const std::map<std::string, std::string>& TdfParser::GetAllValues(std::string const& location) const
{
	static std::map<std::string, std::string> emptymap;
	std::string lowerd = StringToLower(location);
	std::string searchpath; //for errormessages
	std::vector<std::string> loclist = GetLocationVector(lowerd);
	std::map<std::string, TdfSection*>::const_iterator sit =
		root_section.sections.find(loclist[0]);
	if(sit == root_section.sections.end())
	{
		logOutput.Print ("Section " + loclist[0] + " missing in file " + filename);
		return emptymap;
	}
	TdfSection *sectionptr = sit->second;
	searchpath = loclist[0];
	for(unsigned int i=1; i<loclist.size(); i++)
	{
		searchpath += '\\';
		searchpath += loclist[i];
		sit = sectionptr->sections.find(loclist[i]);
		if(sit == sectionptr->sections.end())
		{
			logOutput.Print ("Section " + searchpath + " missing in file " + filename);
			return emptymap;
		}
		sectionptr = sit->second;
	}
	return sectionptr->values;
}

//return vector with all section names in it
std::vector<std::string> TdfParser::GetSectionList(std::string const& location) const
{
	std::string lowerd = StringToLower(location);
	std::vector<std::string> loclist = GetLocationVector(lowerd);
	std::vector<std::string> returnvec;
	const std::map<std::string, TdfSection*>* sectionsptr = &root_section.sections;
	if(loclist[0].compare("")!=0)
	{
		std::string searchpath;// = loclist[0];
		for(unsigned int i=0; i<loclist.size(); i++)
		{
			searchpath += loclist[i];
			if(sectionsptr->find(loclist[i]) == sectionsptr->end())
			{
				logOutput.Print ("Section " + searchpath + " missing in file " + filename);
				return returnvec;
			}
			sectionsptr = &sectionsptr->find(loclist[i])->second->sections;
			searchpath += '\\';
		}
	}
	std::map<std::string,TdfSection*>::const_iterator it;
	for(it=sectionsptr->begin(); it!=sectionsptr->end(); it++)
	{
		returnvec.push_back(it->first);
		StringToLowerInPlace(returnvec.back());
	}
	return returnvec;
}

bool TdfParser::SectionExist(std::string const& location) const
{
	std::string lowerd = StringToLower(location);
	std::vector<std::string> loclist = GetLocationVector(lowerd);
	std::map<std::string, TdfSection*>::const_iterator sit =
		root_section.sections.find(loclist[0]);
	if(sit == root_section.sections.end())
	{
		return false;
	}
	TdfSection *sectionptr = sit->second;
	for(unsigned int i=1; i<loclist.size(); i++)
	{
		sit = sectionptr->sections.find(loclist[i]);
		if (sit == sectionptr->sections.end())
		{
			return false;
		}
		sectionptr = sectionptr->sections[loclist[i]];
	}
	return true;
}

std::vector<std::string> TdfParser::GetLocationVector(std::string const& location) const
{
	std::string lowerd = StringToLower(location);
	std::vector<std::string> loclist;
	std::string::size_type start = 0;
	std::string::size_type next = 0;

	while((next = lowerd.find_first_of("\\", start)) != std::string::npos)
	{
		loclist.push_back(lowerd.substr(start, next-start));
		start = next+1;
	}
	loclist.push_back(lowerd.substr(start));

  return loclist;
}

float3 TdfParser::GetFloat3(float3 def, std::string const& location) const
{
	std::string s=SGetValueDef("",location);
	if(s.empty())
		return def;
	float3 ret;
	ParseArray(s,&ret.x,3);
	return ret;
}<|MERGE_RESOLUTION|>--- conflicted
+++ resolved
@@ -82,11 +82,7 @@
 	if( it != sections.end() )
 		return it->second;
 	else {
-<<<<<<< HEAD
-		TdfSection* ret = SAFE_NEW TdfSection;
-=======
 		TdfSection* ret = new TdfSection;
->>>>>>> 7943d188
 		sections[lowerd_name] = ret;
 		return ret;
 	}
