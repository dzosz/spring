--- conflicted
+++ resolved
@@ -7,10 +7,7 @@
 	static bool haveMainThreadID = false;
 	static boost::thread* mainThread = NULL;
 	static boost::thread::id mainThreadID;
-<<<<<<< HEAD
 	static Error* threadError = NULL;
-=======
-	static std::runtime_error* threadError = NULL;
 #ifdef USE_GML
 	static int const noThreadID = -1;
 	static int simThreadID = noThreadID;
@@ -18,7 +15,6 @@
 	static boost::thread::id noThreadID;
 	static boost::thread::id simThreadID;
 #endif	
->>>>>>> 969c4bdc
 
 	void SetMainThread(boost::thread* mt) {
 		if (!haveMainThreadID) {
@@ -32,10 +28,6 @@
 		return mainThread;
 	}
 
-<<<<<<< HEAD
-	void SetThreadError(const Error& err) {
-		threadError = new Error(err); //FIXME memory leak!
-=======
 	void SetSimThread(bool set) {
 #ifdef USE_GML // gmlThreadNumber is likely to be much faster than boost::this_thread::get_id()
 		simThreadID = set ? gmlThreadNumber : noThreadID;
@@ -51,9 +43,8 @@
 #endif
 	}
 
-	void SetThreadError(const std::string& s) {
-		threadError = new std::runtime_error(s);
->>>>>>> 969c4bdc
+	void SetThreadError(const Error& err) {
+		threadError = new Error(err); //FIXME memory leak!
 	}
 
 	Error* GetThreadError() {
