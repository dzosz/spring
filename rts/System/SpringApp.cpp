#include "StdAfx.h"
#include "Rendering/GL/myGL.h"

#include <iostream>

#include <signal.h>
#include <SDL.h>
#include <SDL_syswm.h>

#include "mmgr.h"

#include "SpringApp.h"

#undef KeyPress
#undef KeyRelease

#include "Sim/Misc/GlobalSynced.h"
#include "Game/GameVersion.h"
#include "Game/GameSetup.h"
#include "Game/ClientSetup.h"
#include "Game/GameController.h"
#include "Game/SelectMenu.h"
#include "Game/PreGame.h"
#include "Game/Game.h"
#include "Sim/Misc/Team.h"
#include "Game/UI/KeyBindings.h"
#include "Lua/LuaOpenGL.h"
#include "Platform/BaseCmd.h"
#include "ConfigHandler.h"
#include "Platform/errorhandler.h"
#include "FileSystem/FileSystem.h"
#include "FileSystem/FileHandler.h"
#include "ExternalAI/IAILibraryManager.h"
#include "Rendering/glFont.h"
#include "Rendering/GLContext.h"
#include "Rendering/VerticalSync.h"
#include "Rendering/Textures/TAPalette.h"
#include "Rendering/Textures/NamedTextures.h"
#include "Rendering/Textures/TextureAtlas.h"
#include "Sim/Projectiles/ExplosionGenerator.h"
#include "Sim/Misc/GlobalConstants.h"
#include "LogOutput.h"
#include "MouseInput.h"
#include "bitops.h"
#include "GlobalUnsynced.h"
#include "Util.h"
#include "Exceptions.h"
#include "System/TimeProfiler.h"

#include "mmgr.h"

#ifdef WIN32
#if defined(__GNUC__) || defined(_MSC_VER)
	#include "Platform/Win/CrashHandler.h"
#endif
	#include "Platform/Win/win32.h"
	#include <winreg.h>
	#include <direct.h>
	#include "Platform/Win/seh.h"
	#include "Platform/Win/WinVersion.h"
#endif // WIN32

#ifdef USE_GML
#include "lib/gml/gmlsrv.h"
extern gmlClientServer<void, int,CUnit*> *gmlProcessor;
#endif

using std::string;

CGameController* activeController = 0;
bool globalQuit = false;
boost::uint8_t *keys = 0;
boost::uint16_t currentUnicode = 0;
bool fullscreen = true;
char *win_lpCmdLine = 0;

/**
 * @brief xres default
 *
 * Defines the default X resolution as 1024
 */
const int XRES_DEFAULT = 1024;

/**
 * @brief yres default
 *
 * Defines the default Y resolution as 768
 */
const int YRES_DEFAULT = 768;

void SpringApp::SigAbrtHandler(int unused)
{
	// cause an exception if on windows
	// TODO FIXME do a proper stacktrace dump here
	#ifdef WIN32
	*((int*)(0)) = 0;
	#endif
}

/**
 * Initializes SpringApp variables
 */
SpringApp::SpringApp ()
{
	cmdline = 0;
	screenWidth = screenHeight = 0;
	FSAA = false;
	lastRequiredDraw=0;

	signal(SIGABRT, SigAbrtHandler);
}

/**
 * Destroys SpringApp variables
 */
SpringApp::~SpringApp()
{
	if (cmdline) delete cmdline;
	if (keys) delete[] keys;

	creg::System::FreeClasses ();
}

#ifdef WIN32
typedef BOOL (WINAPI *LPFN_ISWOW64PROCESS) (HANDLE, PBOOL);

LPFN_ISWOW64PROCESS fnIsWow64Process;

/** @brief checks if the current process is running in 32bit emulation mode
    @return FALSE, TRUE, -1 on error (usually no permissions) */
static int GetWow64Status()
{
	BOOL bIsWow64 = FALSE;

	fnIsWow64Process = (LPFN_ISWOW64PROCESS)GetProcAddress(
		GetModuleHandle(TEXT("kernel32")),"IsWow64Process");

	if (NULL != fnIsWow64Process)
	{
		if (!fnIsWow64Process(GetCurrentProcess(),&bIsWow64))
		{
			return -1;
		}
	}
	return bIsWow64;
}


#endif


/**
 * @brief Initializes the SpringApp instance
 * @return whether initialization was successful
 */
bool SpringApp::Initialize()
{
	// Initialize class system
	creg::System::InitializeClasses();

	// Initialize crash reporting
#ifdef _WIN32
	CrashHandler::Install();
	InitializeSEH();
#endif

	ParseCmdLine();

	logOutput.SetMirrorToStdout(!!configHandler->Get("StdoutDebug",0));

	// log OS version
	// TODO: improve version logging of non-Windows OSes
#if defined(WIN32)
	logOutput.Print("OS: %s\n", GetOSDisplayString().c_str());
	if (GetWow64Status() == TRUE) {
		logOutput.Print("OS: WOW64 detected\n");
	}
	logOutput.Print("Hardware: %s\n", GetHardwareInfoString().c_str());
#elif defined(__linux__)
	logOutput.Print("OS: Linux\n");
#elif defined(__FreeBSD__)
	logOutput.Print("OS: FreeBSD\n");
#elif defined(MACOS_X)
	logOutput.Print("OS: MacOS X\n");
#else
	logOutput.Print("OS: unknown\n");
#endif


	FileSystemHandler::Initialize(true);

	if (!InitWindow(("Spring " + SpringVersion::GetFull()).c_str())) {
		SDL_Quit();
		return false;
	}

	mouseInput = IMouseInput::Get ();

	// Global structures
	gs = new CGlobalSyncedStuff();
	gu = new CGlobalUnsyncedStuff();

	gu->depthBufferBits = depthBufferBits;

	if (cmdline->result("minimise")) {
		gu->active = false;
		SDL_WM_IconifyWindow();
	}

	// Enable auto quit?
	int quit_time;
	if (cmdline->result("quit", quit_time)) {
		gu->autoQuit = true;
		gu->quitTime = quit_time;
	}

	InitOpenGL();
	palette.Init();

	// Initialize keyboard
	SDL_EnableUNICODE(1);
	SDL_EnableKeyRepeat (SDL_DEFAULT_REPEAT_DELAY, SDL_DEFAULT_REPEAT_INTERVAL);
	SDL_SetModState (KMOD_NONE);

	keys = new boost::uint8_t[SDLK_LAST];
	memset (keys,0,sizeof(boost::uint8_t)*SDLK_LAST);

	LoadFonts();

	// Initialize GLEW
	LoadExtensions();
	glClear(GL_COLOR_BUFFER_BIT | GL_DEPTH_BUFFER_BIT);
	SDL_GL_SwapBuffers();

	// Runtime compress textures?
	if (GLEW_ARB_texture_compression) {
		// we don't even need to check it, 'cos groundtextures must have that extension
		// default to off because it reduces quality (smallest mipmap level is bigger)
		gu->compressTextures = !!configHandler->Get("CompressTextures", 0);
	}

	// use some ATI bugfixes?
	gu->atiHacks = !!configHandler->Get("AtiHacks", (GLEW_ATI_envmap_bumpmap)?1:0 );
	if (gu->atiHacks) {
		logOutput.Print("ATI hacks enabled\n");
	}

	// Initialize named texture handler
	CNamedTextures::Init();

	// Initialize Lua GL
	LuaOpenGL::Init();

	// Create CGameSetup and CPreGame objects
	Startup ();

	return true;
}

/**
 * @brief multisample test
 * @return whether the multisampling test was successful
 *
 * Tests if a user has requested FSAA, if it's a valid
 * FSAA mode, and if it's supported by the current GL context
 */
static bool MultisampleTest(void)
{
	if (!GL_ARB_multisample)
		return false;
	GLuint fsaa = configHandler->Get("FSAA",0);
	if (!fsaa)
		return false;
	SDL_GL_SetAttribute(SDL_GL_MULTISAMPLEBUFFERS,1);
	GLuint fsaalevel = std::max(std::min(configHandler->Get("FSAALevel", 2), 8), 0);

	make_even_number(fsaalevel);

	SDL_GL_SetAttribute(SDL_GL_MULTISAMPLESAMPLES,fsaalevel);
	return true;
}

/**
 * @brief multisample verify
 * @return whether verification passed
 *
 * Tests whether FSAA was actually enabled
 */
static bool MultisampleVerify(void)
{
	GLint buffers, samples;
	glGetIntegerv(GL_SAMPLE_BUFFERS_ARB, &buffers);
	glGetIntegerv(GL_SAMPLES_ARB, &samples);
	if (buffers && samples) {
		return true;
	}
	return false;
}


/**
 * @return whether window initialization succeeded
 * @param title char* string with window title
 *
 * Initializes the game window
 */
bool SpringApp::InitWindow (const char* title)
{
	unsigned int sdlInitFlags = SDL_INIT_VIDEO | SDL_INIT_TIMER;
#ifdef WIN32
	// the crash reporter should be catching the errors
	sdlInitFlags |= SDL_INIT_NOPARACHUTE;
#endif
	if ((SDL_Init(sdlInitFlags) == -1)) {
		handleerror(NULL,"Could not initialize SDL.","ERROR",MBF_OK|MBF_EXCL);
		return false;
	}

	// Sets window manager properties
	SDL_WM_SetIcon(SDL_LoadBMP("spring.bmp"),NULL);
	SDL_WM_SetCaption(title, title);

	if (!SetSDLVideoMode ())
		return false;

	return true;
}

/**
 * @return whether setting the video mode was successful
 *
 * Sets SDL video mode options/settings
 */
bool SpringApp::SetSDLVideoMode ()
{
	int sdlflags = SDL_OPENGL | SDL_RESIZABLE;

	//conditionally_set_flag(sdlflags, SDL_FULLSCREEN, fullscreen);
	sdlflags |= fullscreen ? SDL_FULLSCREEN : 0;

	int bitsPerPixel = configHandler->Get("BitsPerPixel", 0);

	if (bitsPerPixel == 32)
	{
		SDL_GL_SetAttribute(SDL_GL_RED_SIZE, 8);
		SDL_GL_SetAttribute(SDL_GL_GREEN_SIZE, 8);
		SDL_GL_SetAttribute(SDL_GL_BLUE_SIZE, 8);
		SDL_GL_SetAttribute(SDL_GL_ALPHA_SIZE, 8); // enable alpha channel
	}
	else
	{
		SDL_GL_SetAttribute(SDL_GL_RED_SIZE, 5);
		SDL_GL_SetAttribute(SDL_GL_GREEN_SIZE, 6);
		SDL_GL_SetAttribute(SDL_GL_BLUE_SIZE, 5);
		// no alpha in 16bit mode

        if (bitsPerPixel != 16 && bitsPerPixel != 0)
           bitsPerPixel = 0; // it should be either 0, 16, or 32
	}

	depthBufferBits = configHandler->Get("DepthBufferBits", 32);

	SDL_GL_SetAttribute(SDL_GL_DEPTH_SIZE, depthBufferBits);
	SDL_GL_SetAttribute(SDL_GL_STENCIL_SIZE, configHandler->Get("StencilBufferBits", 1));

	SDL_GL_SetAttribute(SDL_GL_DOUBLEBUFFER, 1);

	FSAA = MultisampleTest();

	SDL_Surface *screen = SDL_SetVideoMode(screenWidth, screenHeight, bitsPerPixel, sdlflags);
	if (!screen) {
		char buf[1024];
		SNPRINTF(buf, sizeof(buf), "Could not set video mode:\n%s", SDL_GetError());
		handleerror(NULL, buf, "ERROR", MBF_OK|MBF_EXCL);
		return false;
	}

	// set window position
	if (!fullscreen) {
		SDL_SysWMinfo info;
		SDL_VERSION(&info.version);

		if (SDL_GetWMInfo(&info)) {
#ifdef _WIN32
			MoveWindow(info.window, windowPosX, windowPosY, screenWidth, screenHeight, true);
#endif
		}
	}


#ifdef STREFLOP_H
	// Something in SDL_SetVideoMode (OpenGL drivers?) messes with the FPU control word.
	// Set single precision floating point math.
	streflop_init<streflop::Simple>();
#endif

	if (FSAA) {
 		FSAA = MultisampleVerify();
	}

	// setup GL smoothing
	const int defaultSmooth = 0; // FSAA ? 0 : 3;  // until a few things get fixed
	const int lineSmoothing = configHandler->Get("SmoothLines", defaultSmooth);
	if (lineSmoothing > 0) {
		GLenum hint = GL_FASTEST;
		if (lineSmoothing >= 3) {
			hint = GL_NICEST;
		} else if (lineSmoothing >= 2) {
			hint = GL_DONT_CARE;
		}
		glEnable(GL_LINE_SMOOTH);
		glHint(GL_LINE_SMOOTH_HINT, hint);
	}
	const int pointSmoothing = configHandler->Get("SmoothPoints", defaultSmooth);
	if (pointSmoothing > 0) {
		GLenum hint = GL_FASTEST;
		if (pointSmoothing >= 3) {
			hint = GL_NICEST;
		} else if (pointSmoothing >= 2) {
			hint = GL_DONT_CARE;
		}
		glEnable(GL_POINT_SMOOTH);
		glHint(GL_POINT_SMOOTH_HINT, hint);
	}

	// setup LOD bias factor
	const float lodBias = std::max(std::min( configHandler->Get("TextureLODBias", 0.0f) , 4.0f), -4.0f);
	if (fabs(lodBias)>0.01f) {
		glTexEnvf(GL_TEXTURE_FILTER_CONTROL,GL_TEXTURE_LOD_BIAS, lodBias );
	}

	// there must be a way to see if this is necessary, compare old/new context pointers?
	if (!!configHandler->Get("FixAltTab", 0)) {
		// free GL resources
		GLContext::Free();

		// initialize any GL resources that were lost
		GLContext::Init();
	}

	// initialize the stencil
	glClearStencil(0);
	glClear(GL_STENCIL_BUFFER_BIT); SDL_GL_SwapBuffers();
	glClear(GL_STENCIL_BUFFER_BIT); SDL_GL_SwapBuffers();

	int bits;
	SDL_GL_GetAttribute(SDL_GL_BUFFER_SIZE, &bits);
	logOutput.Print("Video mode set to  %i x %i / %i bit", screenWidth, screenHeight, bits );
	VSync.Init();

	return true;
}


// origin for our coordinates is the bottom left corner
bool SpringApp::GetDisplayGeometry()
{
	SDL_SysWMinfo info;
	SDL_VERSION(&info.version);

	if (!SDL_GetWMInfo(&info)) {
		return false;
	}

#ifdef __APPLE__
	return false;
#elif !defined(_WIN32)
	info.info.x11.lock_func();
	{
		Display* display = info.info.x11.display;
		Window   window  = info.info.x11.window;

		XWindowAttributes attrs;
		XGetWindowAttributes(display, window, &attrs);
		const Screen* screen = attrs.screen;
		gu->screenSizeX = WidthOfScreen(screen);
		gu->screenSizeY = HeightOfScreen(screen);
		gu->winSizeX = attrs.width;
		gu->winSizeY = attrs.height;

		Window tmp;
		int xp, yp;
		XTranslateCoordinates(display, window, attrs.root, 0, 0, &xp, &yp, &tmp);
		gu->winPosX = xp;
		gu->winPosY = gu->screenSizeY - gu->winSizeY - yp;
	}
	info.info.x11.unlock_func();
#else
	gu->screenSizeX = GetSystemMetrics(SM_CXFULLSCREEN);
	gu->screenSizeY = GetSystemMetrics(SM_CYFULLSCREEN);

	RECT rect;
	if (!GetClientRect(info.window, &rect)) {
		return false;
	}

	if((rect.right - rect.left)==0 || (rect.bottom - rect.top)==0)
		return false;

	gu->winSizeX = rect.right - rect.left;
	gu->winSizeY = rect.bottom - rect.top;

	// translate from client coords to screen coords
	MapWindowPoints(info.window, HWND_DESKTOP, (LPPOINT)&rect, 2);
	gu->winPosX = rect.left;
	gu->winPosY = gu->screenSizeY - gu->winSizeY - rect.top;

	// get window position
	if (!fullscreen && GetWindowRect(info.window, &rect)) {
		windowPosX = rect.left;
		windowPosY = rect.top;
		configHandler->Set("WindowPosX", windowPosX);
		configHandler->Set("WindowPosY", windowPosY);
	}
#endif // _WIN32
	return true;
}


void SpringApp::SetupViewportGeometry()
{
	if (!GetDisplayGeometry()) {
		gu->screenSizeX = screenWidth;
		gu->screenSizeY = screenHeight;
		gu->winSizeX = screenWidth;
		gu->winSizeY = screenHeight;
		gu->winPosX = 0;
		gu->winPosY = 0;
	}

	gu->dualScreenMode = !!configHandler->Get("DualScreenMode", 0);
	if (gu->dualScreenMode) {
		gu->dualScreenMiniMapOnLeft =
			!!configHandler->Get("DualScreenMiniMapOnLeft", 0);
	} else {
		gu->dualScreenMiniMapOnLeft = false;
	}

	if (!gu->dualScreenMode) {
		gu->viewSizeX = gu->winSizeX;
		gu->viewSizeY = gu->winSizeY;
		gu->viewPosX = 0;
		gu->viewPosY = 0;
	}
	else {
		gu->viewSizeX = gu->winSizeX / 2;
		gu->viewSizeY = gu->winSizeY;
		if (gu->dualScreenMiniMapOnLeft) {
			gu->viewPosX = gu->winSizeX / 2;
			gu->viewPosY = 0;
		} else {
			gu->viewPosX = 0;
			gu->viewPosY = 0;
		}
	}

	gu->pixelX = 1.0f / (float)gu->viewSizeX;
	gu->pixelY = 1.0f / (float)gu->viewSizeY;

	// NOTE:  gu->viewPosY is not currently used

	gu->aspectRatio = (float)gu->viewSizeX / (float)gu->viewSizeY;
}


/**
 * Initializes OpenGL
 */
void SpringApp::InitOpenGL ()
{
	SetupViewportGeometry();

	glViewport(gu->viewPosX, gu->viewPosY, gu->viewSizeX, gu->viewSizeY);

	gluPerspective(45.0f, (GLfloat)gu->viewSizeX / (GLfloat)gu->viewSizeY, 2.8f, MAX_VIEW_RANGE);

	// Initialize some GL states
	glShadeModel(GL_SMOOTH);
	glClearDepth(1.0f);
	glEnable(GL_DEPTH_TEST);
	glDepthFunc(GL_LEQUAL);
}


void SpringApp::LoadFonts()
{
	// Initialize font
<<<<<<< HEAD
	const int charFirst = configHandler->Get("FontCharFirst", 32);
	const int charLast  = configHandler->Get("FontCharLast", 255);
	std::string fontFile = configHandler->GetString("FontFile", "fonts/Luxi.ttf");

	const float fontSize = 0.027f;      // ~20 pixels at 1024x768
	const float smallFontSize = 0.016f; // ~12 pixels at 1024x768
=======
	const std::string fontFile = configHandler.GetString("FontFile", "fonts/Luxi.ttf");
	const std::string smallFontFile = configHandler.GetString("SmallFontFile", "fonts/Luxi.ttf");
	const int fontSize = configHandler.Get("FontSize", 23);
	const int smallFontSize = configHandler.Get("SmallFontSize", 14);
	const int outlineWidth = configHandler.Get("FontOutlineWidth", 3);
	const float outlineWeight = configHandler.Get("FontOutlineWeight", 25.0f);
	const int smallOutlineWidth = configHandler.Get("SmallFontOutlineWidth", 2);
	const float smallOutlineWeight = configHandler.Get("SmallFontOutlineWeight", 10.0f);
>>>>>>> 3c2f0750

	SafeDelete(font);
	SafeDelete(smallFont);

	font = CglFont::LoadFont(fontFile, fontSize, outlineWidth, outlineWeight);
	smallFont = CglFont::LoadFont(smallFontFile, smallFontSize, smallOutlineWidth, smallOutlineWeight);
}

/**
 * @return whether commandline parsing was successful
 *
 * Parse command line arguments
 */
void SpringApp::ParseCmdLine()
{
	cmdline->addoption('f', "fullscreen",         OPTPARM_NONE,   "",  "Run in fullscreen mode");
	cmdline->addoption('w', "window",             OPTPARM_NONE,   "",  "Run in windowed mode");
	cmdline->addoption('x', "xresolution",        OPTPARM_INT,    "",  "Set X resolution");
	cmdline->addoption('y', "yresolution",        OPTPARM_INT,    "",  "Set Y resolution");
	cmdline->addoption('m', "minimise",           OPTPARM_NONE,   "",  "Start minimised");
	cmdline->addoption('s', "server",             OPTPARM_NONE,   "",  "Run as a server");
	cmdline->addoption('c', "client",             OPTPARM_NONE,   "",  "Run as a client");
	cmdline->addoption('p', "projectiledump",     OPTPARM_NONE,   "",  "Dump projectile class info in projectiles.txt");
	cmdline->addoption('t', "textureatlas",       OPTPARM_NONE,   "",  "Dump each finalized textureatlas in textureatlasN.tga");
	cmdline->addoption('q', "quit",               OPTPARM_INT,    "T", "Quit immediately on game over or after T seconds");
	cmdline->addoption('n', "name",               OPTPARM_STRING, "",  "Set your player name");
	cmdline->addoption('C', "config",             OPTPARM_STRING, "",  "Configuration file");
	cmdline->addoption(0,   "list-ai-interfaces", OPTPARM_NONE,   "",  "Dump a list of available AI Interfaces to stdout");
	cmdline->addoption(0,   "list-skirmish-ais",  OPTPARM_NONE,   "",  "Dump a list of available Skirmish AIs to stdout");
//	cmdline->addoption(0,   "list-group-ais",     OPTPARM_NONE,   "",  "Dump a list of available Group AIs to stdout");
	cmdline->parse();

	string configSource;
	cmdline->result("config", configSource);
	// it is not allowed to use configHandler before this line runs.
	logOutput.Print("using configuration source \"" + ConfigHandler::Instantiate(configSource) + "\"");

#ifdef _DEBUG
	fullscreen = false;
#else
	fullscreen = configHandler->Get("Fullscreen", 1) != 0;
#endif

	// mutually exclusive options that cause spring to quit immediately
	if (cmdline->result("help")) {
		cmdline->usage("Spring",SpringVersion::GetFull());
		exit(0);
	} else if (cmdline->result("version")) {
		std::cout << "Spring " << SpringVersion::GetFull() << std::endl;
		exit(0);
	} else if (cmdline->result("projectiledump")) {
		CCustomExplosionGenerator::OutputProjectileClassInfo();
		exit(0);
	} else if (cmdline->result("list-ai-interfaces")) {
		IAILibraryManager::OutputAIInterfacesInfo();
		exit(0);
	} else if (cmdline->result("list-skirmish-ais")) {
		IAILibraryManager::OutputSkirmishAIInfo();
		exit(0);
//	} else if (cmdline->result("list-group-ais")) {
//		IAILibraryManager::OutputGroupAIInfo();
//		exit(0);
	}

	// flags
	if (cmdline->result("window")) {
		fullscreen = false;
	} else if (cmdline->result("fullscreen")) {
		fullscreen = true;
	}

	if (cmdline->result("textureatlas")) {
		CTextureAtlas::debug = true;
	}

	string name;
	if (cmdline->result("name", name)) {
		configHandler->SetString("name", name);
	}


	if (!cmdline->result("xresolution", screenWidth)) {
		screenWidth = configHandler->Get("XResolution", XRES_DEFAULT);
	} else {
		screenWidth = std::max(screenWidth, 1);
	}

	if (!cmdline->result("yresolution", screenHeight)) {
		screenHeight = configHandler->Get("YResolution", YRES_DEFAULT);
	} else {
		screenHeight = std::max(screenHeight, 1);
	}

	windowPosX = configHandler->Get("WindowPosX", 32);
	windowPosY = configHandler->Get("WindowPosY", 32);

#ifdef USE_GML
	gmlThreadCountOverride = configHandler->Get("HardwareThreadCount", 0);
	gmlThreadCount=GML_CPU_COUNT;
#if GML_ENABLE_SIM
	extern volatile int gmlMultiThreadSim;
	gmlMultiThreadSim=configHandler->Get("MultiThreadSim", 1);
#endif
#endif
}

/**
 * @param argc argument count
 * @param argv array of argument strings
 *
 * Checks if a demo SDF file or a startscript has
 * been specified on the command line
 */
void SpringApp::CheckCmdLineFile(int argc, char *argv[])
{
	// Check if the commandline parameter is specifying a demo file
#ifdef _WIN32
	// find the correct dir
	char exe[128];
	GetModuleFileName(0, exe, sizeof(exe));
	int a,s = strlen(exe);
	for (a=s-1;a>0;a--)
	    // Running in gdb causes the last dir separator to be a forward slash.
		if (exe[a] == '\\' || exe[a] == '/') break;
	if (a > 0) {
		string path(exe, exe+a);
		if (path.at(0) == '"')
			path.append(1,'"');
		_chdir(path.c_str());
	}

	// If there are any options, they will start before the demo file name.

	if (win_lpCmdLine == 0) {
		logOutput.Print("ERROR: invalid commandline ptr");
	}

	string cmdLineStr = win_lpCmdLine;
	string::size_type offset = 0;
	//Simply assumes that any argument coming after a argument starting with /q is a variable to /q.
	for(int i=1; i < argc && (argv[i][0] == '/' || (argv[i-1][0] == '/'
			&& (argv[i-1][1] == 'q' || argv[i-1][1] == 'a'
				|| argv[i-1][1] == 'C' || argv[i-1][1] == 'x'
				|| argv[i-1][1] == 'y' || argv[i-1][1] == 'n'))); i++){
		offset += strlen(argv[i]);
		offset = cmdLineStr.find_first_not_of(' ', offset);
		if(offset == string::npos)
			break;
	}

	string command;
	if(offset != string::npos)
		command = cmdLineStr.substr(offset);


	if (!command.empty()) {
		if (command[0] == '"' && *command.rbegin() == '"' && command.length() > 2)
			command = command.substr(1, command.length()-2);
		if (command.rfind("sdf") == command.size()-3) {
			demofile = command;
			LogObject() << "Using demofile " << demofile.c_str() << "\n";
		} else if (command.rfind("ssf") == command.size()-3) {
			savefile = command;
			LogObject() << "Using savefile " << savefile.c_str() << "\n";
		} else {
			startscript = command;
			LogObject() << "Using script " << startscript.c_str() << "\n";
		}
	}
#else
	// is there a reason for not using this in windows?
	for (int i = 1; i < argc; i++)
		if (argv[i][0] != '-')
		{
			string command(argv[i]);
			if (command.rfind("sdf") == command.size() - 3) {
				demofile = command;
				LogObject() << "Using demofile " << demofile.c_str() << "\n";
			} else if (command.rfind("ssf") == command.size() - 3) {
				savefile = command;
				LogObject() << "Using savefile " << savefile.c_str() << "\n";
			} else {
				startscript = command;
				LogObject() << "Using script " << startscript.c_str() << "\n";
			}
		}
#endif
}

/**
 * Initializes instance of GameSetup
 */
void SpringApp::Startup()
{
	ClientSetup* startsetup = 0;
	startsetup = new ClientSetup();
	if (!startscript.empty())
	{
		CFileHandler fh(startscript);
		if (!fh.FileExists())
			throw content_error("Setupscript doesn't exists in given location: "+startscript);

		std::string buf;
		if (!fh.LoadStringData(buf))
			throw content_error("Setupscript cannot be read: "+startscript);
		startsetup->Init(buf);

		// commandline parameters overwrite setup
		if (cmdline->result("client"))
			startsetup->isHost = false;
		else if (cmdline->result("server"))
			startsetup->isHost = true;

#ifdef SYNCDEBUG
		CSyncDebugger::GetInstance()->Initialize(startsetup->isHost, 64); //FIXME: add actual number of player
#endif
		pregame = new CPreGame(startsetup);
		if (startsetup->isHost)
			pregame->LoadSetupscript(buf);
	}
	else if (!demofile.empty())
	{
		startsetup->isHost = true; // local demo play
		startsetup->myPlayerName = configHandler->GetString("name", "unnamed")+ " (spec)";
#ifdef SYNCDEBUG
		CSyncDebugger::GetInstance()->Initialize(true, 64); //FIXME: add actual number of player
#endif
		pregame = new CPreGame(startsetup);
		pregame->LoadDemo(demofile);
	}
	else if (!savefile.empty())
	{
		startsetup->isHost = true;
		startsetup->myPlayerName = configHandler->GetString("name", "unnamed");
#ifdef SYNCDEBUG
		CSyncDebugger::GetInstance()->Initialize(true, 64); //FIXME: add actual number of player
#endif
		pregame = new CPreGame(startsetup);
		pregame->LoadSavefile(savefile);
	}
	else
	{
		bool server = !cmdline->result("client") || cmdline->result("server");
#ifdef SYNCDEBUG
		CSyncDebugger::GetInstance()->Initialize(server, 64);
#endif
		activeController = new SelectMenu(server);
	}
}




#if defined(USE_GML) && GML_ENABLE_SIM
volatile int gmlMultiThreadSim;
volatile int gmlStartSim;

int SpringApp::Sim() {
	while(gmlKeepRunning && !gmlStartSim)
		SDL_Delay(100);
	while(gmlKeepRunning) {
		if(!gmlMultiThreadSim) {
			while(!gmlMultiThreadSim && gmlKeepRunning)
				SDL_Delay(200);
		}
		else if (activeController) {
			gmlProcessor->ExpandAuxQueue();

			{
				GML_STDMUTEX_LOCK(sim); // Sim

				if (!activeController->Update()) {
					return 0;
				}
			}

			gmlProcessor->GetQueue();
		}
		boost::thread::yield();
	}
	return 1;
}
#endif




/**
 * @return return code of activecontroller draw function
 *
 * Draw function repeatedly called, it calls all the
 * other draw functions
 */
int SpringApp::Update ()
{
	if (FSAA)
		glEnable(GL_MULTISAMPLE_ARB);

	mouseInput->Update();

	int ret = 1;
	if (activeController) {
#if !defined(USE_GML) || !GML_ENABLE_SIM
		if (!activeController->Update()) {
			ret = 0;
		} else {
#else
			if(gmlMultiThreadSim) {
				if(!gs->frameNum) {

					GML_STDMUTEX_LOCK(sim); // Update

					activeController->Update();
					if(gs->frameNum)
						gmlStartSim=1;
				}
			}
			else {

				GML_STDMUTEX_LOCK(sim); // Update

				activeController->Update();
			}
#endif
			gu->drawFrame++;
			if (gu->drawFrame == 0) {
				gu->drawFrame++;
			}
			if(
#if defined(USE_GML) && GML_ENABLE_SIM
				!gmlMultiThreadSim &&
#endif
				gs->frameNum-lastRequiredDraw >= (float)MAX_CONSECUTIVE_SIMFRAMES * gs->userSpeedFactor) {

				ScopedTimer cputimer("CPU load"); // Update

				ret = activeController->Draw();
				lastRequiredDraw=gs->frameNum;
			}
			else {
				ret = activeController->Draw();
			}
#if defined(USE_GML) && GML_ENABLE_SIM
			gmlProcessor->PumpAux();
#else
		}
#endif
	}

	VSync.Delay();
	SDL_GL_SwapBuffers();

	if (FSAA)
		glDisable(GL_MULTISAMPLE_ARB);

	return ret;
}


/**
 * Tests SDL keystates and sets values
 * in key array
 */
void SpringApp::UpdateSDLKeys ()
{
	int numkeys;
	boost::uint8_t *state;
	state = SDL_GetKeyState(&numkeys);
	memcpy(keys, state, sizeof(boost::uint8_t) * numkeys);

	const SDLMod mods = SDL_GetModState();
	keys[SDLK_LALT]   = (mods & KMOD_ALT)   ? 1 : 0;
	keys[SDLK_LCTRL]  = (mods & KMOD_CTRL)  ? 1 : 0;
	keys[SDLK_LMETA]  = (mods & KMOD_META)  ? 1 : 0;
	keys[SDLK_LSHIFT] = (mods & KMOD_SHIFT) ? 1 : 0;
}

/**
 * @param argc argument count
 * @param argv array of argument strings
 *
 * Executes the application
 * (contains main game loop)
 */
int SpringApp::Run (int argc, char *argv[])
{
	CheckCmdLineFile (argc, argv);
	cmdline = BaseCmd::initialize(argc,argv);
/*
	logOutput.Print ("Testing error catching");
	try {
		int *i_=0;
		*i_=1;
		logOutput.Print ("Error catching doesn't work!");
	} catch(...) {
		logOutput.Print ("Error catching works!");
	}
*/
	if (!Initialize ())
		return -1;

#ifdef WIN32
	//SDL_EventState (SDL_SYSWMEVENT, SDL_ENABLE);
#endif

#ifdef USE_GML
	gmlProcessor=new gmlClientServer<void, int,CUnit*>;
#	if GML_ENABLE_SIM
	gmlKeepRunning=1;
	gmlStartSim=0;
	gmlProcessor->AuxWork(&SpringApp::Simcb,this); // start sim thread
#	endif
#endif
	SDL_Event event;
	bool done = false;

	while (!done) {
		while (SDL_PollEvent(&event)) {
			switch (event.type) {
				case SDL_VIDEORESIZE: {

					GML_STDMUTEX_LOCK(sim); // Run

					screenWidth = event.resize.w;
					screenHeight = event.resize.h;
#ifndef WIN32
					// HACK   We don't want to break resizing on windows (again?),
					//        so someone should test this very well before enabling it.
					SetSDLVideoMode();
#endif
					InitOpenGL();
					activeController->ResizeEvent();
					break;
				}
				case SDL_VIDEOEXPOSE: {

					GML_STDMUTEX_LOCK(sim); // Run

					// re-initialize the stencil
					glClearStencil(0);
					glClear(GL_STENCIL_BUFFER_BIT); SDL_GL_SwapBuffers();
					glClear(GL_STENCIL_BUFFER_BIT); SDL_GL_SwapBuffers();
					SetupViewportGeometry();
					break;
				}
				case SDL_QUIT: {
					done = true;
					break;
				}
				case SDL_ACTIVEEVENT: {
					if (event.active.state & SDL_APPACTIVE) {
						gu->active = !!event.active.gain;
					}
					break;
				}

				case SDL_MOUSEMOTION:
				case SDL_MOUSEBUTTONDOWN:
				case SDL_MOUSEBUTTONUP:
				case SDL_SYSWMEVENT: {
					mouseInput->HandleSDLMouseEvent (event);
					break;
				}
				case SDL_KEYDOWN: {
					int i = event.key.keysym.sym;
					currentUnicode = event.key.keysym.unicode;

					const bool isRepeat = !!keys[i];

					UpdateSDLKeys ();

					if (activeController) {
						if (i <= SDLK_DELETE) {
							i = tolower(i);
						}
						else if (i == SDLK_RSHIFT) { i = SDLK_LSHIFT; }
						else if (i == SDLK_RCTRL)  { i = SDLK_LCTRL;  }
						else if (i == SDLK_RMETA)  { i = SDLK_LMETA;  }
						else if (i == SDLK_RALT)   { i = SDLK_LALT;   }

						if (keyBindings) {
							const int fakeMetaKey = keyBindings->GetFakeMetaKey();
							if (fakeMetaKey >= 0) {
								keys[SDLK_LMETA] |= keys[fakeMetaKey];
							}
						}

						activeController->KeyPressed(i, isRepeat);

						if (activeController->userWriting){
							// use unicode for printed characters
							i = event.key.keysym.unicode;
							if ((i >= SDLK_SPACE) && (i <= SDLK_DELETE)) {
								CGameController* ac = activeController;
								if (ac->ignoreNextChar || ac->ignoreChar == char(i)) {
									ac->ignoreNextChar = false;
								} else {
									if (i < SDLK_DELETE && (!isRepeat || ac->userInput.length()>0)) {
										const int len = (int)ac->userInput.length();
										ac->writingPos = std::max(0, std::min(len, ac->writingPos));
										char str[2] = { char(i), 0 };
										ac->userInput.insert(ac->writingPos, str);
										ac->writingPos++;
									}
								}
							}
						}
					}
					activeController->ignoreNextChar = false;
					break;
				}
				case SDL_KEYUP: {
					int i = event.key.keysym.sym;
					currentUnicode = event.key.keysym.unicode;

					UpdateSDLKeys();

					if (activeController) {
						if (i <= SDLK_DELETE) {
							i = tolower(i);
						}
						else if (i == SDLK_RSHIFT) { i = SDLK_LSHIFT; }
						else if (i == SDLK_RCTRL)  { i = SDLK_LCTRL;  }
						else if (i == SDLK_RMETA)  { i = SDLK_LMETA;  }
						else if (i == SDLK_RALT)   { i = SDLK_LALT;   }

						if (keyBindings) {
							const int fakeMetaKey = keyBindings->GetFakeMetaKey();
							if (fakeMetaKey >= 0) {
								keys[SDLK_LMETA] |= keys[fakeMetaKey];
							}
						}

						activeController->KeyReleased(i);
					}
					break;
				}
				default:
					break;
			}
		}
		if (globalQuit)
			break;

		try {
			if (!Update())
				break;
		} catch (content_error &e) {
			LogObject() << "Caught content exception: " << e.what() << "\n";
			handleerror(NULL, e.what(), "Content error", MBF_OK | MBF_EXCL);
		}
	}

#ifdef USE_GML
	#if GML_ENABLE_SIM
	gmlKeepRunning=0; // wait for sim to finish
	while(!gmlProcessor->PumpAux())
		boost::thread::yield();
	#endif
	if(gmlProcessor)
		delete gmlProcessor;
#endif

	// Shutdown
	Shutdown();
	return 0;
}

/**
 * Saves position of the window, if we're not in fullscreen
 */
void SpringApp::SaveWindowGeometry()
{
	if (!fullscreen) {
		SDL_SysWMinfo info;
		SDL_VERSION(&info.version);

		if (SDL_GetWMInfo(&info)) {
#if defined(_WIN32)
			RECT rect;
			if (GetWindowRect(info.window, &rect)) {
				windowPosX = rect.left;
				windowPosY = rect.top;
				configHandler->Set("WindowPosX", windowPosX);
				configHandler->Set("WindowPosY", windowPosY);
			}
#else
			// TODO FIXME XXX
#endif
		}
	}
}


/**
 * Deallocates and shuts down game
 */
void SpringApp::Shutdown()
{
	SaveWindowGeometry();

	if (pregame)
		delete pregame;			//in case we exit during init
	if (game)
		delete game;
	delete gameSetup;
	delete font;
	CNamedTextures::Kill();
	GLContext::Free();
	ConfigHandler::Deallocate();
	UnloadExtensions();
	delete mouseInput;
	SDL_WM_GrabInput(SDL_GRAB_OFF);
	SDL_Quit();
	delete gs;
	delete gu;
#ifdef USE_MMGR
	m_dumpMemoryReport();
#endif
}<|MERGE_RESOLUTION|>--- conflicted
+++ resolved
@@ -585,23 +585,14 @@
 void SpringApp::LoadFonts()
 {
 	// Initialize font
-<<<<<<< HEAD
-	const int charFirst = configHandler->Get("FontCharFirst", 32);
-	const int charLast  = configHandler->Get("FontCharLast", 255);
-	std::string fontFile = configHandler->GetString("FontFile", "fonts/Luxi.ttf");
-
-	const float fontSize = 0.027f;      // ~20 pixels at 1024x768
-	const float smallFontSize = 0.016f; // ~12 pixels at 1024x768
-=======
-	const std::string fontFile = configHandler.GetString("FontFile", "fonts/Luxi.ttf");
-	const std::string smallFontFile = configHandler.GetString("SmallFontFile", "fonts/Luxi.ttf");
-	const int fontSize = configHandler.Get("FontSize", 23);
-	const int smallFontSize = configHandler.Get("SmallFontSize", 14);
-	const int outlineWidth = configHandler.Get("FontOutlineWidth", 3);
-	const float outlineWeight = configHandler.Get("FontOutlineWeight", 25.0f);
-	const int smallOutlineWidth = configHandler.Get("SmallFontOutlineWidth", 2);
-	const float smallOutlineWeight = configHandler.Get("SmallFontOutlineWeight", 10.0f);
->>>>>>> 3c2f0750
+	const std::string fontFile = configHandler->GetString("FontFile", "fonts/Luxi.ttf");
+	const std::string smallFontFile = configHandler->GetString("SmallFontFile", "fonts/Luxi.ttf");
+	const int fontSize = configHandler->Get("FontSize", 23);
+	const int smallFontSize = configHandler->Get("SmallFontSize", 14);
+	const int outlineWidth = configHandler->Get("FontOutlineWidth", 3);
+	const float outlineWeight = configHandler->Get("FontOutlineWeight", 25.0f);
+	const int smallOutlineWidth = configHandler->Get("SmallFontOutlineWidth", 2);
+	const float smallOutlineWeight = configHandler->Get("SmallFontOutlineWeight", 10.0f);
 
 	SafeDelete(font);
 	SafeDelete(smallFont);
