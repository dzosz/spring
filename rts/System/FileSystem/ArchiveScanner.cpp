/* This file is part of the Spring engine (GPL v2 or later), see LICENSE.html */

#include <algorithm>
#include <array>
#include <cstdio>
#include <memory>

#include <sys/types.h>
#include <sys/stat.h>

#include "ArchiveNameResolver.h"
#include "ArchiveScanner.h"
#include "ArchiveLoader.h"
#include "DataDirLocater.h"
#include "Archives/IArchive.h"
#include "Archives/VirtualArchive.h"
#include "FileFilter.h"
#include "DataDirsAccess.h"
#include "FileSystem.h"
#include "FileQueryFlags.h"
#include "Lua/LuaParser.h"
#include "System/ContainerUtil.h"
#include "System/CRC.h"
#include "System/StringUtil.h"
#include "System/Exceptions.h"
#include "System/Threading/ThreadPool.h"
#include "System/FileSystem/RapidHandler.h"
#include "System/Log/ILog.h"
#include "System/Threading/SpringThreading.h"
#include "System/UnorderedMap.hpp"

#if !defined(DEDICATED) && !defined(UNITSYNC)
	#include "System/TimeProfiler.h"
	#include "System/Platform/Watchdog.h"
#endif


#define LOG_SECTION_ARCHIVESCANNER "ArchiveScanner"
LOG_REGISTER_SECTION_GLOBAL(LOG_SECTION_ARCHIVESCANNER)


/*
 * The archive scanner is used to find stuff in archives
 * which are needed before building the virtual filesystem.
 * This currently includes maps and mods.
 * It uses caching to speed up the process.
 *
 * It only retrieves info that is used in an initial listing.
 * For detailed info when selecting a map for example,
 * the more specialized parsers will be used.
 * (mapping one archive when selecting a map is not slow,
 * but mapping them all, every time to make the list is)
 */

constexpr int INTERNAL_VER = 12;


/*
 * Engine known (and used?) tags in [map|mod]info.lua
 */
struct KnownInfoTag {
	std::string name;
	std::string desc;
	bool required;
};

const std::array<KnownInfoTag, 12> knownTags = {
	KnownInfoTag{"name",        "example: Original Total Annihilation",                            true},
	KnownInfoTag{"shortname",   "example: OTA",                                                   false},
	KnownInfoTag{"version",     "example: v2.3",                                                  false},
	KnownInfoTag{"mutator",     "example: deployment",                                            false},
	KnownInfoTag{"game",        "example: Total Annihilation",                                    false},
	KnownInfoTag{"shortgame",   "example: TA",                                                    false},
	KnownInfoTag{"description", "example: Little units blowing up other little units",            false},
	KnownInfoTag{"mapfile",     "in case its a map, store location of smf/sm3 file",              false}, //FIXME is this ever used in the engine?! or does it auto calc the location?
	KnownInfoTag{"modtype",     "0=hidden, 1=primary, (2=unused), 3=map, 4=base, 5=menu",          true},
	KnownInfoTag{"depend",      "a table with all archives that needs to be loaded for this one", false},
	KnownInfoTag{"replace",     "a table with archives that got replaced with this one",          false},
	KnownInfoTag{"onlyLocal",   "if true spring will not listen for incoming connections",        false}
};

const spring::unordered_map<std::string, bool> baseContentArchives = {
	{      "bitmaps.sdz", true},
	{"springcontent.sdz", true},
	{    "maphelper.sdz", true},
	{      "cursors.sdz", true},
};

// 1: commonly read from all archives when scanning through them
// 2: less commonly used, or only when looking at a specific archive
//    (for example when hosting Game-X)
//
// Lobbies get the unit list from unitsync. Unitsync gets it by executing
// gamedata/defs.lua, which loads units, features, weapons, movetypes and
// armors (that is why armor.txt is in the list).
const spring::unordered_map<std::string, int> metaFileClasses = {
	{      "mapinfo.lua", 1},   // basic archive info
	{      "modinfo.lua", 1},   // basic archive info
	{   "modoptions.lua", 2},   // used by lobbies
	{"engineoptions.lua", 2},   // used by lobbies
	{    "validmaps.lua", 2},   // used by lobbies
	{        "luaai.lua", 2},   // used by lobbies
	{        "armor.txt", 2},   // used by lobbies (disabled units list)
	{ "springignore.txt", 2},   // used by lobbies (disabled units list)
};

const spring::unordered_map<std::string, int> metaDirClasses = {
	{"sidepics/", 2},   // used by lobbies
	{"gamedata/", 2},   // used by lobbies
	{   "units/", 2},   // used by lobbies (disabled units list)
	{"features/", 2},   // used by lobbies (disabled units list)
	{ "weapons/", 2},   // used by lobbies (disabled units list)
};


CArchiveScanner* archiveScanner = nullptr;


/*
 * CArchiveScanner::ArchiveData
 */
CArchiveScanner::ArchiveData::ArchiveData(const LuaTable& archiveTable, bool fromCache)
{
	if (!archiveTable.IsValid())
		return;

	std::vector<std::string> keys;
	if (!archiveTable.GetKeys(keys))
		return;

	for (std::string& key: keys) {
		const std::string& keyLower = StringToLower(key);

		if (ArchiveData::IsReservedKey(keyLower))
			continue;

		if (keyLower == "modtype") {
			SetInfoItemValueInteger(key, archiveTable.GetInt(key, 0));
			continue;
		}

		switch (archiveTable.GetType(key)) {
			case LuaTable::STRING: {
				SetInfoItemValueString(key, archiveTable.GetString(key, ""));
			} break;
			case LuaTable::NUMBER: {
				SetInfoItemValueFloat(key, archiveTable.GetFloat(key, 0.0f));
			} break;
			case LuaTable::BOOLEAN: {
				SetInfoItemValueBool(key, archiveTable.GetBool(key, false));
			} break;
			default: {
				// just ignore unsupported types (most likely to be lua-tables)
				//throw content_error("Lua-type " + IntToString(luaType) + " not supported in archive-info, but it is used on key \"" + *key + "\"");
			} break;
		}
	}

	const LuaTable& _dependencies = archiveTable.SubTable("depend");
	const LuaTable& _replaces = archiveTable.SubTable("replace");

	for (int dep = 1; _dependencies.KeyExists(dep); ++dep) {
		dependencies.push_back(_dependencies.GetString(dep, ""));
	}
	for (int rep = 1; _replaces.KeyExists(rep); ++rep) {
		replaces.push_back(_replaces.GetString(rep, ""));
	}

	// FIXME
	// XXX HACK needed until lobbies, lobbyserver and unitsync are sorted out
	// so they can uniquely identify different versions of the same mod.
	// (at time of this writing they use name only)

	// NOTE when changing this, this function is used both by the code that
	// reads ArchiveCache.lua and the code that reads modinfo.lua from the mod.
	// so make sure it doesn't keep adding stuff to the name everytime
	// Spring/unitsync is loaded.

	const std::string& name = GetNameVersioned();
	const std::string& version = GetVersion();
	if (!version.empty()) {
		if (name.find(version) == std::string::npos) {
			SetInfoItemValueString("name", name + " " + version);
		} else if (!fromCache) {
			LOG_L(L_WARNING, "[%s] version \"%s\" included in name \"%s\"", __func__, version.c_str(), name.c_str());
		}
	}

	if (GetName().empty())
		SetInfoItemValueString("name_pure", name);
}

std::string CArchiveScanner::ArchiveData::GetKeyDescription(const std::string& keyLower)
{
	const auto pred = [&keyLower](const KnownInfoTag& t) { return (t.name == keyLower); };
	const auto iter = std::find_if(knownTags.cbegin(), knownTags.cend(), pred);

	if (iter != knownTags.cend())
		return (iter->desc);

	return "<custom property>";
}


bool CArchiveScanner::ArchiveData::IsReservedKey(const std::string& keyLower)
{
	return ((keyLower == "depend") || (keyLower == "replace"));
}


bool CArchiveScanner::ArchiveData::IsValid(std::string& err) const
{
	const auto pred = [this](const KnownInfoTag& t) { return (t.required && info.find(t.name) == info.end()); };
	const auto iter = std::find_if(knownTags.cbegin(), knownTags.cend(), pred);

	if (iter == knownTags.cend())
		return true;

	err = "Missing tag \"" + iter->name + "\".";
	return false;
}


InfoItem* CArchiveScanner::ArchiveData::GetInfoItem(const std::string& key)
{
	const auto ii = info.find(StringToLower(key));

	if (ii != info.end())
		return &(ii->second);

	return nullptr;
}

const InfoItem* CArchiveScanner::ArchiveData::GetInfoItem(const std::string& key) const
{
	const auto ii = info.find(StringToLower(key));

	if (ii != info.end())
		return &(ii->second);

	return nullptr;
}

InfoItem& CArchiveScanner::ArchiveData::EnsureInfoItem(const std::string& key)
{
	const std::string& keyLower = StringToLower(key);

	if (IsReservedKey(keyLower))
		throw content_error("You may not use key " + key + " in archive info, as it is reserved.");

	const auto ii = info.find(keyLower);
	if (ii == info.end()) {
		// add a new info-item
		InfoItem& infoItem = info[keyLower];
		infoItem.key = key;
		infoItem.valueType = INFO_VALUE_TYPE_INTEGER;
		infoItem.value.typeInteger = 0;
		return infoItem;
	}

	return ii->second;
}

void CArchiveScanner::ArchiveData::SetInfoItemValueString(const std::string& key, const std::string& value)
{
	InfoItem& infoItem = EnsureInfoItem(key);
	infoItem.valueType = INFO_VALUE_TYPE_STRING;
	infoItem.valueTypeString = value;
}

void CArchiveScanner::ArchiveData::SetInfoItemValueInteger(const std::string& key, int value)
{
	InfoItem& infoItem = EnsureInfoItem(key);
	infoItem.valueType = INFO_VALUE_TYPE_INTEGER;
	infoItem.value.typeInteger = value;
}

void CArchiveScanner::ArchiveData::SetInfoItemValueFloat(const std::string& key, float value)
{
	InfoItem& infoItem = EnsureInfoItem(key);
	infoItem.valueType = INFO_VALUE_TYPE_FLOAT;
	infoItem.value.typeFloat = value;
}

void CArchiveScanner::ArchiveData::SetInfoItemValueBool(const std::string& key, bool value)
{
	InfoItem& infoItem = EnsureInfoItem(key);
	infoItem.valueType = INFO_VALUE_TYPE_BOOL;
	infoItem.value.typeBool = value;
}


std::vector<InfoItem> CArchiveScanner::ArchiveData::GetInfoItems() const
{
	std::vector<InfoItem> infoItems;

	infoItems.reserve(info.size());

	for (auto i = info.cbegin(); i != info.cend(); ++i) {
		infoItems.push_back(i->second);
		infoItems.back().desc = GetKeyDescription(i->first);
	}

	return infoItems;
}


std::string CArchiveScanner::ArchiveData::GetInfoValueString(const std::string& key) const
{
	const InfoItem* infoItem = GetInfoItem(key);

	if (infoItem != nullptr) {
		if (infoItem->valueType == INFO_VALUE_TYPE_STRING)
			return infoItem->valueTypeString;

		return (infoItem->GetValueAsString());
	}

	return "";
}

int CArchiveScanner::ArchiveData::GetInfoValueInteger(const std::string& key) const
{
	const InfoItem* infoItem = GetInfoItem(key);

	if ((infoItem != nullptr) && (infoItem->valueType == INFO_VALUE_TYPE_INTEGER))
		return (infoItem->value.typeInteger);

	return 0;
}

float CArchiveScanner::ArchiveData::GetInfoValueFloat(const std::string& key) const
{
	const InfoItem* infoItem = GetInfoItem(key);

	if ((infoItem != nullptr) && (infoItem->valueType == INFO_VALUE_TYPE_FLOAT))
		return (infoItem->value.typeFloat);

	return 0.0f;
}

bool CArchiveScanner::ArchiveData::GetInfoValueBool(const std::string& key) const
{
	const InfoItem* infoItem = GetInfoItem(key);

	if ((infoItem != nullptr) && (infoItem->valueType == INFO_VALUE_TYPE_BOOL))
		return (infoItem->value.typeBool);

	return false;
}



static spring::recursive_mutex scannerMutex;
static std::atomic<uint32_t> numScannedArchives{0};


/*
 * CArchiveScanner
 */

CArchiveScanner::CArchiveScanner(): isDirty(false)
{
	// the "cache" dir is created in DataDirLocater
	ReadCacheData(cachefile = FileSystem::EnsurePathSepAtEnd(FileSystem::GetCacheDir()) + IntToString(INTERNAL_VER, "ArchiveCache%i.lua"));
	ScanAllDirs();
}


CArchiveScanner::~CArchiveScanner()
{
<<<<<<< HEAD
	if (isDirty) {
		WriteCacheData(GetFilepath());
	}
	virtualArchiveFactory->Clear();
=======
	if (!isDirty)
		return;

	WriteCacheData(GetFilepath());
>>>>>>> a0f4d3f8
}

uint32_t CArchiveScanner::GetNumScannedArchives()
{
	// needs to be a static since archiveScanner remains null until ctor returns
	return (numScannedArchives.load());
}


void CArchiveScanner::Reload()
{
	// {Read,Write,Scan}* all grab this too but we need the entire reloading-sequence to appear atomic
	std::lock_guard<spring::recursive_mutex> lck(scannerMutex);

	// dtor
	if (isDirty)
		WriteCacheData(GetFilepath());

	archiveInfos.clear();
	brokenArchives.clear();
	cachefile.clear();

	// ctor
	ReadCacheData(cachefile = FileSystem::EnsurePathSepAtEnd(FileSystem::GetCacheDir()) + IntToString(INTERNAL_VER, "ArchiveCache%i.lua"));
	ScanAllDirs();
}

void CArchiveScanner::ScanAllDirs()
{
	std::lock_guard<spring::recursive_mutex> lck(scannerMutex);

	const std::vector<std::string>& dataDirs = dataDirLocater.GetDataDirPaths();
	std::vector<std::string> scanDirs;
	scanDirs.reserve(dataDirs.size());

	for (auto d = dataDirs.rbegin(); d != dataDirs.rend(); ++d) {
		scanDirs.push_back(*d + "maps");
		scanDirs.push_back(*d + "base");
		scanDirs.push_back(*d + "games");
		scanDirs.push_back(*d + "packages");
	}

	// ArchiveCache has been parsed at this point --> archiveInfos is populated
#if !defined(DEDICATED) && !defined(UNITSYNC)
	ScopedOnceTimer foo("CArchiveScanner::ScanAllDirs");
#endif

	ScanDirs(scanDirs);
	WriteCacheData(GetFilepath());
}


void CArchiveScanner::ScanDirs(const std::vector<std::string>& scanDirs)
{
	std::lock_guard<spring::recursive_mutex> lck(scannerMutex);
	std::deque<std::string> foundArchives;

	isDirty = true;

	// scan for all archives
	for (const std::string& dir: scanDirs) {
		if (FileSystem::DirExists(dir)) {
			LOG("Scanning: %s", dir.c_str());
			ScanDir(dir, foundArchives);
		}
	}

	// check for duplicates reached by links
	//XXX too slow also ScanArchive() skips duplicates itself, too
	/*for (auto it = foundArchives.begin(); it != foundArchives.end(); ++it) {
		auto jt = it;
		++jt;
		while (jt != foundArchives.end()) {
			std::string f1 = StringToLower(FileSystem::GetFilename(*it));
			std::string f2 = StringToLower(FileSystem::GetFilename(*jt));
			if ((f1 == f2) || FileSystem::ComparePaths(*it, *jt)) {
				jt = foundArchives.erase(jt);
			} else {
				++jt;
			}
		}
	}*/

	// Create archiveInfos etc. if not in cache already
	for (const std::string& archive: foundArchives) {
		ScanArchive(archive, false);
	#if !defined(DEDICATED) && !defined(UNITSYNC)
		Watchdog::ClearTimer(WDT_MAIN);
	#endif
	}

	// Now we'll have to parse the replaces-stuff found in the mods
	for (auto& aii: archiveInfos) {
		for (const std::string& replaceName: aii.second.archiveData.GetReplaces()) {
			// Overwrite the info for this archive with a replaced pointer
			const std::string& lcname = StringToLower(replaceName);
			ArchiveInfo& ai = archiveInfos[lcname];
			ai.path = "";
			ai.origName = lcname;
			ai.modified = 1;
			ai.archiveData = ArchiveData();
			ai.updated = true;
			ai.replaced = aii.first;
		}
	}
}


void CArchiveScanner::ScanDir(const std::string& curPath, std::deque<std::string>& foundArchives)
{
	std::deque<std::string> subDirs = {curPath};

	while (!subDirs.empty()) {
		const std::string& subDir = FileSystem::EnsurePathSepAtEnd(subDirs.front());
		const std::vector<std::string>& foundFiles = dataDirsAccess.FindFiles(subDir, "*", FileQueryFlags::INCLUDE_DIRS);

		subDirs.pop_front();

		for (const std::string& fileName: foundFiles) {
			const std::string& fileNameNoSep = FileSystem::EnsureNoPathSepAtEnd(fileName);
			const std::string& lcFilePath = StringToLower(FileSystem::GetDirectory(fileNameNoSep));

			// Exclude archive files found inside directory archives (.sdd)
			if (lcFilePath.find(".sdd") != std::string::npos)
				continue;

			// Is this an archive we should look into?
			if (archiveLoader.IsArchiveFile(fileNameNoSep)) {
				foundArchives.push_front(fileNameNoSep); // push in reverse order!
				continue;
			}
			if (FileSystem::DirExists(fileNameNoSep)) {
				subDirs.push_back(fileNameNoSep);
			}
		}
	}
}

static void AddDependency(std::vector<std::string>& deps, const std::string& dependency)
{
	spring::VectorInsertUnique(deps, dependency, true);
}

bool CArchiveScanner::CheckCompression(const IArchive* ar, const std::string& fullName, std::string& error)
{
	if (!ar->CheckForSolid())
		return true;

	for (unsigned fid = 0; fid != ar->NumFiles(); ++fid) {
		if (ar->HasLowReadingCost(fid))
			continue;

		const std::pair<std::string, int>& info = ar->FileInfo(fid);

		switch (GetMetaFileClass(StringToLower(info.first))) {
			case 1: {
				error += "reading primary meta-file " + info.first + " too expensive; ";
				error += "please repack this archive with non-solid compression";
				return false;
			} break;
			case 2: {
				LOG_SL(LOG_SECTION_ARCHIVESCANNER, L_WARNING, "Archive %s: reading secondary meta-file %s too expensive", fullName.c_str(), info.first.c_str());
			} break;
			case 0:
			default: {
				continue;
			} break;
		}
	}

	return true;
}

std::string CArchiveScanner::SearchMapFile(const IArchive* ar, std::string& error)
{
	assert(ar != nullptr);

	// check for smf/sm3 and if the uncompression of important files is too costy
	for (unsigned fid = 0; fid != ar->NumFiles(); ++fid) {
		const std::pair<std::string, int>& info = ar->FileInfo(fid);
		const std::string& ext = FileSystem::GetExtension(StringToLower(info.first));

		if ((ext == "smf") || (ext == "sm3")) {
			return info.first;
		}
	}

	return "";
}

void CArchiveScanner::ScanArchive(const std::string& fullName, bool doChecksum)
{
	unsigned modifiedTime = 0;
	if (CheckCachedData(fullName, &modifiedTime, doChecksum))
		return;

	isDirty = true;

	const std::string& fn    = FileSystem::GetFilename(fullName);
	const std::string& fpath = FileSystem::GetDirectory(fullName);
	const std::string& lcfn  = StringToLower(fn);

	std::unique_ptr<IArchive> ar(archiveLoader.OpenArchive(fullName));
	if (ar == nullptr || !ar->IsOpen()) {
		LOG_L(L_WARNING, "[AS::%s] unable to open archive \"%s\"", __func__, fullName.c_str());

		// record it as broken, so we don't need to look inside everytime
		BrokenArchive& ba = brokenArchives[lcfn];
		ba.path = fpath;
		ba.modified = modifiedTime;
		ba.updated = true;
		ba.problem = "Unable to open archive";

		// does not count as a scan
		// numScannedArchives += 1;
		return;
	}

	std::string error;
	std::string arMapFile; // file in archive with "smf" or "sm3" extension
	std::string miMapFile; // value for the 'mapfile' key parsed from mapinfo

	const bool hasModinfo = ar->FileExists("modinfo.lua");
	const bool hasMapinfo = ar->FileExists("mapinfo.lua");


	ArchiveInfo ai;
	ArchiveData& ad = ai.archiveData;

	// execute the respective .lua, otherwise assume this archive is a map
	if (hasMapinfo) {
		ScanArchiveLua(ar.get(), "mapinfo.lua", ai, error);

		if ((miMapFile = ad.GetMapFile()).empty()) {
			LOG_L(L_WARNING, "[AS::%s] set the 'mapfile' key in mapinfo.lua of archive \"%s\" for faster loading!", __func__, fullName.c_str());
			arMapFile = SearchMapFile(ar.get(), error);
		}
	} else if (hasModinfo) {
		ScanArchiveLua(ar.get(), "modinfo.lua", ai, error);
	} else {
		arMapFile = SearchMapFile(ar.get(), error);
	}

	if (!CheckCompression(ar.get(), fullName, error)) {
		// for some reason, the archive is marked as broken
		LOG_L(L_WARNING, "[AS::%s] failed to scan \"%s\" (%s)", __func__, fullName.c_str(), error.c_str());

		// record it as broken, so we don't need to look inside everytime
		BrokenArchive& ba = brokenArchives[lcfn];
		ba.path = fpath;
		ba.modified = modifiedTime;
		ba.updated = true;
		ba.problem = error;

		// does count as a scan
		numScannedArchives += 1;
		return;
	}

	if (hasMapinfo || !arMapFile.empty()) {
		// map archive
		if ((ad.GetName()).empty()) {
			// FIXME The name will never be empty, if version is set (see HACK in ArchiveData)
			ad.SetInfoItemValueString("name_pure", FileSystem::GetBasename(arMapFile));
			ad.SetInfoItemValueString("name", FileSystem::GetBasename(arMapFile));
		}

		if (miMapFile.empty())
			ad.SetInfoItemValueString("mapfile", arMapFile);

		AddDependency(ad.GetDependencies(), GetMapHelperContentName());
		ad.SetInfoItemValueInteger("modType", modtype::map);

		LOG_S(LOG_SECTION_ARCHIVESCANNER, "Found new map: %s", ad.GetNameVersioned().c_str());
	} else if (hasModinfo) {
		// game or base-type (cursors, bitmaps, ...) archive
		// babysitting like this is really no longer required
		if (ad.IsGame() || ad.IsMenu())
			AddDependency(ad.GetDependencies(), GetSpringBaseContentName());

		LOG_S(LOG_SECTION_ARCHIVESCANNER, "Found new game: %s", ad.GetNameVersioned().c_str());
	} else {
		// neither a map nor a mod: error
		error = "missing modinfo.lua/mapinfo.lua";
	}


	if (ad.GetNameVersioned() == "") {
		ad.SetInfoItemValueString("name_pure", FileSystem::GetBasename(fn.c_str()));
		ad.SetInfoItemValueString("name", FileSystem::GetBasename(fn.c_str()));
	}

	ai.path = fpath;
	ai.modified = modifiedTime;
	ai.origName = fn;
	ai.updated = true;
	ai.checksum = (doChecksum) ? GetCRC(fullName) : 0;
	archiveInfos[lcfn] = ai;
	numScannedArchives += 1;
}


bool CArchiveScanner::CheckCachedData(const std::string& fullName, unsigned* modified, bool doChecksum)
{
	// If stat fails, assume the archive is not broken nor cached
	if ((*modified = FileSystemAbstraction::GetFileModificationTime(fullName)) == 0)
		return false;

	const std::string& fn    = FileSystem::GetFilename(fullName);
	const std::string& fpath = FileSystem::GetDirectory(fullName);
	const std::string& lcfn  = StringToLower(fn);


	// Determine whether this archive has earlier be found to be broken
	auto bai = brokenArchives.find(lcfn);

	if (bai != brokenArchives.end()) {
		BrokenArchive& ba = bai->second;

		if (*modified == ba.modified && fpath == ba.path) {
			return (ba.updated = true);
		}
	}


	// Determine whether to rely on the cached info or not
	auto aii = archiveInfos.find(lcfn);

	if (aii != archiveInfos.end()) {
		ArchiveInfo& ai = aii->second;

		// This archive may have been obsoleted, do not process it if so
		if (!ai.replaced.empty())
			return true;

		if (*modified == ai.modified && fpath == ai.path) {
			// cache found update checksum if wanted
			ai.updated = true;

			if (doChecksum && (ai.checksum == 0))
				ai.checksum = GetCRC(fullName);

			return true;
		}

		if (ai.updated) {
			LOG_L(L_ERROR, "[AS::%s] found a \"%s\" already in \"%s\", ignoring.", __func__, fullName.c_str(), (ai.path + ai.origName).c_str());

			if (baseContentArchives.find(aii->first) == baseContentArchives.end())
				return true; // ignore

			throw user_error(
				std::string("duplicate base content detected:\n\t") + ai.path +
				std::string("\n\t") + fpath +
				std::string("\nPlease fix your configuration/installation as this can cause desyncs!"));
		}

		// If we are here, we could have invalid info in the cache
		// Force a reread if it is a directory archive (.sdd), as
		// st_mtime only reflects changes to the directory itself,
		// not the contents.
		archiveInfos.erase(aii);
	}

	return false;
}


bool CArchiveScanner::ScanArchiveLua(IArchive* ar, const std::string& fileName, ArchiveInfo& ai, std::string& err)
{
	std::vector<std::uint8_t> buf;
	if (!ar->GetFile(fileName, buf) || buf.empty()) {
		err = "Error reading " + fileName;
		if (ar->GetArchiveName().find(".sdp") != std::string::npos)
			err += " (archive's rapid tag: " + GetRapidTagFromPackage(FileSystem::GetBasename(ar->GetArchiveName())) + ")";

		return false;
	}
	LuaParser p(std::string((char*)(&buf[0]), buf.size()), SPRING_VFS_ZIP);
	if (!p.Execute()) {
		err = "Error in " + fileName + ": " + p.GetErrorLog();
		return false;
	}

	try {
		ai.archiveData = CArchiveScanner::ArchiveData(p.GetRoot(), false);

		if (!ai.archiveData.IsValid(err)) {
			err = "Error in " + fileName + ": " + err;
			return false;
		}
	} catch (const content_error& contErr) {
		err = "Error in " + fileName + ": " + contErr.what();
		return false;
	}

	return true;
}

IFileFilter* CArchiveScanner::CreateIgnoreFilter(IArchive* ar)
{
	IFileFilter* ignore = IFileFilter::Create();
	std::vector<std::uint8_t> buf;
	if (ar->GetFile("springignore.txt", buf) && !buf.empty()) {
		// this automatically splits lines
		ignore->AddRule(std::string((char*)(&buf[0]), buf.size()));
	}
	return ignore;
}



/**
 * Get CRC of the data in the specified archive.
 * Returns 0 if file could not be opened.
 */
unsigned int CArchiveScanner::GetCRC(const std::string& arcName)
{
	CRC crc;

	struct CRCPair {
		std::string* filename;
		unsigned int nameCRC;
		unsigned int dataCRC;
	};

	// try to open an archive
	std::unique_ptr<IArchive> ar(archiveLoader.OpenArchive(arcName));

	if (ar == nullptr)
		return 0;

	// load ignore list, and insert all files to check in lowercase format
	std::unique_ptr<IFileFilter> ignore(CreateIgnoreFilter(ar.get()));
	std::vector<std::string> files;
	std::vector<CRCPair> crcs;

	files.reserve(ar->NumFiles());
	crcs.reserve(ar->NumFiles());

	for (unsigned fid = 0; fid != ar->NumFiles(); ++fid) {
		const std::pair<std::string, int>& info = ar->FileInfo(fid);

		if (ignore->Match(info.first))
			continue;

		// create case-insensitive hashes
		files.push_back(StringToLower(info.first));
	}

	// sort by filename
	std::stable_sort(files.begin(), files.end());

	for (std::string& f: files) {
		crcs.push_back(CRCPair{&f, 0, 0});
	}

	// compute CRCs of the files
	// Hint: Multithreading only speedups `.sdd` loading. For those the CRC generation is extremely slow -
	//       it has to load the full file to calc it! For the other formats (sd7, sdz, sdp) the CRC is saved
	//       in the metainformation of the container and so the loading is much faster. Neither does any of our
	//       current (2011) packing libraries support multithreading :/
	for_mt(0, crcs.size(), [&](const int i) {
		CRCPair& crcp = crcs[i];
		assert(crcp.filename == &files[i]);
		const unsigned int nameCRC = CRC::GetCRC(crcp.filename->data(), crcp.filename->size());
		const unsigned fid = ar->FindFile(*crcp.filename);
		const unsigned int dataCRC = ar->GetCrc32(fid);
		crcp.nameCRC = nameCRC;
		crcp.dataCRC = dataCRC;
	#if !defined(DEDICATED) && !defined(UNITSYNC)
		Watchdog::ClearTimer(WDT_MAIN);
	#endif
	});

	// Add file CRCs to the main archive CRC
	for (const CRCPair& crcp: crcs) {
		crc.Update(crcp.nameCRC);
		crc.Update(crcp.dataCRC);
	#if !defined(DEDICATED) && !defined(UNITSYNC)
		Watchdog::ClearTimer();
	#endif
	}

	// A value of 0 is used to indicate no crc.. so never return that
	// Shouldn't happen all that often
	const unsigned int digest = crc.GetDigest();
	return (digest == 0)? 4711: digest;
}


void CArchiveScanner::ComputeChecksumForArchive(const std::string& filePath)
{
	ScanArchive(filePath, true);
}


void CArchiveScanner::ReadCacheData(const std::string& filename)
{
	std::lock_guard<spring::recursive_mutex> lck(scannerMutex);
	if (!FileSystem::FileExists(filename)) {
		LOG_L(L_INFO, "[AS::%s] ArchiveCache %s doesn't exist", __func__, filename.c_str());
		return;
	}

	LuaParser p(filename, SPRING_VFS_RAW, SPRING_VFS_BASE);
	if (!p.Execute()) {
		LOG_L(L_ERROR, "[AS::%s] failed to parse ArchiveCache: %s", __func__, p.GetErrorLog().c_str());
		return;
	}

	const LuaTable& archiveCache = p.GetRoot();
	const LuaTable& archives = archiveCache.SubTable("archives");
	const LuaTable& brokenArchives = archiveCache.SubTable("brokenArchives");

	// Do not load old version caches
	const int ver = archiveCache.GetInt("internalVer", (INTERNAL_VER + 1));
	if (ver != INTERNAL_VER)
		return;

	for (int i = 1; archives.KeyExists(i); ++i) {
		const LuaTable& curArchive = archives.SubTable(i);
		const LuaTable& archived = curArchive.SubTable("archivedata");
		std::string name = curArchive.GetString("name", "");

		ArchiveInfo& ai = archiveInfos[StringToLower(name)];
		ai.origName = name;
		ai.path     = curArchive.GetString("path", "");

		// do not use LuaTable.GetInt() for 32-bit integers: the Spring lua
		// library uses 32-bit floats to represent numbers, which can only
		// represent 2^24 consecutive integers
		ai.modified = strtoul(curArchive.GetString("modified", "0").c_str(), 0, 10);
		ai.checksum = strtoul(curArchive.GetString("checksum", "0").c_str(), 0, 10);
		ai.updated = false;

		ai.archiveData = CArchiveScanner::ArchiveData(archived, true);
		if (ai.archiveData.IsMap()) {
			AddDependency(ai.archiveData.GetDependencies(), GetMapHelperContentName());
		} else if (ai.archiveData.IsGame()) {
			AddDependency(ai.archiveData.GetDependencies(), GetSpringBaseContentName());
		}
	}

	for (int i = 1; brokenArchives.KeyExists(i); ++i) {
		const LuaTable& curArchive = brokenArchives.SubTable(i);
		const std::string& name = StringToLower(curArchive.GetString("name", ""));

		BrokenArchive& ba = this->brokenArchives[name];
		ba.path = curArchive.GetString("path", "");
		ba.modified = strtoul(curArchive.GetString("modified", "0").c_str(), 0, 10);
		ba.updated = false;
		ba.problem = curArchive.GetString("problem", "unknown");
	}

	isDirty = false;
}

static inline void SafeStr(FILE* out, const char* prefix, const std::string& str)
{
	if (str.empty())
		return;

	if ( (str.find_first_of("\\\"") != std::string::npos) || (str.find_first_of("\n") != std::string::npos )) {
		fprintf(out, "%s[[%s]],\n", prefix, str.c_str());
	} else {
		fprintf(out, "%s\"%s\",\n", prefix, str.c_str());
	}
}

void FilterDep(std::vector<std::string>& deps, const std::string& exclude)
{
	auto it = std::remove_if(deps.begin(), deps.end(), [&](const std::string& dep) { return (dep == exclude); });
	deps.erase(it, deps.end());
}

void CArchiveScanner::WriteCacheData(const std::string& filename)
{
	std::lock_guard<spring::recursive_mutex> lck(scannerMutex);
	if (!isDirty)
		return;

	FILE* out = fopen(filename.c_str(), "wt");
	if (out == nullptr) {
		LOG_L(L_ERROR, "[AS::%s] failed to write to \"%s\"!", __func__, filename.c_str());
		return;
	}

	// First delete all outdated information
	spring::map_erase_if(archiveInfos, [](const decltype(archiveInfos)::value_type& p) {
		return !p.second.updated;
	});
	spring::map_erase_if(brokenArchives, [](const decltype(brokenArchives)::value_type& p) {
		return !p.second.updated;
	});

	fprintf(out, "local archiveCache = {\n\n");
	fprintf(out, "\tinternalver = %i,\n\n", INTERNAL_VER);
	fprintf(out, "\tarchives = {  -- count = %u\n", unsigned(archiveInfos.size()));

	for (const auto& arcIt: archiveInfos) {
		const ArchiveInfo& arcInfo = arcIt.second;

		fprintf(out, "\t\t{\n");
		SafeStr(out, "\t\t\tname = ",              arcInfo.origName);
		SafeStr(out, "\t\t\tpath = ",              arcInfo.path);
		fprintf(out, "\t\t\tmodified = \"%u\",\n", arcInfo.modified);
		fprintf(out, "\t\t\tchecksum = \"%u\",\n", arcInfo.checksum);
		SafeStr(out, "\t\t\treplaced = ",          arcInfo.replaced);

		// mod info?
		const ArchiveData& archData = arcInfo.archiveData;
		if (!archData.GetName().empty()) {
			fprintf(out, "\t\t\tarchivedata = {\n");

			for (const auto& ii: archData.GetInfo()) {
				if (ii.second.valueType == INFO_VALUE_TYPE_STRING) {
					SafeStr(out, std::string("\t\t\t\t" + ii.first + " = ").c_str(), ii.second.valueTypeString);
				} else {
					fprintf(out, "\t\t\t\t%s = %s,\n", ii.first.c_str(), ii.second.GetValueAsString(false).c_str());
				}
			}

			std::vector<std::string> deps = archData.GetDependencies();
			if (archData.IsMap()) {
				FilterDep(deps, GetMapHelperContentName());
			} else if (archData.IsGame()) {
				FilterDep(deps, GetSpringBaseContentName());
			}

			if (!deps.empty()) {
				fprintf(out, "\t\t\t\tdepend = {\n");
				for (unsigned d = 0; d < deps.size(); d++) {
					SafeStr(out, "\t\t\t\t\t", deps[d]);
				}
				fprintf(out, "\t\t\t\t},\n");
			}
			fprintf(out, "\t\t\t},\n");
		}

		fprintf(out, "\t\t},\n");
	}

	fprintf(out, "\t},\n\n"); // close 'archives'
	fprintf(out, "\tbrokenArchives = {  -- count = %u\n", unsigned(brokenArchives.size()));

	for (const auto& bai: brokenArchives) {
		const BrokenArchive& ba = bai.second;

		fprintf(out, "\t\t{\n");
		SafeStr(out, "\t\t\tname = ", bai.first);
		SafeStr(out, "\t\t\tpath = ", ba.path);
		fprintf(out, "\t\t\tmodified = \"%u\",\n", ba.modified);
		SafeStr(out, "\t\t\tproblem = ", ba.problem);
		fprintf(out, "\t\t},\n");
	}

	fprintf(out, "\t},\n"); // close 'brokenArchives'
	fprintf(out, "}\n\n"); // close 'archiveCache'
	fprintf(out, "return archiveCache\n");

	if (fclose(out) == EOF)
		LOG_L(L_ERROR, "[AS::%s] failed to write to \"%s\"!", __func__, filename.c_str());

	isDirty = false;
}


static void sortByName(std::vector<CArchiveScanner::ArchiveData>& data)
{
	std::stable_sort(data.begin(), data.end(), [](const CArchiveScanner::ArchiveData& a, const CArchiveScanner::ArchiveData& b) {
		return (a.GetNameVersioned() < b.GetNameVersioned());
	});
}

std::vector<CArchiveScanner::ArchiveData> CArchiveScanner::GetPrimaryMods() const
{
	std::vector<ArchiveData> ret;

	for (auto i = archiveInfos.cbegin(); i != archiveInfos.cend(); ++i) {
		const ArchiveData& aid = i->second.archiveData;

		if ((!aid.GetName().empty()) && (aid.GetModType() == modtype::primary)) {
			// Add the archive the mod is in as the first dependency
			ArchiveData md = aid;
			md.GetDependencies().insert(md.GetDependencies().begin(), i->second.origName);
			ret.push_back(md);
		}
	}

	sortByName(ret);
	return ret;
}


std::vector<CArchiveScanner::ArchiveData> CArchiveScanner::GetAllMods() const
{
	std::vector<ArchiveData> ret;

	for (auto i = archiveInfos.cbegin(); i != archiveInfos.cend(); ++i) {
		const ArchiveData& aid = i->second.archiveData;

		if ((!aid.GetName().empty()) && aid.IsGame()) {
			// Add the archive the mod is in as the first dependency
			ArchiveData md = aid;
			md.GetDependencies().insert(md.GetDependencies().begin(), i->second.origName);
			ret.push_back(md);
		}
	}

	sortByName(ret);
	return ret;
}


std::vector<CArchiveScanner::ArchiveData> CArchiveScanner::GetAllArchives() const
{
	std::vector<ArchiveData> ret;

	for (const auto& pair: archiveInfos) {
		const ArchiveData& aid = pair.second.archiveData;

		// Add the archive the mod is in as the first dependency
		ArchiveData md = aid;
		md.GetDependencies().insert(md.GetDependencies().begin(), pair.second.origName);
		ret.push_back(md);
	}

	sortByName(ret);
	return ret;
}


std::vector<std::string> CArchiveScanner::GetAllArchivesUsedBy(const std::string& rootArchive) const
{
	LOG_S(LOG_SECTION_ARCHIVESCANNER, "GetArchives: %s", rootArchive.c_str());

	// VectorInsertUnique'ing via AddDependency can become a performance hog
	// for very long dependency chains, prefer to sort and remove duplicates
	const auto& NameCmp = [](const std::pair<std::string, size_t>& a, const std::pair<std::string, size_t>& b) { return (a.first  < b.first ); };
	const auto& IndxCmp = [](const std::pair<std::string, size_t>& a, const std::pair<std::string, size_t>& b) { return (a.second < b.second); };

	std::vector<          std::string         > retArchives;
	std::vector<std::pair<std::string, size_t>> tmpArchives[2];

	std::deque<std::string> archiveQueue = {rootArchive};

	retArchives.reserve(8);
	tmpArchives[0].reserve(8);
	tmpArchives[1].reserve(8);

	while (!archiveQueue.empty()) {
		// protect against circular dependencies; worst case is if all archives form one huge chain
		if (archiveQueue.size() > archiveInfos.size())
			break;

		const std::string& resolvedName = ArchiveNameResolver::GetGame(archiveQueue.front());
		const std::string& lowerCaseName = StringToLower(ArchiveFromName(resolvedName));

		archiveQueue.pop_front();

		const ArchiveInfo* archiveInfo = nullptr;

		const auto CanAddSubDependencies = [&](const std::string& lwrCaseName) -> const ArchiveInfo* {
			#ifdef UNITSYNC
			// add unresolved deps for unitsync so it still shows this file
			const auto HandleUnresolvedDep = [&tmpArchives](const std::string& archName) { tmpArchives[0].emplace_back(archName, tmpArchives[0].size()); return true; };
			#else
			const auto HandleUnresolvedDep = [&tmpArchives](const std::string& archName) { (void) archName; return false; };
			#endif

			auto aii = archiveInfos.find(lwrCaseName);
			auto aij = aii;

			const ArchiveInfo* ai = nullptr;

			if (aii == archiveInfos.end()) {
				if (!HandleUnresolvedDep(lwrCaseName))
					throw content_error("Archive \"" + lwrCaseName + "\" not found");

				return nullptr;
			}

			ai = &aii->second;

			// check if this archive has an unresolved replacement
			while (!ai->replaced.empty()) {
				if ((aii = archiveInfos.find(ai->replaced)) == archiveInfos.end()) {
					if (!HandleUnresolvedDep(lwrCaseName))
						throw content_error("Replacement \"" + ai->replaced + "\" for archive \"" + lwrCaseName + "\" not found");

					return nullptr;
				}

				aij = aii;
				ai = &aij->second;
			}

			return ai;
		};


		if ((archiveInfo = CanAddSubDependencies(lowerCaseName)) == nullptr)
			continue;

		tmpArchives[0].emplace_back(archiveInfo->archiveData.GetNameVersioned(), tmpArchives[0].size());

		// expand dependencies in depth-first order
		for (const std::string& archiveDep: archiveInfo->archiveData.GetDependencies()) {
			assert(archiveDep != rootArchive);
			assert(archiveDep != tmpArchives[0][tmpArchives[0].size() - 1].first);
			archiveQueue.push_front(archiveDep);
		}
	}

	std::stable_sort(tmpArchives[0].begin(), tmpArchives[0].end(), NameCmp);

	// filter out any duplicate dependencies
	for (auto& archiveEntry: tmpArchives[0]) {
		if (tmpArchives[1].empty() || archiveEntry.first != tmpArchives[1][tmpArchives[1].size() - 1].first) {
			tmpArchives[1].emplace_back(std::move(archiveEntry.first), archiveEntry.second);
		}
	}

	// resort in original traversal order so overrides work as expected
	std::stable_sort(tmpArchives[1].begin(), tmpArchives[1].end(), IndxCmp);

	for (auto& archiveEntry: tmpArchives[1]) {
		retArchives.emplace_back(std::move(archiveEntry.first));
	}

	return retArchives;
}


std::vector<std::string> CArchiveScanner::GetMaps() const
{
	std::vector<std::string> ret;

	for (const auto& p: archiveInfos) {
		const ArchiveInfo& ai = p.second;
		const ArchiveData& ad = ai.archiveData;

		if (!(ad.GetName().empty()) && ad.IsMap())
			ret.push_back(ad.GetNameVersioned());
	}

	return ret;
}

std::string CArchiveScanner::MapNameToMapFile(const std::string& s) const
{
	// Convert map name to map archive
	const auto pred = [&s](const decltype(archiveInfos)::value_type& p) { return ((p.second).archiveData.GetNameVersioned() == s); };
	const auto iter = std::find_if(archiveInfos.cbegin(), archiveInfos.cend(), pred);


	if (iter != archiveInfos.cend()) {
		if ((iter->second).archiveData.GetMapFile().empty()) {
			return "maps/generated.smf";
		} else {
			return ((iter->second).archiveData.GetMapFile());
		}
	}

	printf("NOT FOUND %s\n", s.c_str());
	LOG_SL(LOG_SECTION_ARCHIVESCANNER, L_WARNING, "map file of %s not found", s.c_str());
	return s;
}

unsigned int CArchiveScanner::GetSingleArchiveChecksum(const std::string& filePath)
{
	ComputeChecksumForArchive(filePath);
	const std::string lcname = std::move(StringToLower(FileSystem::GetFilename(filePath)));

	const auto aii = archiveInfos.find(lcname);
	if (aii == archiveInfos.end()) {
		LOG_SL(LOG_SECTION_ARCHIVESCANNER, L_WARNING, "%s checksum: not found (0)", filePath.c_str());
		return 0;
	}

	LOG_S(LOG_SECTION_ARCHIVESCANNER,"%s checksum: %d/%u", filePath.c_str(), aii->second.checksum, aii->second.checksum);
	return aii->second.checksum;
}

unsigned int CArchiveScanner::GetArchiveCompleteChecksum(const std::string& name)
{
	const std::vector<std::string> ars = GetAllArchivesUsedBy(name);

	unsigned int checksum = 0;

	for (const std::string& depName: ars) {
		const std::string& archive = ArchiveFromName(depName);
		checksum ^= GetSingleArchiveChecksum(GetArchivePath(archive) + archive);
	}
	LOG_S(LOG_SECTION_ARCHIVESCANNER, "archive checksum %s: %d/%u", name.c_str(), checksum, checksum);
	return checksum;
}

void CArchiveScanner::CheckArchive(const std::string& name, unsigned int hostChecksum, unsigned int& localChecksum)
{
	if ((localChecksum = GetArchiveCompleteChecksum(name)) == hostChecksum)
		return;

	char msg[1024];
	sprintf(
		msg,
		"Archive %s (checksum 0x%x) differs from the host's copy (checksum 0x%x). "
		"This may be caused by a corrupted download or there may even be two "
		"different versions in circulation. Make sure you and the host have installed "
		"the chosen archive and its dependencies and consider redownloading it.",
		name.c_str(), localChecksum, hostChecksum);

	throw content_error(msg);
}

std::string CArchiveScanner::GetArchivePath(const std::string& name) const
{
	const auto aii = archiveInfos.find(StringToLower(FileSystem::GetFilename(name)));

	if (aii == archiveInfos.end())
		return "";

	return aii->second.path;
}

std::string CArchiveScanner::NameFromArchive(const std::string& archiveName) const
{
	const auto aii = archiveInfos.find(StringToLower(archiveName));

	if (aii != archiveInfos.end())
		return ((aii->second).archiveData.GetNameVersioned());

	return archiveName;
}


std::string CArchiveScanner::ArchiveFromName(const std::string& name) const
{
	// std::pair<std::string, ArchiveInfo>
	const auto pred = [&name](const decltype(archiveInfos)::value_type& p) {
		return (p.second).archiveData.GetNameVersioned() == name;
	};
	const auto iter = std::find_if(archiveInfos.cbegin(), archiveInfos.cend(), pred);

	if (iter != archiveInfos.cend())
		return (iter->second).origName;

	return name;
}

CArchiveScanner::ArchiveData CArchiveScanner::GetArchiveData(const std::string& name) const
{
	const auto pred = [&name](const decltype(archiveInfos)::value_type& p) { return ((p.second).archiveData.GetNameVersioned() == name); };
	const auto iter = std::find_if(archiveInfos.cbegin(), archiveInfos.cend(), pred);

	if (iter != archiveInfos.cend())
		return (iter->second).archiveData;

	return ArchiveData();
}


CArchiveScanner::ArchiveData CArchiveScanner::GetArchiveDataByArchive(const std::string& archive) const
{
	const auto aii = archiveInfos.find(StringToLower(archive));

	if (aii != archiveInfos.end())
		return aii->second.archiveData;

	return ArchiveData();
}

int CArchiveScanner::GetMetaFileClass(const std::string& filePath)
{
	const std::string& lowerFilePath = StringToLower(filePath);
	// const std::string& ext = FileSystem::GetExtension(lowerFilePath);
	const auto it = metaFileClasses.find(lowerFilePath);

	if (it != metaFileClasses.end())
		return (it->second);

//	if ((ext == "smf") || (ext == "sm3")) // to generate minimap
//		return 1;

	for (const auto& p: metaDirClasses) {
		if (StringStartsWith(lowerFilePath, p.first))
			return (p.second);
	}

	return 0;
}<|MERGE_RESOLUTION|>--- conflicted
+++ resolved
@@ -369,17 +369,10 @@
 
 CArchiveScanner::~CArchiveScanner()
 {
-<<<<<<< HEAD
 	if (isDirty) {
 		WriteCacheData(GetFilepath());
 	}
 	virtualArchiveFactory->Clear();
-=======
-	if (!isDirty)
-		return;
-
-	WriteCacheData(GetFilepath());
->>>>>>> a0f4d3f8
 }
 
 uint32_t CArchiveScanner::GetNumScannedArchives()
