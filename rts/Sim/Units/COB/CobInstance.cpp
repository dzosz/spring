--- conflicted
+++ resolved
@@ -170,542 +170,6 @@
 }
 
 
-<<<<<<< HEAD
-=======
-/**
- * @brief Updates move animations
- * @param cur float value to update
- * @param dest float final value
- * @param speed float max increment per tick
- * @return returns 1 if destination was reached, 0 otherwise
- */
-int CCobInstance::MoveToward(float &cur, float dest, float speed)
-{
-	const float delta = dest - cur;
-
-	if (streflop::fabsf(delta) <= speed) {
-		cur = dest;
-		return 1;
-	}
-
-	if (delta>0.0f) {
-		cur += speed;
-	} else {
-		cur -= speed;
-	}
-
-	return 0;
-}
-
-
-/**
- * @brief Updates turn animations
- * @param cur float value to update
- * @param dest float final value
- * @param speed float max increment per tick
- * @return returns 1 if destination was reached, 0 otherwise
- */
-int CCobInstance::TurnToward(float &cur, float dest, float speed)
-{
-	ClampRad(&cur);
-
-	float delta = dest - cur;
-
-	// clamp: -pi .. 0 .. +pi (remainder(x,TWOPI) would do the same but is slower due to streflop)
-	if (delta>PI) {
-		delta -= TWOPI;
-	} else if (delta<=-PI) {
-		delta += TWOPI;
-	}
-
-	if (streflop::fabsf(delta) <= speed) {
-		cur = dest;
-		return 1;
-	}
-
-	if (delta>0.0f) {
-		cur += speed;
-	} else {
-		cur -= speed;
-	}
-
-	return 0;
-}
-
-
-/**
- * @brief Updates spin animations
- * @param cur float value to update
- * @param dest float the final desired speed (NOT the final angle!)
- * @param speed float is updated if it is not equal to dest
- * @param divisor int is the deltatime, it is not added before the call because speed may have to be updated
- * @return 1 if the desired speed is 0 and it is reached, otherwise 0
- */
-int CCobInstance::DoSpin(float &cur, float dest, float &speed, float accel, int divisor)
-{
-	//Check if we are not at the final speed
-	if (speed != dest) {
-		speed += accel * (30.0f / divisor);   //TA obviously defines accelerations in speed/frame (at 30 fps)
-		if (streflop::fabsf(speed) > dest)      // make sure we dont go past desired speed
-			speed = dest;
-		if ((accel < 0.0f) && (speed == 0.0f))
-			return 1;
-	}
-
-	cur += (speed / divisor);
-	ClampRad(&cur);
-
-	return 0;
-}
-
-
-/**
- * @brief Unblocks all threads waiting on an animation
- * @param anim AnimInfo the corresponding animation
- */
-void CCobInstance::UnblockAll(struct AnimInfo * anim)
-{
-	std::list<CCobThread *>::iterator li;
-
-	for (li = anim->listeners.begin(); li != anim->listeners.end(); ++li) {
-		//Not sure how to do this more cleanly.. Will probably rewrite it
-		if (((*li)->state == CCobThread::WaitMove) ||((*li)->state == CCobThread::WaitTurn)) {
-			(*li)->state = CCobThread::Run;
-			GCobEngine.AddThread(*li);
-		}
-		else if ((*li)->state == CCobThread::Dead) {
-			delete *li;
-		}
-		else {
-			logOutput.Print("CobError: Turn/move listenener in strange state %d", (*li)->state);
-		}
-	}
-}
-
-
-/**
- * @brief Called by the engine when we are registered as animating. If we return -1 it means that
- *        there is no longer anything animating
- * @param deltaTime int delta time to update
- * @return 0 if there are still animations going, -1 else
- */
-int CCobInstance::Tick(int deltaTime)
-{
-	int done;
-	std::list<struct AnimInfo *>::iterator it = anims.begin();
-	std::list<struct AnimInfo *>::iterator cur;
-
-	while (it != anims.end()) {
-		//Advance it, so we can erase cur safely
-		cur = it++;
-
-		done = false;
-		pieces[(*cur)->piece]->updated = true;
-
-		switch ((*cur)->type) {
-			case AMove:
-				done = MoveToward(pieces[(*cur)->piece]->pos[(*cur)->axis], (*cur)->dest, (*cur)->speed / (1000 / deltaTime));
-				break;
-			case ATurn:
-				done = TurnToward(pieces[(*cur)->piece]->rot[(*cur)->axis], (*cur)->dest, (*cur)->speed / (1000 / deltaTime));
-				break;
-			case ASpin:
-				done = DoSpin(pieces[(*cur)->piece]->rot[(*cur)->axis], (*cur)->dest, (*cur)->speed, (*cur)->accel, 1000 / deltaTime);
-				break;
-		}
-
-		//Tell listeners to unblock?
-		if (done) {
-			UnblockAll(*cur);
-			delete *cur;
-			anims.erase(cur);
-		}
-
-	}
-
-	if (anims.size() == 0)
-		return -1;
-	else
-		return 0;
-}
-
-//Optimize this?
-//Returns anims list
-struct CCobInstance::AnimInfo *CCobInstance::FindAnim(AnimType type, int piece, int axis)
-{
-	for (std::list<struct AnimInfo *>::iterator i = anims.begin(); i != anims.end(); ++i) {
-		if (((*i)->type == type) && ((*i)->piece == piece) && ((*i)->axis == axis))
-			return *i;
-	}
-	return NULL;
-}
-
-//Optimize this?
-// Returns true if an animation was found and deleted
-void CCobInstance::RemoveAnim(AnimType type, int piece, int axis)
-{
-	for (std::list<struct AnimInfo *>::iterator i = anims.begin(); i != anims.end(); ++i) {
-		if (((*i)->type == type) && ((*i)->piece == piece) && ((*i)->axis == axis)) {
-
-			// We need to unblock threads waiting on this animation, otherwise they will be lost in the void
-			UnblockAll(*i);
-
-			delete *i;
-			anims.erase(i);
-
-			// If this was the last animation, remove from currently animating list
-			if (anims.size() == 0) {
-				GCobEngine.RemoveInstance(this);
-			}
-			return;
-		}
-	}
-}
-
-//Overwrites old information. This means that threads blocking on turn completion
-//will now wait for this new turn instead. Not sure if this is the expected behaviour
-//Other option would be to kill them. Or perhaps unblock them.
-void CCobInstance::AddAnim(AnimType type, int piece, int axis, int speed, int dest, int accel, bool interpolated)
-{
-	if (!PieceExists(piece)) {
-		GCobEngine.ShowScriptWarning("Invalid piecenumber");
-		return;
-	}
-
-	// translate cob piece coords into worldcoordinates
-	float destf;
-	float speedf;
-	float accelf;
-	if (type == AMove) {
-		destf  = pieces[piece]->original->offset[axis];
-		if (axis==0) {
-			destf -= dest * CORDDIV;
-		} else {
-			destf += dest * CORDDIV;
-		}
-		speedf = speed * CORDDIV;
-		accelf = accel;
-	} else {
-		destf  = dest  * TAANG2RAD;
-		speedf = speed * TAANG2RAD;
-		accelf = accel * TAANG2RAD;
-		ClampRad(&destf);
-	}
-
-	struct AnimInfo *ai;
-
-	//Turns override spins.. Not sure about the other way around? If so the system should probably be redesigned
-	//to only have two types of anims.. turns and moves, with spin as a bool
-	if (type != AMove)
-		RemoveAnim(type, piece, axis); //todo: optimize, atm RemoveAnim and FindAnim search twice through all anims
-
-	ai = FindAnim(type, piece, axis);
-	if (!ai) {
-		ai = new struct AnimInfo;
-		ai->type = type;
-		ai->piece = piece;
-		ai->axis = axis;
-		anims.push_back(ai);
-
-		//If we were not animating before, inform the engine of this so it can schedule us
-		if (anims.size() == 1) {
-			GCobEngine.AddInstance(this);
-		}
-	}
-
-	ai->dest  = destf;
-	ai->speed = speedf;
-	ai->accel = accelf;
-	ai->interpolated = interpolated;
-}
-
-void CCobInstance::Spin(int piece, int axis, int speed, int accel)
-{
-	struct AnimInfo *ai;
-	ai = FindAnim(ASpin, piece, axis);
-
-	//logOutput.Print("Spin called %d %d %d %d", piece, axis, speed, accel);
-
-	//If we are already spinning, we may have to decelerate to the new speed
-	if (ai) {
-		ai->dest = speed * TAANG2RAD;
-		if (accel > 0) {
-			if (ai->speed > ai->dest)
-				ai->accel = -accel * TAANG2RAD;
-			else
-				ai->accel = accel * TAANG2RAD;
-		}
-		else {
-			//Go there instantly. Or have a defaul accel?
-			ai->speed = speed * TAANG2RAD;
-			ai->accel = 0;
-		}
-	}
-	else {
-		//No accel means we start at desired speed instantly
-		if (accel == 0)
-			AddAnim(ASpin, piece, axis, speed, speed, accel);
-		else
-			AddAnim(ASpin, piece, axis, 0, speed, accel);
-	}
-}
-
-void CCobInstance::StopSpin(int piece, int axis, int decel)
-{
-	struct AnimInfo *ai;
-	ai = FindAnim(ASpin, piece, axis);
-	if (!ai)
-		return;
-
-	if (decel == 0) {
-		RemoveAnim(ASpin, piece, axis);
-	}
-	else
-		AddAnim(ASpin, piece, axis, ai->speed, 0, -decel);
-}
-
-void CCobInstance::Turn(int piece, int axis, int speed, int destination, bool interpolated)
-{
-	AddAnim(ATurn, piece, axis, speed, destination, 0, interpolated);
-}
-
-void CCobInstance::Move(int piece, int axis, int speed, int destination, bool interpolated)
-{
-	AddAnim(AMove, piece, axis, speed, destination, 0, interpolated);
-}
-
-void CCobInstance::MoveNow(int piece, int axis, int destination)
-{
-	if (!PieceExists(piece)) {
-		GCobEngine.ShowScriptWarning("Invalid piecenumber");
-		return;
-	}
-
-	LocalModelPiece* p = pieces[piece];
-	p->pos[axis] = pieces[piece]->original->offset[axis];
-	if (axis==0) {
-		p->pos[axis] -= destination * CORDDIV;
-	} else {
-		p->pos[axis] += destination * CORDDIV;
-	}
-	p->updated = true;
-}
-
-void CCobInstance::TurnNow(int piece, int axis, int destination)
-{
-	if (!PieceExists(piece)) {
-		GCobEngine.ShowScriptWarning("Invalid piecenumber");
-		return;
-	}
-
-	LocalModelPiece* p = pieces[piece];
-	p->rot[axis] = destination * TAANG2RAD;
-	p->updated = true;
-	//logOutput.Print("moving %s on axis %d to %d", script.pieceNames[piece].c_str(), axis, destination);
-}
-
-void CCobInstance::SetVisibility(int piece, bool visible)
-{
-	if (!PieceExists(piece)) {
-		GCobEngine.ShowScriptWarning("Invalid piecenumber");
-		return;
-	}
-
-	LocalModelPiece* p = pieces[piece];
-	if (p->visible != visible) {
-		p->visible = visible;
-		p->updated = true;
-	}
-}
-
-void CCobInstance::EmitSfx(int type, int piece)
-{
-#ifndef _CONSOLE
-	if (!PieceExists(piece)) {
-		GCobEngine.ShowScriptWarning("Invalid piecenumber for emit-sfx");
-		return;
-	}
-
-	if(ph->particleSaturation>1 && type<1024){		//skip adding particles when we have to many (make sure below can be unsynced)
-		return;
-	}
-
-	float3 relPos(0,0,0);
-	float3 relDir(0,1,0);
-	if (!GetEmitDirPos(piece, relPos, relDir)) {
-		GCobEngine.ShowScriptError("emit-sfx: GetEmitDirPos failed\n");
-	}
-
-	float3 pos = unit->pos + unit->frontdir * relPos.z + unit->updir * relPos.y + unit->rightdir * relPos.x;
-
-	float alpha = 0.3f+gu->usRandFloat()*0.2f;
-	float alphaFalloff = 0.004f;
-	float fadeupTime=4;
-
-	//Hovers need special care
-	if (unit->unitDef->canhover) {
-		fadeupTime=8;
-		alpha = 0.15f+gu->usRandFloat()*0.2f;
-		alphaFalloff = 0.008f;
-	}
-
-	//Make sure wakes are only emitted on water
-	if ((type >= 2) && (type <= 5)) {
-		if (ground->GetApproximateHeight(unit->pos.x, unit->pos.z) > 0){
-			return;
-		}
-	}
-
-	switch (type) {
-		case 4:
-		case 5:		{	//reverse wake
-			//float3 relDir = -GetPieceDirection(piece) * 0.2f;
-			relDir *= 0.2f;
-			float3 dir = unit->frontdir * relDir.z + unit->updir * relDir.y + unit->rightdir * relDir.x;
-			new CWakeProjectile(pos+gu->usRandVector()*2,dir*0.4f,6+gu->usRandFloat()*4,0.15f+gu->usRandFloat()*0.3f,unit, alpha, alphaFalloff,fadeupTime);
-			break;}
-		case 3:			//wake 2, in TA it lives longer..
-		case 2:		{	//regular ship wake
-			//float3 relDir = GetPieceDirection(piece) * 0.2f;
-			relDir *= 0.2f;
-			float3 dir = unit->frontdir * relDir.z + unit->updir * relDir.y + unit->rightdir * relDir.x;
-			new CWakeProjectile(pos+gu->usRandVector()*2,dir*0.4f,6+gu->usRandFloat()*4,0.15f+gu->usRandFloat()*0.3f,unit, alpha, alphaFalloff,fadeupTime);
-			break;}
-		case 259:	{	//submarine bubble. does not provide direction through piece vertices..
-			float3 pspeed=gu->usRandVector()*0.1f;
-			pspeed.y+=0.2f;
-			new CBubbleProjectile(pos+gu->usRandVector()*2,pspeed,40+gu->usRandFloat()*30,1+gu->usRandFloat()*2,0.01f,unit,0.3f+gu->usRandFloat()*0.3f);
-			break;}
-		case 257:	//damaged unit smoke
-			new CSmokeProjectile(pos,gu->usRandVector()*0.5f+UpVector*1.1f,60,4,0.5f,unit,0.5f);
-			// FIXME -- needs a 'break'?
-		case 258:		//damaged unit smoke
-			new CSmokeProjectile(pos,gu->usRandVector()*0.5f+UpVector*1.1f,60,4,0.5f,unit,0.6f);
-			break;
-		case 0:{		//vtol
-			//relDir = GetPieceDirection(piece) * 0.2f;
-			relDir *= 0.2f;
-			float3 dir = unit->frontdir * relDir.z + unit->updir * -fabs(relDir.y) + unit->rightdir * relDir.x;
-			CHeatCloudProjectile* hc=new CHeatCloudProjectile(pos, unit->speed*0.7f+dir * 0.5f, 10 + gu->usRandFloat() * 5, 3 + gu->usRandFloat() * 2, unit);
-			hc->size=3;
-			break;}
-		default:
-			//logOutput.Print("Unknown sfx: %d", type);
-			if (type & 1024)	//emit defined explosiongenerator
-			{
-				unsigned index = type - 1024;
-				if (index >= unit->unitDef->sfxExplGens.size() || unit->unitDef->sfxExplGens[index] == NULL) {
-					GCobEngine.ShowScriptError("Invalid explosion generator index for emit-sfx");
-					break;
-				}
-				//float3 relDir = -GetPieceDirection(piece) * 0.2f;
-				float3 dir = unit->frontdir * relDir.z + unit->updir * relDir.y + unit->rightdir * relDir.x;
-				dir.Normalize();
-				unit->unitDef->sfxExplGens[index]->Explosion(pos, unit->cegDamage, 1, unit, 0, 0, dir);
-			}
-			else if (type & 2048)  //make a weapon fire from the piece
-			{
-				unsigned index = type - 2048;
-				if (index >= unit->weapons.size() || unit->weapons[index] == NULL) {
-					GCobEngine.ShowScriptError("Invalid weapon index for emit-sfx");
-					break;
-				}
-				//this is very hackish and probably has a lot of side effects, but might be usefull for something
-				//float3 relDir =-GetPieceDirection(piece);
-				float3 dir = unit->frontdir * relDir.z + unit->updir * relDir.y + unit->rightdir * relDir.x;
-				dir.Normalize();
-
-				float3 targetPos = unit->weapons[index]->targetPos;
-				float3 weaponMuzzlePos = unit->weapons[index]->weaponMuzzlePos;
-
-				unit->weapons[index]->targetPos = pos+dir;
-				unit->weapons[index]->weaponMuzzlePos = pos;
-
-				unit->weapons[index]->Fire();
-
-				unit->weapons[index]->targetPos = targetPos;
-				unit->weapons[index]->weaponMuzzlePos = weaponMuzzlePos;
-			}
-			else if (type & 4096) {
-				unsigned index = type - 4096;
-				if (index >= unit->weapons.size() || unit->weapons[index] == NULL) {
-					GCobEngine.ShowScriptError("Invalid weapon index for emit-sfx");
-					break;
-				}
-				// detonate weapon from piece
-				const WeaponDef* weaponDef = unit->weapons[index]->weaponDef;
-				if (weaponDef->soundhit.getID(0) > 0) {
-					Channels::Battle.PlaySample(weaponDef->soundhit.getID(0), unit, weaponDef->soundhit.getVolume(0));
-				}
-
-				helper->Explosion(
-					pos, weaponDef->damages, weaponDef->areaOfEffect, weaponDef->edgeEffectiveness,
-					weaponDef->explosionSpeed, unit, true, 1.0f, weaponDef->noSelfDamage, weaponDef->impactOnly, weaponDef->explosionGenerator,
-					NULL, float3(0, 0, 0), weaponDef->id
-				);
-			}
-			break;
-	}
-
-
-#endif
-}
-
-void CCobInstance::AttachUnit(int piece, int u)
-{
-	// -1 is valid, indicates that the unit should be hidden
-	if ((piece >= 0) && (!PieceExists(piece))) {
-		GCobEngine.ShowScriptError("Invalid piecenumber for attach");
-		return;
-	}
-
-#ifndef _CONSOLE
-	CTransportUnit* tu=dynamic_cast<CTransportUnit*>(unit);
-
-	if(tu && uh->units[u]){
-		//logOutput.Print("attach");
-		tu->AttachUnit(uh->units[u],piece);
-	}
-#endif
-}
-
-void CCobInstance::DropUnit(int u)
-{
-#ifndef _CONSOLE
-	CTransportUnit* tu=dynamic_cast<CTransportUnit*>(unit);
-
-	if(tu && uh->units[u]){
-		tu->DetachUnit(uh->units[u]);
-	}
-#endif
-}
-
-//Returns 1 if there was a turn to listen to
-int CCobInstance::AddTurnListener(int piece, int axis, CCobThread *listener)
-{
-	struct AnimInfo *ai;
-	ai = FindAnim(ATurn, piece, axis);
-	if (ai) {
-		ai->listeners.push_back(listener);
-		return 1;
-	}
-	else
-		return 0;
-}
-
-int CCobInstance::AddMoveListener(int piece, int axis, CCobThread *listener)
-{
-	struct AnimInfo *ai;
-	ai = FindAnim(AMove, piece, axis);
-	if (ai) {
-		ai->listeners.push_back(listener);
-		return 1;
-	}
-	else
-		return 0;
-}
-
->>>>>>> cabddb60
 void CCobInstance::Signal(int signal)
 {
 	for (std::list<CCobThread *>::iterator i = threads.begin(); i != threads.end(); ++i) {
@@ -724,798 +188,6 @@
 	Channels::UnitReply.PlaySample(sid, unit->pos, unit->speed, attr);
 }
 
-<<<<<<< HEAD
-=======
-void CCobInstance::ShowFlare(int piece)
-{
-	if (!PieceExists(piece)) {
-		GCobEngine.ShowScriptError("Invalid piecenumber for show(flare)");
-		return;
-	}
-#ifndef _CONSOLE
-	float3 relpos = GetPiecePos(piece);
-	float3 pos=unit->pos + unit->frontdir*relpos.z + unit->updir*relpos.y + unit->rightdir*relpos.x;
-	float3 dir=unit->lastMuzzleFlameDir;
-
-	float size=unit->lastMuzzleFlameSize;
-
-	new CMuzzleFlame(pos, unit->speed,dir, size);
-#endif
-}
-
-
-int CCobInstance::GetUnitVal(int val, int p1, int p2, int p3, int p4)
-{
-#ifndef _CONSOLE
-	switch(val)
-	{
-	case ACTIVATION:
-		if (unit->activated)
-			return 1;
-		else
-			return 0;
-		break;
-	case STANDINGMOVEORDERS:
-		return unit->moveState;
-		break;
-	case STANDINGFIREORDERS:
-		return unit->fireState;
-		break;
-	case HEALTH:{
-		if (p1 <= 0)
-			return (int) ((unit->health/unit->maxHealth)*100.0f);
-		CUnit *u = (p1 < uh->MaxUnits()) ? uh->units[p1] : NULL;
-		if (u == NULL)
-			return 0;
-		else
-			return (int) ((u->health/u->maxHealth)*100.0f);
-		}
-	case INBUILDSTANCE:
-		if (unit->inBuildStance)
-			return 1;
-		else
-			return 0;
-	case BUSY:
-		if (busy)
-			return 1;
-		else
-			return 0;
-		break;
-	case PIECE_XZ:{
-		if (!PieceExists(p1))
-			GCobEngine.ShowScriptError("Invalid piecenumber for get piece_xz");
-		float3 relPos = GetPiecePos(p1);
-		float3 pos = unit->pos + unit->frontdir * relPos.z + unit->updir * relPos.y + unit->rightdir * relPos.x;
-		return PACKXZ(pos.x, pos.z);}
-	case PIECE_Y:{
-		if (!PieceExists(p1))
-			GCobEngine.ShowScriptError("Invalid piecenumber for get piece_y");
-		float3 relPos = GetPiecePos(p1);
-		float3 pos = unit->pos + unit->frontdir * relPos.z + unit->updir * relPos.y + unit->rightdir * relPos.x;
-		return (int)(pos.y * COBSCALE);}
-	case UNIT_XZ: {
-		if (p1 <= 0)
-			return PACKXZ(unit->pos.x, unit->pos.z);
-		CUnit *u = (p1 < uh->MaxUnits()) ? uh->units[p1] : NULL;
-		if (u == NULL)
-			return PACKXZ(0,0);
-		else
-			return PACKXZ(u->pos.x, u->pos.z);}
-	case UNIT_Y: {
-		//logOutput.Print("Unit-y %d", p1);
-		if (p1 <= 0)
-			return (int)(unit->pos.y * COBSCALE);
-		CUnit *u = (p1 < uh->MaxUnits()) ? uh->units[p1] : NULL;
-		if (u == NULL)
-			return 0;
-		else
-			return (int)(u->pos.y * COBSCALE);}
-	case UNIT_HEIGHT:{
-		if (p1 <= 0)
-			return (int)(unit->radius * COBSCALE);
-		CUnit *u = (p1 < uh->MaxUnits()) ? uh->units[p1] : NULL;
-		if (u == NULL)
-			return 0;
-		else
-			return (int)(u->radius * COBSCALE);}
-	case XZ_ATAN:
-		return (int)(RAD2TAANG*atan2((float)UNPACKX(p1), (float)UNPACKZ(p1)) + 32768 - unit->heading);
-	case XZ_HYPOT:
-		return (int)(hypot((float)UNPACKX(p1), (float)UNPACKZ(p1)) * COBSCALE);
-	case ATAN:
-		return (int)(RAD2TAANG*atan2((float)p1, (float)p2));
-	case HYPOT:
-		return (int)hypot((float)p1, (float)p2);
-	case GROUND_HEIGHT:
-		return (int)(ground->GetHeight(UNPACKX(p1), UNPACKZ(p1)) * COBSCALE);
-	case GROUND_WATER_HEIGHT:
-		return (int)(ground->GetHeight2(UNPACKX(p1), UNPACKZ(p1)) * COBSCALE);
-	case BUILD_PERCENT_LEFT:
-		return (int)((1 - unit->buildProgress) * 100);
-	case YARD_OPEN:
-		if (yardOpen)
-			return 1;
-		else
-			return 0;
-	case BUGGER_OFF:
-		break;
-	case ARMORED:
-		if (unit->armoredState)
-			return 1;
-		else
-			return 0;
-	case VETERAN_LEVEL:
-		return (int)(100*unit->experience);
-	case CURRENT_SPEED:
-		if (unit->moveType)
-			return (int)(unit->speed.Length()*COBSCALE);
-		return 0;
-	case ON_ROAD:
-		return 0;
-	case IN_WATER:
-		return (unit->pos.y < 0.0f) ? 1 : 0;
-	case MAX_ID:
-		return uh->MaxUnits()-1;
-	case MY_ID:
-		return unit->id;
-	case UNIT_TEAM:{
-		CUnit *u = (p1 >= 0 && p1 < uh->MaxUnits()) ? uh->units[p1] : NULL;
-		return u ? unit->team : 0; }
-	case UNIT_ALLIED:{
-		CUnit *u = (p1 >= 0 && p1 < uh->MaxUnits()) ? uh->units[p1] : NULL;
-		if (u) return teamHandler->Ally (unit->allyteam, u->allyteam) ? 1 : 0;
-		return 0;}
-	case UNIT_BUILD_PERCENT_LEFT:{
-		CUnit *u = (p1 >= 0 && p1 < uh->MaxUnits()) ? uh->units[p1] : NULL;
-		if (u) return (int)((1 - u->buildProgress) * 100);
-		return 0;}
-	case MAX_SPEED:
-		if(unit->moveType){
-			return int(unit->moveType->maxSpeed*COBSCALE);
-		}
-		break;
-	case CLOAKED:
-		return !!unit->isCloaked;
-	case WANT_CLOAK:
-		return !!unit->wantCloak;
-	case UPRIGHT:
-		return !!unit->upright;
-	case POW:
-		return int(pow(((float)p1)/COBSCALE,((float)p2)/COBSCALE)*COBSCALE);
-	case PRINT:
-		logOutput.Print("Value 1: %d, 2: %d, 3: %d, 4: %d", p1, p2, p3, p4);
-		break;
-	case HEADING: {
-		if (p1 <= 0)
-			return unit->heading;
-		CUnit *u = (p1 < uh->MaxUnits()) ? uh->units[p1] : NULL;
-		if (u == NULL)
-			return -1;
-		else
-			return u->heading;
-	}
-	case TARGET_ID:
-		if (unit->weapons[p1-1]) {
-			CWeapon* weapon = unit->weapons[p1-1];
-			TargetType tType = weapon->targetType;
-			if (tType == Target_Unit)
-				return unit->weapons[p1 - 1]->targetUnit->id;
-			else if (tType == Target_None)
-				return -1;
-			else if (tType == Target_Pos)
-				return -2;
-			else // Target_Intercept
-				return -3;
-		}
-		return -4; // weapon does not exist
-	case LAST_ATTACKER_ID:
-		return unit->lastAttacker?unit->lastAttacker->id:-1;
-	case LOS_RADIUS:
-		return unit->realLosRadius;
-	case AIR_LOS_RADIUS:
-		return unit->realAirLosRadius;
-	case RADAR_RADIUS:
-		return unit->radarRadius;
-	case JAMMER_RADIUS:
-		return unit->jammerRadius;
-	case SONAR_RADIUS:
-		return unit->sonarRadius;
-	case SONAR_JAM_RADIUS:
-		return unit->sonarJamRadius;
-	case SEISMIC_RADIUS:
-		return unit->seismicRadius;
-	case DO_SEISMIC_PING:
-		float pingSize;
-		if (p1 == 0) {
-			pingSize = unit->seismicSignature;
-		} else {
-			pingSize = p1;
-		}
-		unit->DoSeismicPing(pingSize);
-		break;
-	case CURRENT_FUEL:
-		return int(unit->currentFuel * float(COBSCALE));
-	case TRANSPORT_ID:
-		return unit->transporter?unit->transporter->id:-1;
-	case SHIELD_POWER: {
-		if (unit->shieldWeapon == NULL) {
-			return -1;
-		}
-		const CPlasmaRepulser* shield = (CPlasmaRepulser*)unit->shieldWeapon;
-		return int(shield->curPower * float(COBSCALE));
-	}
-	case STEALTH: {
-		return unit->stealth ? 1 : 0;
-	}
-	case SONAR_STEALTH: {
-		return unit->sonarStealth ? 1 : 0;
-	}
-	case CRASHING:
-		return !!unit->crashing;
-	case ALPHA_THRESHOLD: {
-		return int(unit->alphaThreshold * 255);
-	}
-	case COB_ID: {
-		if (p1 <= 0) {
-			return unit->unitDef->cobID;
-		} else {
-			const CUnit *u = (p1 < uh->MaxUnits()) ? uh->units[p1] : NULL;
-			return (u == NULL) ? -1 : u->unitDef->cobID;
-		}
-	}
- 	case PLAY_SOUND: {
-		if ((p1 < 0) || (static_cast<size_t>(p1) >= script.sounds.size())) {
-			return 1;
-		}
-		switch (p3) {	//who hears the sound
-			case 0:		//ALOS
-				if (!loshandler->InAirLos(unit->pos,gu->myAllyTeam)) { return 0; }
-				break;
-			case 1:		//LOS
-				if (!(unit->losStatus[gu->myAllyTeam] & LOS_INLOS)) { return 0; }
-				break;
-			case 2:		//ALOS or radar
-				if (!(loshandler->InAirLos(unit->pos,gu->myAllyTeam) || unit->losStatus[gu->myAllyTeam] & (LOS_INRADAR))) { return 0; }
-				break;
-			case 3:		//LOS or radar
-				if (!(unit->losStatus[gu->myAllyTeam] & (LOS_INLOS | LOS_INRADAR))) { return 0; }
-				break;
-			case 4:		//everyone
-				break;
-			case 5:		//allies
-				if (unit->allyteam != gu->myAllyTeam) { return 0; }
-				break;
-			case 6:		//team
-				if (unit->team != gu->myTeam) { return 0; }
-				break;
-			case 7:		//enemies
-				if (unit->allyteam == gu->myAllyTeam) { return 0; }
-				break;
-		}
-		if (p4 == 0) {
-			Channels::UnitReply.PlaySample(script.sounds[p1], unit->pos, unit->speed, float(p2) / COBSCALE);
-		} else {
-			Channels::UnitReply.PlaySample(script.sounds[p1], float(p2) / COBSCALE);
-		}
-		return 0;
-	}
-	case SET_WEAPON_UNIT_TARGET: {
-		const int weaponID = p1 - 1;
-		const int targetID = p2;
-		const bool userTarget = !!p3;
-		if ((weaponID < 0) || (static_cast<size_t>(weaponID) >= unit->weapons.size())) {
-			return 0;
-		}
-		CWeapon* weapon = unit->weapons[weaponID];
-		if (weapon == NULL) { return 0; }
-		if ((targetID < 0) || (static_cast<size_t>(targetID) >= uh->MaxUnits())) { return 0; }
-		CUnit* target = (targetID == 0) ? NULL : uh->units[targetID];
-		return weapon->AttackUnit(target, userTarget) ? 1 : 0;
-	}
-	case SET_WEAPON_GROUND_TARGET: {
-		const int weaponID = p1 - 1;
-		const float3 pos = float3(float(UNPACKX(p2)),
-		                          float(p3) / float(COBSCALE),
-		                          float(UNPACKZ(p2)));
-		const bool userTarget = !!p4;
-		if ((weaponID < 0) || (static_cast<size_t>(weaponID) >= unit->weapons.size())) {
-			return 0;
-		}
-		CWeapon* weapon = unit->weapons[weaponID];
-		if (weapon == NULL) { return 0; }
-
-		return weapon->AttackGround(pos, userTarget) ? 1 : 0;
-	}
-	case MIN:
-		return std::min(p1, p2);
-	case MAX:
-		return std::max(p1, p2);
-	case ABS:
-		return abs(p1);
-	case FLANK_B_MODE:
-		return unit->flankingBonusMode;
-	case FLANK_B_DIR:
-		switch(p1){
-			case 1: return int(unit->flankingBonusDir.x * COBSCALE);
-			case 2: return int(unit->flankingBonusDir.y * COBSCALE);
-			case 3: return int(unit->flankingBonusDir.z * COBSCALE);
-			case 4: unit->flankingBonusDir.x = (p2/(float)COBSCALE); return 0;
-			case 5: unit->flankingBonusDir.y = (p2/(float)COBSCALE); return 0;
-			case 6: unit->flankingBonusDir.z = (p2/(float)COBSCALE); return 0;
-			case 7: unit->flankingBonusDir = float3(p2/(float)COBSCALE, p3/(float)COBSCALE, p4/(float)COBSCALE).Normalize(); return 0;
-			default: return(-1);
-		}
-	case FLANK_B_MOBILITY_ADD:
-		return int(unit->flankingBonusMobilityAdd * COBSCALE);
-	case FLANK_B_MAX_DAMAGE:
-		return int((unit->flankingBonusAvgDamage + unit->flankingBonusDifDamage) * COBSCALE);
-	case FLANK_B_MIN_DAMAGE:
-		return int((unit->flankingBonusAvgDamage - unit->flankingBonusDifDamage) * COBSCALE);
-	case KILL_UNIT: {
-		if (p1 >= 0 && p1 < uh->MaxUnits()) {
-			CUnit *u = p1 ? uh->units[p1] : unit;
-			if (!u) {
-				return 0;
-			}
-			if (u->beingBuilt) u->KillUnit(false, true, NULL); // no explosions and no corpse for units under construction
-			else u->KillUnit(p2!=0, p3!=0, NULL);
-			return 1;
-		}
-		return 0;
-	}
-	case WEAPON_RELOADSTATE: {
-		if (p1 > 0 && static_cast<size_t>(p1) <= unit->weapons.size()) {
-			return unit->weapons[p1-1]->reloadStatus;
-		}
-		else if (p1 < 0 && p1 >= (0 - unit->weapons.size())) {
-			int old = unit->weapons[-p1-1]->reloadStatus;
-			unit->weapons[-p1-1]->reloadStatus = p2;
-			return old;
-		}
-		else {
-			return -1;
-		}
-	}
-	case WEAPON_RELOADTIME: {
-		if (p1 > 0 && static_cast<size_t>(p1) <= unit->weapons.size()) {
-			return unit->weapons[p1-1]->reloadTime;
-		}
-		else if (p1 < 0 && p1 >= 0 - unit->weapons.size()) {
-			int old = unit->weapons[-p1-1]->reloadTime;
-			unit->weapons[-p1-1]->reloadTime = p2;
-			return old;
-		}
-		else {
-			return -1;
-		}
-	}
-	case WEAPON_ACCURACY: {
-		if (p1 > 0 && static_cast<size_t>(p1) <= unit->weapons.size()) {
-			return int(unit->weapons[p1-1]->accuracy * COBSCALE);
-		}
-		else if (p1 < 0 && p1 >= (0 - unit->weapons.size())) {
-			int old = int(unit->weapons[-p1-1]->accuracy * COBSCALE);
-			unit->weapons[-p1-1]->accuracy = float(p2) / COBSCALE;
-			return old;
-		}
-		else {
-			return -1;
-		}
-	}
-	case WEAPON_SPRAY: {
-		if (p1 > 0 && static_cast<size_t>(p1) <= unit->weapons.size()) {
-			return int(unit->weapons[p1-1]->sprayAngle * COBSCALE);
-		}
-		else if (p1 < 0 && p1 >= (0 - unit->weapons.size())) {
-			int old = int(unit->weapons[-p1-1]->sprayAngle * COBSCALE);
-			unit->weapons[-p1-1]->sprayAngle = float(p2) / COBSCALE;
-			return old;
-		}
-		else {
-			return -1;
-		}
-	}
-	case WEAPON_RANGE: {
-		if (p1 > 0 && static_cast<size_t>(p1) <= unit->weapons.size()) {
-			return int(unit->weapons[p1-1]->range * COBSCALE);
-		}
-		else if (p1 < 0 && p1 >= (0 - unit->weapons.size())) {
-			int old = int(unit->weapons[-p1-1]->range * COBSCALE);
-			unit->weapons[-p1-1]->range = float(p2) / COBSCALE;
-			return old;
-		}
-		else {
-			return -1;
-		}
-	}
-	case WEAPON_PROJECTILE_SPEED: {
-		if (p1 > 0 && static_cast<size_t>(p1) <= unit->weapons.size()) {
-			return int(unit->weapons[p1-1]->projectileSpeed * COBSCALE);
-		}
-		else if (p1 < 0 && p1 >= (0 - unit->weapons.size())) {
-			int old = int(unit->weapons[-p1-1]->projectileSpeed * COBSCALE);
-			unit->weapons[-p1-1]->projectileSpeed = float(p2) / COBSCALE;
-			return old;
-		}
-		else {
-			return -1;
-		}
-	}
-	case GAME_FRAME: {
-		return gs->frameNum;
-	}
-	default:
-		if ((val >= GLOBAL_VAR_START) && (val <= GLOBAL_VAR_END)) {
-			return globalVars[val - GLOBAL_VAR_START];
-		}
-		else if ((val >= TEAM_VAR_START) && (val <= TEAM_VAR_END)) {
-			return teamVars[unit->team][val - TEAM_VAR_START];
-		}
-		else if ((val >= ALLY_VAR_START) && (val <= ALLY_VAR_END)) {
-			return allyVars[unit->allyteam][val - ALLY_VAR_START];
-		}
-		else if ((val >= UNIT_VAR_START) && (val <= UNIT_VAR_END)) {
-			const int varID = val - UNIT_VAR_START;
-			if (p1 == 0) {
-				return unitVars[varID];
-			}
-			else if (p1 > 0) {
-				// get the unit var for another unit
-				const CUnit *u = (p1 < uh->MaxUnits()) ? uh->units[p1] : NULL;
-				return (u == NULL) ? 0 : u->cob->unitVars[varID];
-			}
-			else {
-				// set the unit var for another unit
-				p1 = -p1;
-				const CUnit *u = (p1 < uh->MaxUnits()) ? uh->units[p1] : NULL;
-				if (u != NULL) {
-					u->cob->unitVars[varID] = p2;
-					return 1;
-				}
-				return 0;
-			}
-		}
-		else {
-			logOutput.Print("CobError: Unknown get constant %d  (params = %d %d %d %d)",
-			                val, p1, p2, p3, p4);
-		}
-	}
-#endif
-
-	return 0;
-}
-
-void CCobInstance::SetUnitVal(int val, int param)
-{
-#ifndef _CONSOLE
-	switch(val) {
-		case ACTIVATION: {
-			if(unit->unitDef->onoffable) {
-				Command c;
-				c.id = CMD_ONOFF;
-				c.params.push_back(param == 0 ? 0 : 1);
-				unit->commandAI->GiveCommand(c);
-			}
-			else {
-				if(param == 0) {
-					unit->Deactivate();
-				}
-				else {
-					unit->Activate();
-				}
-			}
-			break;
-		}
-		case STANDINGMOVEORDERS: {
-			if (param >= 0 && param <= 2) {
-				Command c;
-				c.id = CMD_MOVE_STATE;
-				c.params.push_back(param);
-				unit->commandAI->GiveCommand(c);
-			}
-			break;
-		}
-		case STANDINGFIREORDERS: {
-			if (param >= 0 && param <= 2) {
-				Command c;
-				c.id = CMD_FIRE_STATE;
-				c.params.push_back(param);
-				unit->commandAI->GiveCommand(c);
-			}
-			break;
-		}
-		case HEALTH: {
-			break;
-		}
-		case INBUILDSTANCE: {
-			//logOutput.Print("buildstance %d", param);
-			unit->inBuildStance = (param != 0);
-			break;
-		}
-		case BUSY: {
-			busy = (param != 0);
-			break;
-		}
-		case PIECE_XZ: {
-			break;
-		}
-		case PIECE_Y: {
-			break;
-		}
-		case UNIT_XZ: {
-			break;
-		}
-		case UNIT_Y: {
-			break;
-		}
-		case UNIT_HEIGHT: {
-			break;
-		}
-		case XZ_ATAN: {
-			break;
-		}
-		case XZ_HYPOT: {
-			break;
-		}
-		case ATAN: {
-			break;
-		}
-		case HYPOT: {
-			break;
-		}
-		case GROUND_HEIGHT: {
-			break;
-		}
-		case GROUND_WATER_HEIGHT: {
-			break;
-		}
-		case BUILD_PERCENT_LEFT: {
-			break;
-		}
-		case YARD_OPEN: {
-			if (unit->yardMap != 0x0) {
-				// note: if this unit is a factory, engine-controlled
-				// OpenYard() and CloseYard() calls can interfere with
-				// the yardOpen state (they probably should be removed
-				// at some point)
-				if (param == 0) {
-					if (groundBlockingObjectMap->CanCloseYard(unit)) {
-						groundBlockingObjectMap->CloseBlockingYard(unit, unit->yardMap);
-						yardOpen = false;
-					}
-				} else {
-					groundBlockingObjectMap->OpenBlockingYard(unit, unit->yardMap);
-					yardOpen = true;
-				}
-			}
-			break;
-		}
-		case BUGGER_OFF: {
-			if (param != 0) {
-				helper->BuggerOff(unit->pos + unit->frontdir * unit->radius, unit->radius * 1.5f);
-			}
-			break;
-		}
-		case ARMORED: {
-			if (param) {
-				unit->curArmorMultiple = unit->armoredMultiple;
-			} else {
-				unit->curArmorMultiple = 1;
-			}
-			unit->armoredState = (param != 0);
-			break;
-		}
-		case VETERAN_LEVEL: {
-			unit->experience = param * 0.01f;
-			break;
-		}
-		case MAX_SPEED: {
-			if (unit->moveType && param > 0) {
-				// find the first CMD_SET_WANTED_MAX_SPEED and modify it if need be
-				for (CCommandQueue::iterator it = unit->commandAI->commandQue.begin();
-						it != unit->commandAI->commandQue.end(); ++it) {
-					Command &c = *it;
-					if (c.id == CMD_SET_WANTED_MAX_SPEED && c.params[0] == unit->maxSpeed) {
-						c.params[0] = param/(float)COBSCALE;
-						break;
-					}
-				}
-				unit->moveType->SetMaxSpeed(param/(float)COBSCALE);
-				unit->maxSpeed = param/(float)COBSCALE;
-			}
-			break;
-		}
-		case CLOAKED: {
-			unit->wantCloak = !!param;
-			break;
-		}
-		case WANT_CLOAK: {
-			unit->wantCloak = !!param;
-			break;
-		}
-		case UPRIGHT: {
-			unit->upright = !!param;
-			break;
-		}
-		case HEADING: {
-			unit->heading = param % COBSCALE;
-			unit->SetDirectionFromHeading();
-			break;
-		}
-		case LOS_RADIUS: {
-			unit->ChangeLos(param, unit->realAirLosRadius);
-			unit->realLosRadius = param;
-			break;
-		}
-		case AIR_LOS_RADIUS: {
-			unit->ChangeLos(unit->realLosRadius, param);
-			unit->realAirLosRadius = param;
-			break;
-		}
-		case RADAR_RADIUS: {
-			unit->ChangeSensorRadius(&unit->radarRadius, param);
-			break;
-		}
-		case JAMMER_RADIUS: {
-			unit->ChangeSensorRadius(&unit->jammerRadius, param);
-			break;
-		}
-		case SONAR_RADIUS: {
-			unit->ChangeSensorRadius(&unit->sonarRadius, param);
-			break;
-		}
-		case SONAR_JAM_RADIUS: {
-			unit->ChangeSensorRadius(&unit->sonarJamRadius, param);
-			break;
-		}
-		case SEISMIC_RADIUS: {
-			unit->ChangeSensorRadius(&unit->seismicRadius, param);
-			break;
-		}
-		case CURRENT_FUEL: {
-			unit->currentFuel = param / (float) COBSCALE;
-			break;
-		}
-		case SHIELD_POWER: {
-			if (unit->shieldWeapon != NULL) {
-				CPlasmaRepulser* shield = (CPlasmaRepulser*)unit->shieldWeapon;
-				shield->curPower = std::max(0.0f, float(param) / float(COBSCALE));
-			}
-			break;
-		}
-		case STEALTH: {
-			unit->stealth = !!param;
-			break;
-		}
-		case SONAR_STEALTH: {
-			unit->sonarStealth = !!param;
-			break;
-		}
-		case CRASHING: {
-			if(dynamic_cast<CAirMoveType*>(unit->moveType)){
-				if(!!param){
-					((CAirMoveType*)unit->moveType)->SetState(AAirMoveType::AIRCRAFT_CRASHING);
-				} else {
-					unit->crashing=false;
-					((CAirMoveType*)unit->moveType)->aircraftState=AAirMoveType::AIRCRAFT_TAKEOFF;
-					((CAirMoveType*)unit->moveType)->SetState(AAirMoveType::AIRCRAFT_FLYING);
-				}
-			}
-			break;
-		}
-		case CHANGE_TARGET: {
-			unit->weapons[param - 1]->avoidTarget = true;
-			break;
-		}
-		case ALPHA_THRESHOLD: {
-			unit->alphaThreshold = float(param) / 255.0f;
-			break;
-		}
-		case CEG_DAMAGE: {
-			unit->cegDamage = param;
-			break;
-		}
-		case FLANK_B_MODE:
-			unit->flankingBonusMode = param;
-			break;
-		case FLANK_B_MOBILITY_ADD:
-			unit->flankingBonusMobilityAdd = (param / (float)COBSCALE);
-			break;
-		case FLANK_B_MAX_DAMAGE: {
-			float mindamage = unit->flankingBonusAvgDamage - unit->flankingBonusDifDamage;
-			unit->flankingBonusAvgDamage = (param / (float)COBSCALE + mindamage)*0.5f;
-			unit->flankingBonusDifDamage = (param / (float)COBSCALE - mindamage)*0.5f;
-			break;
-		 }
-		case FLANK_B_MIN_DAMAGE: {
-			float maxdamage = unit->flankingBonusAvgDamage + unit->flankingBonusDifDamage;
-			unit->flankingBonusAvgDamage = (maxdamage + param / (float)COBSCALE)*0.5f;
-			unit->flankingBonusDifDamage = (maxdamage - param / (float)COBSCALE)*0.5f;
-			break;
-		}
-		default: {
-			if ((val >= GLOBAL_VAR_START) && (val <= GLOBAL_VAR_END)) {
-				globalVars[val - GLOBAL_VAR_START] = param;
-			}
-			else if ((val >= TEAM_VAR_START) && (val <= TEAM_VAR_END)) {
-				teamVars[unit->team][val - TEAM_VAR_START] = param;
-			}
-			else if ((val >= ALLY_VAR_START) && (val <= ALLY_VAR_END)) {
-				allyVars[unit->allyteam][val - ALLY_VAR_START] = param;
-			}
-			else if ((val >= UNIT_VAR_START) && (val <= UNIT_VAR_END)) {
-				unitVars[val - UNIT_VAR_START] = param;
-			}
-			else {
-				logOutput.Print("CobError: Unknown set constant %d", val);
-			}
-		}
-	}
-#endif
-}
-
-bool CCobInstance::HasScriptFunction(int id)
-{
-	return (script.scriptIndex[id] >= 0);
-}
-
-void CCobInstance::MoveSmooth(int piece, int axis, int destination, int delta, int deltaTime)
-{
-	if (!PieceExists(piece)) {
-		GCobEngine.ShowScriptWarning("Invalid piecenumber");
-		return;
-	}
-
-	//Make sure we do not overwrite animations of non-interpolated origin
-	AnimInfo *ai = FindAnim(AMove, piece, axis);
-	if (ai) {
-		if (!ai->interpolated) {
-			//logOutput.Print("Anim move overwrite");
-			MoveNow(piece, axis, destination);
-			return;
-		}
-	}
-
-	float cur = pieces[piece]->pos[axis] - pieces[piece]->original->offset[axis];
-	if (axis==0) {
-		cur = -cur;
-	}
-	int dist = abs(destination - (int)(cur / CORDDIV));
-	int timeFactor = (1000 * 1000) / (deltaTime * deltaTime);
-	int speed = (dist * timeFactor) / delta;
-
-	//logOutput.Print("SmoothMove %d, %d got %d %d", piece, (int)(cur / CORDDIV), destination, speed);
-
-	Move(piece, axis, speed, destination, true);
-}
-
-void CCobInstance::TurnSmooth(int piece, int axis, int destination, int delta, int deltaTime)
-{
-	if (!PieceExists(piece)) {
-		GCobEngine.ShowScriptWarning("Invalid piecenumber");
-		return;
-	}
-
-	AnimInfo *ai = FindAnim(ATurn, piece, axis);
-	if (ai) {
-		if (!ai->interpolated) {
-			//logOutput.Print("Anim turn overwrite");
-			TurnNow(piece, axis, destination);
-			return;
-		}
-	}
-
-	float cur = pieces[piece]->rot[axis];
-	short int dist = abs(destination - (short int)(cur * RAD2TAANG));
-	int timeFactor = (1000 * 1000) / (deltaTime * deltaTime);
-	int speed = (dist * timeFactor) / delta;
-
-	//logOutput.Print("Turnx %d:%d cur %d got %d %d dist %d", piece, axis, cur, destination, speed, dist);
-
-	Turn(piece, axis, speed, destination, true);
-}
-
->>>>>>> cabddb60
 
 void CCobInstance::ShowScriptError(const std::string& msg)
 {
