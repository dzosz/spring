/* This file is part of the Spring engine (GPL v2 or later), see LICENSE.html */

#include "StdAfx.h"
#include <algorithm>
#include "mmgr.h"

#include "Projectile.h"
#include "ProjectileHandler.h"
#include "Map/Ground.h"
#include "Map/MapInfo.h"
#include "Rendering/GroundFlash.h"
#include "Sim/Features/Feature.h"
#include "Sim/Features/FeatureDef.h"
#include "Sim/Misc/CollisionHandler.h"
#include "Sim/Misc/CollisionVolume.h"
#include "Sim/Misc/QuadField.h"
#include "Sim/Projectiles/Unsynced/FlyingPiece.hpp"
#include "Sim/Units/Unit.h"
#include "Sim/Units/UnitDef.h"
#include "System/ConfigHandler.h"
#include "System/GlobalUnsynced.h"
#include "System/EventHandler.h"
#include "System/LogOutput.h"
#include "System/TimeProfiler.h"
#include "System/creg/STL_Map.h"
#include "System/creg/STL_List.h"

CProjectileHandler* ph;

using namespace std;


CR_BIND_TEMPLATE(ProjectileContainer, )
CR_REG_METADATA(ProjectileContainer, (
	CR_MEMBER(cont),
	CR_POSTLOAD(PostLoad)
));
CR_BIND_TEMPLATE(GroundFlashContainer, )
CR_REG_METADATA(GroundFlashContainer, (
	CR_MEMBER(cont),
	CR_POSTLOAD(PostLoad)
));

CR_BIND(CProjectileHandler, );
CR_REG_METADATA(CProjectileHandler, (
	CR_MEMBER(syncedProjectiles),
	CR_MEMBER(unsyncedProjectiles),
	CR_MEMBER(syncedProjectileIDs),
	CR_MEMBER(freeSyncedIDs),
	CR_MEMBER(maxUsedSyncedID),
	CR_MEMBER(groundFlashes),
	CR_RESERVED(32),
	CR_SERIALIZER(Serialize),
	CR_POSTLOAD(PostLoad)
));



// need this for AddFlyingPiece
bool piececmp::operator() (const FlyingPiece* fp1, const FlyingPiece* fp2) const {
	if (fp1->texture != fp2->texture)
		return (fp1->texture > fp2->texture);
	if (fp1->team != fp2->team)
		return (fp1->team > fp2->team);
	return (fp1 > fp2);
}



//////////////////////////////////////////////////////////////////////
// Construction/Destruction
//////////////////////////////////////////////////////////////////////

CProjectileHandler::CProjectileHandler()
{
	maxParticles     = configHandler->Get("MaxParticles",      4000);
	maxNanoParticles = configHandler->Get("MaxNanoParticles", 10000);

	currentParticles       = 0;
	currentNanoParticles   = 0;
	particleSaturation     = 0.0f;
	nanoParticleSaturation = 0.0f;
	numPerlinProjectiles   = 0;

	// preload some IDs
	for (int i = 0; i < 16384; i++) {
		freeSyncedIDs.push_back(i);
		freeUnsyncedIDs.push_back(i);
	}

	maxUsedSyncedID = freeSyncedIDs.size();
	maxUsedUnsyncedID = freeUnsyncedIDs.size();
}

CProjectileHandler::~CProjectileHandler()
{
	syncedProjectiles.clear(); // synced first, to avoid callback crashes
	unsyncedProjectiles.clear();

	freeSyncedIDs.clear();
	freeUnsyncedIDs.clear();

	syncedProjectileIDs.clear();
	unsyncedProjectileIDs.clear();

	ph = 0;
}

void CProjectileHandler::Serialize(creg::ISerializer* s)
{
	if (s->IsWriting()) {
		int ssize = int(syncedProjectiles.size());
		int usize = int(unsyncedProjectiles.size());

		s->Serialize(&ssize, sizeof(int));
		for (ProjectileContainer::iterator it = syncedProjectiles.begin(); it != syncedProjectiles.end(); ++it) {
			void** ptr = (void**) &*it;
			s->SerializeObjectPtr(ptr, (*it)->GetClass());
		}

		s->Serialize(&usize, sizeof(int));
		for (ProjectileContainer::iterator it = unsyncedProjectiles.begin(); it != unsyncedProjectiles.end(); ++it) {
			void** ptr = (void**) &*it;
			s->SerializeObjectPtr(ptr, (*it)->GetClass());
		}
	} else {
		int ssize, usize;

		s->Serialize(&ssize, sizeof(int));
		syncedProjectiles.resize(ssize);

		for (ProjectileContainer::iterator it = syncedProjectiles.begin(); it != syncedProjectiles.end(); ++it) {
			void** ptr = (void**) &*it;
			s->SerializeObjectPtr(ptr, 0/*FIXME*/);
		}


		s->Serialize(&usize, sizeof(int));
		unsyncedProjectiles.resize(usize);

		for (ProjectileContainer::iterator it = unsyncedProjectiles.begin(); it != unsyncedProjectiles.end(); ++it) {
			void** ptr = (void**) &*it;
			s->SerializeObjectPtr(ptr, 0/*FIXME*/);
		}
	}
}

void CProjectileHandler::PostLoad()
{
}




void CProjectileHandler::UpdateProjectileContainer(ProjectileContainer& pc, bool synced) {
	ProjectileContainer::iterator pci = pc.begin();

	while (pci != pc.end()) {
		CProjectile* p = *pci;

		if (p->deleteMe) {
			ProjectileMap::iterator pIt;

			if (p->synced) {
				//! iterator is always valid
				pIt = syncedProjectileIDs.find(p->id);

				eventHandler.ProjectileDestroyed((pIt->second).first, (pIt->second).second);
				syncedProjectileIDs.erase(pIt);

				freeSyncedIDs.push_back(p->id);

				//! push_back this projectile for deletion
				pci = pc.erase_delete_synced(pci);
			} else {
#if UNSYNCED_PROJ_NOEVENT
				eventHandler.UnsyncedProjectileDestroyed(p);
#else
				pIt = unsyncedProjectileIDs.find(p->id);

				eventHandler.ProjectileDestroyed((pIt->second).first, (pIt->second).second);
				unsyncedProjectileIDs.erase(pIt);

				freeUnsyncedIDs.push_back(p->id);
#endif
				pci = pc.erase_delete(pci);
			}
		} else {
			p->Update();
			GML_GET_TICKS(p->lastProjUpdate);
			++pci;
		}
	}
}



void CProjectileHandler::Update()
{
	{
<<<<<<< HEAD
		GML_STDMUTEX_LOCK(rproj); // Update

		if (syncedProjectiles.can_delete_synced()) {
			GML_STDMUTEX_LOCK(proj); // Update

			//! delete all projectiles that were
			//! queued (push_back'ed) for deletion
			syncedProjectiles.delete_erased_synced();
		}

		//! prepare projectile batches for
		//! addition into the render queue
		syncedProjectiles.delay_add();

		unsyncedProjectiles.delay_delete();
		unsyncedProjectiles.delay_add();
	}


	GroundFlashContainer::iterator gfi = groundFlashes.begin();
	while (gfi != groundFlashes.end()) {
		CGroundFlash* gf = *gfi;

		if (!gf->Update())
			gfi = groundFlashes.erase_delete(gfi);
		else
			++gfi;
	}

	{
		GML_STDMUTEX_LOCK(rflash); // Update

		groundFlashes.delay_delete();
		groundFlashes.delay_add();
	}

	{
		#define UPDATE_FLYING_PIECES(fpContainer)                                        \
			FlyingPieceContainer::iterator pti = fpContainer.begin();                    \
                                                                                         \
			while (pti != fpContainer.end()) {                                           \
				FlyingPiece* p = *pti;                                                   \
				p->pos     += p->speed;                                                  \
				p->speed   *= 0.996f;                                                    \
				p->speed.y += mapInfo->map.gravity; /* fp's are not projectiles */       \
				p->rot     += p->rotSpeed;                                               \
                                                                                         \
				if (p->pos.y < ground->GetApproximateHeight(p->pos.x, p->pos.z - 10)) {  \
					pti = fpContainer.erase_delete_set(pti);                             \
				} else {                                                                 \
					++pti;                                                               \
				}                                                                        \
			}

		{ UPDATE_FLYING_PIECES(flyingPieces3DO); }
		{ UPDATE_FLYING_PIECES(flyingPiecesS3O); }
		#undef UPDATE_FLYING_PIECES
	}

	{
		GML_STDMUTEX_LOCK(rpiece); // Update

		flyingPieces3DO.delay_delete();
		flyingPieces3DO.delay_add();
		flyingPiecesS3O.delay_delete();
		flyingPiecesS3O.delay_add();
	}
}

=======
		SCOPED_TIMER("Projectile Collisions");
		CheckCollisions();
	}

	{
		SCOPED_TIMER("Projectile Update");
>>>>>>> 9bb1ba93

		GML_UPDATE_TICKS();

<<<<<<< HEAD
void CProjectileHandler::DrawProjectiles(const ProjectileContainer& pc, bool drawReflection, bool drawRefraction) {
	for (ProjectileContainer::render_iterator pci = pc.render_begin(); pci != pc.render_end(); ++pci) {
		CProjectile* pro = *pci;
		CUnit* owner = pro->owner();
=======
		UpdateProjectileContainer(syncedProjectiles, true);
		UpdateProjectileContainer(unsyncedProjectiles, false);

>>>>>>> 9bb1ba93

		{
			GML_STDMUTEX_LOCK(rproj); // Update

<<<<<<< HEAD
		if (camera->InView(pro->pos, pro->drawRadius) && (gu->spectatingFullView || loshandler->InLos(pro, gu->myAllyTeam) ||
			(owner && teamHandler->Ally(pro->owner()->allyteam, gu->myAllyTeam)))) {

			bool stunned = owner? owner->stunned: false;

			if (owner && stunned && dynamic_cast<CShieldPartProjectile*>(pro)) {
				// if the unit that fired this projectile is stunned and the projectile
				// forms part of a shield (ie., the unit has a CPlasmaRepulser weapon but
				// cannot fire it), prevent the projectile (shield segment) from being drawn
				//
				// also prevents shields being drawn at unit's pre-pickup position
				// (since CPlasmaRepulser::Update() is responsible for updating
				// CShieldPartProjectile::centerPos) if the unit is in a non-fireplatform
				// transport
				continue;
			}

			if (drawReflection) {
				if (pro->pos.y < -pro->drawRadius)
					continue;

				float dif = pro->pos.y - camera->pos.y;
				float3 zeroPos = camera->pos * (pro->pos.y / dif) + pro->pos * (-camera->pos.y / dif);

				if (ground->GetApproximateHeight(zeroPos.x, zeroPos.z) > 3 + 0.5f * pro->drawRadius)
					continue;
=======
			if (syncedProjectiles.can_delete_synced()) {
				GML_STDMUTEX_LOCK(proj); // Update

				eventHandler.DeleteSyncedProjectiles();
				//! delete all projectiles that were
				//! queued (push_back'ed) for deletion
				syncedProjectiles.delete_erased_synced();
>>>>>>> 9bb1ba93
			}

			eventHandler.UpdateProjectiles();
		}


		GroundFlashContainer::iterator gfi = groundFlashes.begin();
		while (gfi != groundFlashes.end()) {
			CGroundFlash* gf = *gfi;

			if (!gf->Update()) {
				gfi = groundFlashes.erase_delete(gfi);
			} else {
				++gfi;
			}
		}

<<<<<<< HEAD
		lines->DrawArrayC(GL_LINES);
		points->DrawArrayC(GL_POINTS);
	}
}

void CProjectileHandler::DrawProjectilesMiniMap() {
	DrawProjectilesMiniMap(syncedProjectiles);
	DrawProjectilesMiniMap(unsyncedProjectiles);
}



void CProjectileHandler::Draw(bool drawReflection, bool drawRefraction) {
	glDisable(GL_BLEND);
	glEnable(GL_TEXTURE_2D);
	glDepthMask(1);

	if (gu->drawFog) {
		glEnable(GL_FOG);
		glFogfv(GL_FOG_COLOR, mapInfo->atmosphere.fogColor);
	}

	CVertexArray* va = GetVertexArray();

	/* Putting in, say, viewport culling will deserve refactoring. */

	unitDrawer->SetupForUnitDrawing();

	{
		GML_STDMUTEX_LOCK(rpiece); // Draw

		flyingPieces3DO.delete_delayed();
		flyingPieces3DO.add_delayed();
		flyingPiecesS3O.delete_delayed();
		flyingPiecesS3O.add_delayed();
	}

	size_t lasttex = 0xFFFFFFFF;
	size_t lastteam = 0xFFFFFFFF;
	va->Initialize();



	const int numFlyingPieces = flyingPieces3DO.render_size() + flyingPiecesS3O.render_size();
	const int drawnPieces = numFlyingPieces;
	va->EnlargeArrays(numFlyingPieces * 4, 0, VA_SIZE_TN);

	FlyingPieceContainer::render_iterator fpi;

	// S3O flying pieces
	for (fpi = flyingPiecesS3O.render_begin(); fpi != flyingPiecesS3O.render_end(); ++fpi) {
		const FlyingPiece* fp = *fpi;

		if (fp->texture != lasttex) {
			lasttex = fp->texture;
			if (lasttex == 0)
				break;
			va->DrawArrayTN(GL_QUADS);
			va->Initialize();
			texturehandlerS3O->SetS3oTexture(lasttex);
		}
		if (fp->team != lastteam) {
			lastteam = fp->team;
			va->DrawArrayTN(GL_QUADS);
			va->Initialize();
			unitDrawer->SetTeamColour(lastteam);
		}

		CMatrix44f m;
		m.Rotate(fp->rot, fp->rotAxis);
		const float3 interPos = fp->pos + fp->speed * gu->timeOffset;
		const SS3OVertex* verts = fp->verts;
		float3 tp, tn;

		for (int i = 0; i < 4; i++){
			tp = m.Mul(verts[i].pos);
			tn = m.Mul(verts[i].normal);
			tp += interPos;
			va->AddVertexQTN(tp, verts[i].textureX, verts[i].textureY, tn);
		}
	}

	va->DrawArrayTN(GL_QUADS);
	va->Initialize();

	unitDrawer->SetupFor3DO();

	// 3DO flying pieces
	for (fpi = flyingPieces3DO.render_begin(); fpi != flyingPieces3DO.render_end(); ++fpi) {
		const FlyingPiece* fp = *fpi;

		if (fp->team != lastteam) {
			lastteam = fp->team;
			va->DrawArrayTN(GL_QUADS);
			va->Initialize();
			unitDrawer->SetTeamColour(lastteam);
		}

		CMatrix44f m;
		m.Rotate(fp->rot, fp->rotAxis);
		const float3 interPos = fp->pos + fp->speed * gu->timeOffset;
		const C3DOTextureHandler::UnitTexture* tex = fp->prim->texture;

		const std::vector<S3DOVertex>& vertices    = fp->object->vertices;
		const std::vector<int>&        verticesIdx = fp->prim->vertices;

		const S3DOVertex* v = &vertices[verticesIdx[0]];

		float3 tp = m.Mul(v->pos);
		float3 tn = m.Mul(v->normal);
		tp += interPos;
		va->AddVertexQTN(tp, tex->xstart, tex->ystart, tn);

		v = &vertices[verticesIdx[1]];
		tp = m.Mul(v->pos);
		tn = m.Mul(v->normal);
		tp += interPos;
		va->AddVertexQTN(tp, tex->xend, tex->ystart, tn);

		v = &vertices[verticesIdx[2]];
		tp = m.Mul(v->pos);
		tn = m.Mul(v->normal);
		tp += interPos;
		va->AddVertexQTN(tp, tex->xend, tex->yend, tn);

		v = &vertices[verticesIdx[3]];
		tp = m.Mul(v->pos);
		tn = m.Mul(v->normal);
		tp += interPos;
		va->AddVertexQTN(tp, tex->xstart, tex->yend, tn);
	}
=======
		{
			GML_STDMUTEX_LOCK(rflash); // Update

			groundFlashes.delay_delete();
			groundFlashes.delay_add();
		}
>>>>>>> 9bb1ba93

		#define UPDATE_FLYING_PIECES(fpContainer)                                        \
			FlyingPieceContainer::iterator pti = fpContainer.begin();                    \
                                                                                         \
			while (pti != fpContainer.end()) {                                           \
				FlyingPiece* p = *pti;                                                   \
				p->pos     += p->speed;                                                  \
				p->speed   *= 0.996f;                                                    \
				p->speed.y += mapInfo->map.gravity; /* fp's are not projectiles */       \
				p->rot     += p->rotSpeed;                                               \
                                                                                         \
				if (p->pos.y < ground->GetApproximateHeight(p->pos.x, p->pos.z - 10)) {  \
					pti = fpContainer.erase_delete_set(pti);                             \
				} else {                                                                 \
					++pti;                                                               \
				}                                                                        \
			}

		{ UPDATE_FLYING_PIECES(flyingPieces3DO); }
		{ UPDATE_FLYING_PIECES(flyingPiecesS3O); }
		#undef UPDATE_FLYING_PIECES

		{
			GML_STDMUTEX_LOCK(rpiece); // Update

			flyingPieces3DO.delay_delete();
			flyingPieces3DO.delay_add();
			flyingPiecesS3O.delay_delete();
			flyingPiecesS3O.delay_add();
		}
	}
}



void CProjectileHandler::AddProjectile(CProjectile* p)
{
	std::list<int>* freeIDs = NULL;
	std::map<int, ProjectileMapPair>* proIDs = NULL;
	int* maxUsedID = NULL;
	int newID = 0;

	if (p->synced) {
		syncedProjectiles.push(p);
		freeIDs = &freeSyncedIDs;
		proIDs = &syncedProjectileIDs;
		maxUsedID = &maxUsedSyncedID;
	} else {
		unsyncedProjectiles.push(p);
#if UNSYNCED_PROJ_NOEVENT
		eventHandler.UnsyncedProjectileCreated(p);
		return;
#endif
		freeIDs = &freeUnsyncedIDs;
		proIDs = &unsyncedProjectileIDs;
		maxUsedID = &maxUsedUnsyncedID;
	}

	if (!freeIDs->empty()) {
		newID = freeIDs->front();
		freeIDs->pop_front();
	} else {
		(*maxUsedID)++;
		newID = *maxUsedID;
	}

	if ((*maxUsedID) > (1 << 24)) {
		logOutput.Print("LUA %s projectile IDs are now out of range", (p->synced? "synced": "unsynced"));
	}

	ProjectileMapPair pp(p, p->owner() ? p->owner()->allyteam : -1);

	p->id = newID;
	(*proIDs)[p->id] = pp;

	eventHandler.ProjectileCreated(pp.first, pp.second);
}




void CProjectileHandler::CheckUnitCollisions(
	CProjectile* p,
	std::vector<CUnit*>& tempUnits,
	CUnit** endUnit,
	const float3& ppos0,
	const float3& ppos1)
{
	CollisionQuery q;

	for (CUnit** ui = &tempUnits[0]; ui != endUnit; ++ui) {
		CUnit* unit = *ui;

		const bool friendlyShot = (p->owner() && (unit->allyteam == p->owner()->allyteam));
		const bool raytraced = (unit->collisionVolume->GetTestType() == COLVOL_TEST_CONT);

		// if this unit fired this projectile or (this unit is in the
		// same allyteam as the unit that shot this projectile and we
		// are ignoring friendly collisions)
		if (p->owner() == unit || ((p->collisionFlags & COLLISION_NOFRIENDLY) && friendlyShot)) {
			continue;
		}

		if (p->collisionFlags & COLLISION_NONEUTRAL) {
			if (unit->IsNeutral()) { continue; }
		}

		if (CCollisionHandler::DetectHit(unit, ppos0, ppos1, &q)) {
			if (q.lmp != NULL) {
				unit->SetLastAttackedPiece(q.lmp, gs->frameNum);
			}

			// The current projectile <p> won't reach the raytraced surface impact
			// position until ::Update() is called (same frame). This is a problem
			// when dealing with fast low-AOE projectiles since they would do almost
			// no damage if detonated outside the collision volume. Therefore, smuggle
			// a bit with its position now (rather than rolling it back in ::Update()
			// and waiting for the next-frame CheckUnitCol(), which is problematic
			// for noExplode projectiles).

			// const float3& pimpp = (q.b0)? q.p0: q.p1;
			const float3 pimpp =
				(q.b0 && q.b1)? ( q.p0 +  q.p1) * 0.5f:
				(q.b0        )? ( q.p0 + ppos1) * 0.5f:
								(ppos0 +  q.p1) * 0.5f;

			p->pos = (raytraced)? pimpp: ppos0;
			p->Collision(unit);
			p->pos = (raytraced)? ppos0: p->pos;
			break;
		}
	}
}

void CProjectileHandler::CheckFeatureCollisions(
	CProjectile* p,
	std::vector<CFeature*>& tempFeatures,
	CFeature** endFeature,
	const float3& ppos0,
	const float3& ppos1)
{
	CollisionQuery q;

	if (p->collisionFlags & COLLISION_NOFEATURE) {
		return;
	}

	for (CFeature** fi = &tempFeatures[0]; fi != endFeature; ++fi) {
		CFeature* feature = *fi;

		const bool raytraced =
			(feature->collisionVolume &&
			feature->collisionVolume->GetTestType() == COLVOL_TEST_CONT);

		// geothermals do not have a collision volume, skip them
		if (!feature->blocking || feature->def->geoThermal) {
			continue;
		}

		if (CCollisionHandler::DetectHit(feature, ppos0, ppos1, &q)) {
			const float3 pimpp =
				(q.b0 && q.b1)? (q.p0 + q.p1) * 0.5f:
				(q.b0        )? (q.p0 + ppos1) * 0.5f:
								(ppos0 + q.p1) * 0.5f;

			p->pos = (raytraced)? pimpp: ppos0;
			p->Collision(feature);
			p->pos = (raytraced)? ppos0: p->pos;
			break;
		}
	}
}

void CProjectileHandler::CheckUnitFeatureCollisions(ProjectileContainer& pc) {
	static std::vector<CUnit*> tempUnits(uh->MaxUnits(), NULL);
	static std::vector<CFeature*> tempFeatures(uh->MaxUnits(), NULL);

	for (ProjectileContainer::iterator pci = pc.begin(); pci != pc.end(); ++pci) {
		CProjectile* p = *pci;

		if (p->checkCol && !p->deleteMe) {
			const float3 ppos0 = p->pos;
			const float3 ppos1 = p->pos + p->speed;
			const float speedf = p->speed.Length();

			CUnit** endUnit = &tempUnits[0];
			CFeature** endFeature = &tempFeatures[0];

			qf->GetUnitsAndFeaturesExact(p->pos, p->radius + speedf, endUnit, endFeature);

			CheckUnitCollisions(p, tempUnits, endUnit, ppos0, ppos1);
			CheckFeatureCollisions(p, tempFeatures, endFeature, ppos0, ppos1);
		}
	}
}

void CProjectileHandler::CheckGroundCollisions(ProjectileContainer& pc) {
	ProjectileContainer::iterator pci;

	for (pci = pc.begin(); pci != pc.end(); ++pci) {
		CProjectile* p = *pci;

		if (p->checkCol) {
			// too many projectiles seem to impact the ground before
			// actually hitting so don't subtract the projectile radius
			if (ground->GetHeight(p->pos.x, p->pos.z) > p->pos.y /* - p->radius*/) {
				p->Collision();
			}
		}
	}
}

void CProjectileHandler::CheckCollisions()
{
	CheckUnitFeatureCollisions(syncedProjectiles); //! changes simulation state
	CheckUnitFeatureCollisions(unsyncedProjectiles); //! does not change simulation state

	CheckGroundCollisions(syncedProjectiles); //! changes simulation state
	CheckGroundCollisions(unsyncedProjectiles); //! does not change simulation state
}



void CProjectileHandler::AddGroundFlash(CGroundFlash* flash)
{
	groundFlashes.push(flash);
}


<<<<<<< HEAD
	CGroundFlash::va->EnlargeArrays(8*groundFlashes.render_size(),0,VA_SIZE_TC);

	GroundFlashContainer::render_iterator gfi;
	for(gfi = groundFlashes.render_begin(); gfi != groundFlashes.render_end(); ++gfi){
		if ((*gfi)->alwaysVisible || gu->spectatingFullView ||
			loshandler->InAirLos((*gfi)->pos,gu->myAllyTeam))
			(*gfi)->Draw();
	}

	CGroundFlash::va->DrawArrayTC(GL_QUADS);

	glFogfv(GL_FOG_COLOR,mapInfo->atmosphere.fogColor);
	glDisable(GL_POLYGON_OFFSET_FILL);
	glDisable(GL_ALPHA_TEST);
	glBlendFunc(GL_SRC_ALPHA,GL_ONE_MINUS_SRC_ALPHA);
	glDisable(GL_BLEND);
}


void CProjectileHandler::AddFlyingPiece(int team, float3 pos, float3 speed, S3DOPiece* object, S3DOPrimitive* piece)
=======
void CProjectileHandler::AddFlyingPiece(int team, float3 pos, float3 speed, const S3DOPiece* object, const S3DOPrimitive* piece)
>>>>>>> 9bb1ba93
{
	FlyingPiece* fp = new FlyingPiece();
	fp->pos = pos;
	fp->speed = speed;
	fp->prim = piece;
	fp->object = object;
	fp->verts = NULL;

	fp->rotAxis = gu->usRandVector();
	fp->rotAxis.ANormalize();
	fp->rotSpeed = gu->usRandFloat() * 0.1f;
	fp->rot = 0;

	fp->team = team;
	fp->texture = 0;

	flyingPieces3DO.insert(fp);
}

void CProjectileHandler::AddFlyingPiece(int textureType, int team, float3 pos, float3 speed, SS3OVertex* verts)
{
	if (textureType <= 0)
		return; // texture 0 means 3do

	FlyingPiece* fp = new FlyingPiece();
	fp->pos = pos;
	fp->speed = speed;
	fp->prim = NULL;
	fp->object = NULL;
	fp->verts = verts;

	/* Duplicated with AddFlyingPiece. */
	fp->rotAxis = gu->usRandVector();
	fp->rotAxis.ANormalize();
	fp->rotSpeed = gu->usRandFloat() * 0.1f;
	fp->rot = 0;

	fp->team = team;
	fp->texture = textureType;

	flyingPiecesS3O.insert(fp);
<<<<<<< HEAD
}

void CProjectileHandler::UpdateTextures()
{
	if (numPerlinProjectiles && drawPerlinTex)
		UpdatePerlin();
}


void CProjectileHandler::UpdatePerlin()
{
	perlinFB.Bind();
	glViewport(perlintex.ixstart, perlintex.iystart, 128, 128);

	glMatrixMode(GL_PROJECTION);
	glPushMatrix();
	glLoadIdentity();
	glOrtho(0,1,0,1,-1,1);
	glMatrixMode(GL_MODELVIEW);
	glPushMatrix();
	glLoadIdentity();

	glDisable(GL_DEPTH_TEST);
	glDepthMask(0);
	glEnable(GL_BLEND);
	glBlendFunc(GL_ONE, GL_ONE);
	glEnable(GL_TEXTURE_2D);
	glDisable(GL_ALPHA_TEST);
	glDisable(GL_FOG);

	unsigned char col[4];
	float time=gu->lastFrameTime*gs->speedFactor*3;
	float speed=1;
	float size=1;
	for(int a=0;a<4;++a){
		perlinBlend[a]+=time*speed;
		if(perlinBlend[a]>1){
			unsigned int temp=perlinTex[a*2];
			perlinTex[a*2]=perlinTex[a*2+1];
			perlinTex[a*2+1]=temp;
			GenerateNoiseTex(perlinTex[a*2+1],16);
			perlinBlend[a]-=1;
		}

		float tsize=8/size;

		if(a==0)
			glDisable(GL_BLEND);

		CVertexArray* va=GetVertexArray();
		va->Initialize();
		va->CheckInitSize(4*VA_SIZE_TC,0);
		for(int b=0;b<4;++b)
			col[b]=int((1-perlinBlend[a])*16*size);
		glBindTexture(GL_TEXTURE_2D, perlinTex[a*2]);
		va->AddVertexQTC(float3(0,0,0),0,0,col);
		va->AddVertexQTC(float3(0,1,0),0,tsize,col);
		va->AddVertexQTC(float3(1,1,0),tsize,tsize,col);
		va->AddVertexQTC(float3(1,0,0),tsize,0,col);
		va->DrawArrayTC(GL_QUADS);

		if(a==0)
			glEnable(GL_BLEND);

		va=GetVertexArray();
		va->Initialize();
		va->CheckInitSize(4*VA_SIZE_TC,0);
		for(int b=0;b<4;++b)
			col[b]=int(perlinBlend[a]*16*size);
		glBindTexture(GL_TEXTURE_2D, perlinTex[a*2+1]);
		va->AddVertexQTC(float3(0,0,0),0,0,col);
		va->AddVertexQTC(float3(0,1,0),0,tsize,col);
		va->AddVertexQTC(float3(1,1,0),tsize,tsize,col);
		va->AddVertexQTC(float3(1,0,0),tsize,0,col);
		va->DrawArrayTC(GL_QUADS);

		speed*=0.6f;
		size*=2;
	}
	perlinFB.Unbind();
	glViewport(gu->viewPosX,0,gu->viewSizeX,gu->viewSizeY);

	glBlendFunc(GL_SRC_ALPHA, GL_ONE_MINUS_SRC_ALPHA);
	glEnable(GL_DEPTH_TEST);
	//glDisable(GL_TEXTURE_2D);
	glDepthMask(1);

	glPopMatrix();
	glMatrixMode(GL_PROJECTION);
	glPopMatrix();
	glMatrixMode(GL_MODELVIEW);
}

void CProjectileHandler::GenerateNoiseTex(unsigned int tex,int size)
{
	unsigned char* mem=new unsigned char[4*size*size];

	for(int a=0;a<size*size;++a){
		unsigned char rnd=int(max(0.f,gu->usRandFloat()*555-300));
		mem[a*4+0]=rnd;
		mem[a*4+1]=rnd;
		mem[a*4+2]=rnd;
		mem[a*4+3]=rnd;
	}
	glBindTexture(GL_TEXTURE_2D, tex);
	glTexSubImage2D(GL_TEXTURE_2D,0,0,0,size,size,GL_RGBA,GL_UNSIGNED_BYTE,mem);
	delete[] mem;
=======
>>>>>>> 9bb1ba93
}<|MERGE_RESOLUTION|>--- conflicted
+++ resolved
@@ -198,44 +198,53 @@
 void CProjectileHandler::Update()
 {
 	{
-<<<<<<< HEAD
-		GML_STDMUTEX_LOCK(rproj); // Update
-
-		if (syncedProjectiles.can_delete_synced()) {
-			GML_STDMUTEX_LOCK(proj); // Update
-
-			//! delete all projectiles that were
-			//! queued (push_back'ed) for deletion
-			syncedProjectiles.delete_erased_synced();
-		}
-
-		//! prepare projectile batches for
-		//! addition into the render queue
-		syncedProjectiles.delay_add();
-
-		unsyncedProjectiles.delay_delete();
-		unsyncedProjectiles.delay_add();
-	}
-
-
-	GroundFlashContainer::iterator gfi = groundFlashes.begin();
-	while (gfi != groundFlashes.end()) {
-		CGroundFlash* gf = *gfi;
-
-		if (!gf->Update())
-			gfi = groundFlashes.erase_delete(gfi);
-		else
-			++gfi;
+		SCOPED_TIMER("Projectile Collisions");
+		CheckCollisions();
 	}
 
 	{
-		GML_STDMUTEX_LOCK(rflash); // Update
-
-		groundFlashes.delay_delete();
-		groundFlashes.delay_add();
-	}
-
-	{
+		SCOPED_TIMER("Projectile Update");
+
+		GML_UPDATE_TICKS();
+
+		UpdateProjectileContainer(syncedProjectiles, true);
+		UpdateProjectileContainer(unsyncedProjectiles, false);
+
+
+		{
+			GML_STDMUTEX_LOCK(rproj); // Update
+
+			if (syncedProjectiles.can_delete_synced()) {
+				GML_STDMUTEX_LOCK(proj); // Update
+
+				eventHandler.DeleteSyncedProjectiles();
+				//! delete all projectiles that were
+				//! queued (push_back'ed) for deletion
+				syncedProjectiles.delete_erased_synced();
+			}
+
+			eventHandler.UpdateProjectiles();
+		}
+
+
+		GroundFlashContainer::iterator gfi = groundFlashes.begin();
+		while (gfi != groundFlashes.end()) {
+			CGroundFlash* gf = *gfi;
+
+			if (!gf->Update()) {
+				gfi = groundFlashes.erase_delete(gfi);
+			} else {
+				++gfi;
+			}
+		}
+
+		{
+			GML_STDMUTEX_LOCK(rflash); // Update
+
+			groundFlashes.delay_delete();
+			groundFlashes.delay_add();
+		}
+
 		#define UPDATE_FLYING_PIECES(fpContainer)                                        \
 			FlyingPieceContainer::iterator pti = fpContainer.begin();                    \
                                                                                          \
@@ -256,257 +265,6 @@
 		{ UPDATE_FLYING_PIECES(flyingPieces3DO); }
 		{ UPDATE_FLYING_PIECES(flyingPiecesS3O); }
 		#undef UPDATE_FLYING_PIECES
-	}
-
-	{
-		GML_STDMUTEX_LOCK(rpiece); // Update
-
-		flyingPieces3DO.delay_delete();
-		flyingPieces3DO.delay_add();
-		flyingPiecesS3O.delay_delete();
-		flyingPiecesS3O.delay_add();
-	}
-}
-
-=======
-		SCOPED_TIMER("Projectile Collisions");
-		CheckCollisions();
-	}
-
-	{
-		SCOPED_TIMER("Projectile Update");
->>>>>>> 9bb1ba93
-
-		GML_UPDATE_TICKS();
-
-<<<<<<< HEAD
-void CProjectileHandler::DrawProjectiles(const ProjectileContainer& pc, bool drawReflection, bool drawRefraction) {
-	for (ProjectileContainer::render_iterator pci = pc.render_begin(); pci != pc.render_end(); ++pci) {
-		CProjectile* pro = *pci;
-		CUnit* owner = pro->owner();
-=======
-		UpdateProjectileContainer(syncedProjectiles, true);
-		UpdateProjectileContainer(unsyncedProjectiles, false);
-
->>>>>>> 9bb1ba93
-
-		{
-			GML_STDMUTEX_LOCK(rproj); // Update
-
-<<<<<<< HEAD
-		if (camera->InView(pro->pos, pro->drawRadius) && (gu->spectatingFullView || loshandler->InLos(pro, gu->myAllyTeam) ||
-			(owner && teamHandler->Ally(pro->owner()->allyteam, gu->myAllyTeam)))) {
-
-			bool stunned = owner? owner->stunned: false;
-
-			if (owner && stunned && dynamic_cast<CShieldPartProjectile*>(pro)) {
-				// if the unit that fired this projectile is stunned and the projectile
-				// forms part of a shield (ie., the unit has a CPlasmaRepulser weapon but
-				// cannot fire it), prevent the projectile (shield segment) from being drawn
-				//
-				// also prevents shields being drawn at unit's pre-pickup position
-				// (since CPlasmaRepulser::Update() is responsible for updating
-				// CShieldPartProjectile::centerPos) if the unit is in a non-fireplatform
-				// transport
-				continue;
-			}
-
-			if (drawReflection) {
-				if (pro->pos.y < -pro->drawRadius)
-					continue;
-
-				float dif = pro->pos.y - camera->pos.y;
-				float3 zeroPos = camera->pos * (pro->pos.y / dif) + pro->pos * (-camera->pos.y / dif);
-
-				if (ground->GetApproximateHeight(zeroPos.x, zeroPos.z) > 3 + 0.5f * pro->drawRadius)
-					continue;
-=======
-			if (syncedProjectiles.can_delete_synced()) {
-				GML_STDMUTEX_LOCK(proj); // Update
-
-				eventHandler.DeleteSyncedProjectiles();
-				//! delete all projectiles that were
-				//! queued (push_back'ed) for deletion
-				syncedProjectiles.delete_erased_synced();
->>>>>>> 9bb1ba93
-			}
-
-			eventHandler.UpdateProjectiles();
-		}
-
-
-		GroundFlashContainer::iterator gfi = groundFlashes.begin();
-		while (gfi != groundFlashes.end()) {
-			CGroundFlash* gf = *gfi;
-
-			if (!gf->Update()) {
-				gfi = groundFlashes.erase_delete(gfi);
-			} else {
-				++gfi;
-			}
-		}
-
-<<<<<<< HEAD
-		lines->DrawArrayC(GL_LINES);
-		points->DrawArrayC(GL_POINTS);
-	}
-}
-
-void CProjectileHandler::DrawProjectilesMiniMap() {
-	DrawProjectilesMiniMap(syncedProjectiles);
-	DrawProjectilesMiniMap(unsyncedProjectiles);
-}
-
-
-
-void CProjectileHandler::Draw(bool drawReflection, bool drawRefraction) {
-	glDisable(GL_BLEND);
-	glEnable(GL_TEXTURE_2D);
-	glDepthMask(1);
-
-	if (gu->drawFog) {
-		glEnable(GL_FOG);
-		glFogfv(GL_FOG_COLOR, mapInfo->atmosphere.fogColor);
-	}
-
-	CVertexArray* va = GetVertexArray();
-
-	/* Putting in, say, viewport culling will deserve refactoring. */
-
-	unitDrawer->SetupForUnitDrawing();
-
-	{
-		GML_STDMUTEX_LOCK(rpiece); // Draw
-
-		flyingPieces3DO.delete_delayed();
-		flyingPieces3DO.add_delayed();
-		flyingPiecesS3O.delete_delayed();
-		flyingPiecesS3O.add_delayed();
-	}
-
-	size_t lasttex = 0xFFFFFFFF;
-	size_t lastteam = 0xFFFFFFFF;
-	va->Initialize();
-
-
-
-	const int numFlyingPieces = flyingPieces3DO.render_size() + flyingPiecesS3O.render_size();
-	const int drawnPieces = numFlyingPieces;
-	va->EnlargeArrays(numFlyingPieces * 4, 0, VA_SIZE_TN);
-
-	FlyingPieceContainer::render_iterator fpi;
-
-	// S3O flying pieces
-	for (fpi = flyingPiecesS3O.render_begin(); fpi != flyingPiecesS3O.render_end(); ++fpi) {
-		const FlyingPiece* fp = *fpi;
-
-		if (fp->texture != lasttex) {
-			lasttex = fp->texture;
-			if (lasttex == 0)
-				break;
-			va->DrawArrayTN(GL_QUADS);
-			va->Initialize();
-			texturehandlerS3O->SetS3oTexture(lasttex);
-		}
-		if (fp->team != lastteam) {
-			lastteam = fp->team;
-			va->DrawArrayTN(GL_QUADS);
-			va->Initialize();
-			unitDrawer->SetTeamColour(lastteam);
-		}
-
-		CMatrix44f m;
-		m.Rotate(fp->rot, fp->rotAxis);
-		const float3 interPos = fp->pos + fp->speed * gu->timeOffset;
-		const SS3OVertex* verts = fp->verts;
-		float3 tp, tn;
-
-		for (int i = 0; i < 4; i++){
-			tp = m.Mul(verts[i].pos);
-			tn = m.Mul(verts[i].normal);
-			tp += interPos;
-			va->AddVertexQTN(tp, verts[i].textureX, verts[i].textureY, tn);
-		}
-	}
-
-	va->DrawArrayTN(GL_QUADS);
-	va->Initialize();
-
-	unitDrawer->SetupFor3DO();
-
-	// 3DO flying pieces
-	for (fpi = flyingPieces3DO.render_begin(); fpi != flyingPieces3DO.render_end(); ++fpi) {
-		const FlyingPiece* fp = *fpi;
-
-		if (fp->team != lastteam) {
-			lastteam = fp->team;
-			va->DrawArrayTN(GL_QUADS);
-			va->Initialize();
-			unitDrawer->SetTeamColour(lastteam);
-		}
-
-		CMatrix44f m;
-		m.Rotate(fp->rot, fp->rotAxis);
-		const float3 interPos = fp->pos + fp->speed * gu->timeOffset;
-		const C3DOTextureHandler::UnitTexture* tex = fp->prim->texture;
-
-		const std::vector<S3DOVertex>& vertices    = fp->object->vertices;
-		const std::vector<int>&        verticesIdx = fp->prim->vertices;
-
-		const S3DOVertex* v = &vertices[verticesIdx[0]];
-
-		float3 tp = m.Mul(v->pos);
-		float3 tn = m.Mul(v->normal);
-		tp += interPos;
-		va->AddVertexQTN(tp, tex->xstart, tex->ystart, tn);
-
-		v = &vertices[verticesIdx[1]];
-		tp = m.Mul(v->pos);
-		tn = m.Mul(v->normal);
-		tp += interPos;
-		va->AddVertexQTN(tp, tex->xend, tex->ystart, tn);
-
-		v = &vertices[verticesIdx[2]];
-		tp = m.Mul(v->pos);
-		tn = m.Mul(v->normal);
-		tp += interPos;
-		va->AddVertexQTN(tp, tex->xend, tex->yend, tn);
-
-		v = &vertices[verticesIdx[3]];
-		tp = m.Mul(v->pos);
-		tn = m.Mul(v->normal);
-		tp += interPos;
-		va->AddVertexQTN(tp, tex->xstart, tex->yend, tn);
-	}
-=======
-		{
-			GML_STDMUTEX_LOCK(rflash); // Update
-
-			groundFlashes.delay_delete();
-			groundFlashes.delay_add();
-		}
->>>>>>> 9bb1ba93
-
-		#define UPDATE_FLYING_PIECES(fpContainer)                                        \
-			FlyingPieceContainer::iterator pti = fpContainer.begin();                    \
-                                                                                         \
-			while (pti != fpContainer.end()) {                                           \
-				FlyingPiece* p = *pti;                                                   \
-				p->pos     += p->speed;                                                  \
-				p->speed   *= 0.996f;                                                    \
-				p->speed.y += mapInfo->map.gravity; /* fp's are not projectiles */       \
-				p->rot     += p->rotSpeed;                                               \
-                                                                                         \
-				if (p->pos.y < ground->GetApproximateHeight(p->pos.x, p->pos.z - 10)) {  \
-					pti = fpContainer.erase_delete_set(pti);                             \
-				} else {                                                                 \
-					++pti;                                                               \
-				}                                                                        \
-			}
-
-		{ UPDATE_FLYING_PIECES(flyingPieces3DO); }
-		{ UPDATE_FLYING_PIECES(flyingPiecesS3O); }
-		#undef UPDATE_FLYING_PIECES
 
 		{
 			GML_STDMUTEX_LOCK(rpiece); // Update
@@ -715,30 +473,7 @@
 }
 
 
-<<<<<<< HEAD
-	CGroundFlash::va->EnlargeArrays(8*groundFlashes.render_size(),0,VA_SIZE_TC);
-
-	GroundFlashContainer::render_iterator gfi;
-	for(gfi = groundFlashes.render_begin(); gfi != groundFlashes.render_end(); ++gfi){
-		if ((*gfi)->alwaysVisible || gu->spectatingFullView ||
-			loshandler->InAirLos((*gfi)->pos,gu->myAllyTeam))
-			(*gfi)->Draw();
-	}
-
-	CGroundFlash::va->DrawArrayTC(GL_QUADS);
-
-	glFogfv(GL_FOG_COLOR,mapInfo->atmosphere.fogColor);
-	glDisable(GL_POLYGON_OFFSET_FILL);
-	glDisable(GL_ALPHA_TEST);
-	glBlendFunc(GL_SRC_ALPHA,GL_ONE_MINUS_SRC_ALPHA);
-	glDisable(GL_BLEND);
-}
-
-
-void CProjectileHandler::AddFlyingPiece(int team, float3 pos, float3 speed, S3DOPiece* object, S3DOPrimitive* piece)
-=======
 void CProjectileHandler::AddFlyingPiece(int team, float3 pos, float3 speed, const S3DOPiece* object, const S3DOPrimitive* piece)
->>>>>>> 9bb1ba93
 {
 	FlyingPiece* fp = new FlyingPiece();
 	fp->pos = pos;
@@ -780,114 +515,4 @@
 	fp->texture = textureType;
 
 	flyingPiecesS3O.insert(fp);
-<<<<<<< HEAD
-}
-
-void CProjectileHandler::UpdateTextures()
-{
-	if (numPerlinProjectiles && drawPerlinTex)
-		UpdatePerlin();
-}
-
-
-void CProjectileHandler::UpdatePerlin()
-{
-	perlinFB.Bind();
-	glViewport(perlintex.ixstart, perlintex.iystart, 128, 128);
-
-	glMatrixMode(GL_PROJECTION);
-	glPushMatrix();
-	glLoadIdentity();
-	glOrtho(0,1,0,1,-1,1);
-	glMatrixMode(GL_MODELVIEW);
-	glPushMatrix();
-	glLoadIdentity();
-
-	glDisable(GL_DEPTH_TEST);
-	glDepthMask(0);
-	glEnable(GL_BLEND);
-	glBlendFunc(GL_ONE, GL_ONE);
-	glEnable(GL_TEXTURE_2D);
-	glDisable(GL_ALPHA_TEST);
-	glDisable(GL_FOG);
-
-	unsigned char col[4];
-	float time=gu->lastFrameTime*gs->speedFactor*3;
-	float speed=1;
-	float size=1;
-	for(int a=0;a<4;++a){
-		perlinBlend[a]+=time*speed;
-		if(perlinBlend[a]>1){
-			unsigned int temp=perlinTex[a*2];
-			perlinTex[a*2]=perlinTex[a*2+1];
-			perlinTex[a*2+1]=temp;
-			GenerateNoiseTex(perlinTex[a*2+1],16);
-			perlinBlend[a]-=1;
-		}
-
-		float tsize=8/size;
-
-		if(a==0)
-			glDisable(GL_BLEND);
-
-		CVertexArray* va=GetVertexArray();
-		va->Initialize();
-		va->CheckInitSize(4*VA_SIZE_TC,0);
-		for(int b=0;b<4;++b)
-			col[b]=int((1-perlinBlend[a])*16*size);
-		glBindTexture(GL_TEXTURE_2D, perlinTex[a*2]);
-		va->AddVertexQTC(float3(0,0,0),0,0,col);
-		va->AddVertexQTC(float3(0,1,0),0,tsize,col);
-		va->AddVertexQTC(float3(1,1,0),tsize,tsize,col);
-		va->AddVertexQTC(float3(1,0,0),tsize,0,col);
-		va->DrawArrayTC(GL_QUADS);
-
-		if(a==0)
-			glEnable(GL_BLEND);
-
-		va=GetVertexArray();
-		va->Initialize();
-		va->CheckInitSize(4*VA_SIZE_TC,0);
-		for(int b=0;b<4;++b)
-			col[b]=int(perlinBlend[a]*16*size);
-		glBindTexture(GL_TEXTURE_2D, perlinTex[a*2+1]);
-		va->AddVertexQTC(float3(0,0,0),0,0,col);
-		va->AddVertexQTC(float3(0,1,0),0,tsize,col);
-		va->AddVertexQTC(float3(1,1,0),tsize,tsize,col);
-		va->AddVertexQTC(float3(1,0,0),tsize,0,col);
-		va->DrawArrayTC(GL_QUADS);
-
-		speed*=0.6f;
-		size*=2;
-	}
-	perlinFB.Unbind();
-	glViewport(gu->viewPosX,0,gu->viewSizeX,gu->viewSizeY);
-
-	glBlendFunc(GL_SRC_ALPHA, GL_ONE_MINUS_SRC_ALPHA);
-	glEnable(GL_DEPTH_TEST);
-	//glDisable(GL_TEXTURE_2D);
-	glDepthMask(1);
-
-	glPopMatrix();
-	glMatrixMode(GL_PROJECTION);
-	glPopMatrix();
-	glMatrixMode(GL_MODELVIEW);
-}
-
-void CProjectileHandler::GenerateNoiseTex(unsigned int tex,int size)
-{
-	unsigned char* mem=new unsigned char[4*size*size];
-
-	for(int a=0;a<size*size;++a){
-		unsigned char rnd=int(max(0.f,gu->usRandFloat()*555-300));
-		mem[a*4+0]=rnd;
-		mem[a*4+1]=rnd;
-		mem[a*4+2]=rnd;
-		mem[a*4+3]=rnd;
-	}
-	glBindTexture(GL_TEXTURE_2D, tex);
-	glTexSubImage2D(GL_TEXTURE_2D,0,0,0,size,size,GL_RGBA,GL_UNSIGNED_BYTE,mem);
-	delete[] mem;
-=======
->>>>>>> 9bb1ba93
 }