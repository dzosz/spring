/* This file is part of the Spring engine (GPL v2 or later), see LICENSE.html */

#ifndef PATHESTIMATOR_H
#define PATHESTIMATOR_H

#include <string>
#include <list>
#include <queue>

#include "IPath.h"
#include "PathConstants.h"
#include "PathDataTypes.h"
#include "System/float3.h"

#include <boost/detail/atomic_count.hpp>
#include <boost/cstdint.hpp>

struct MoveDef;
class CPathFinder;
class CPathEstimatorDef;
class CPathFinderDef;
class CPathCache;

namespace boost {
	class thread;
	class barrier;
}

class CPathEstimator {
public:
	/**
	 * Creates a new estimator based on a couple of parameters
	 * @param pathFinder
	 *   The pathfinder to be used for exact cost-calculation of vertices.
	 *
	 * @param BSIZE
	 *   The resolution of the estimator, given in mapsquares.
	 *
	 * @param cacheFileName
	 *   Name of the file on disk where pre-calculated data is stored.
	 *   The name given are added to the end of the filename, after the
	 *   name of the corresponding map.
	 *   Ex. PE-name "pe" + Mapname "Desert" => "Desert.pe"
	 */
	CPathEstimator(CPathFinder*, unsigned int BSIZE, const std::string& cacheFileName, const std::string& mapFileName);
	~CPathEstimator();

	void* operator new(size_t size);
	void operator delete(void* p, size_t size);



	/**
	 * Returns an aproximate, low-resolution path from the starting location to
	 * the goal defined in CPathEstimatorDef, whenever any such are available.
	 * If no complete paths are found, then a path leading as "close" as
	 * possible to the goal is returned instead, together with
	 * SearchResult::OutOfRange.
	 * Only if no position closer to the goal than the starting location itself
	 * could be found, no path and SearchResult::CantGetCloser is returned.
	 * @param moveDef
	 *   Defining the footprint of the unit to use the path.
	 *
	 * @param start
	 *   The starting location of the search.
	 *
	 * @param peDef
	 *   Object defining the goal of the search.
	 *   Could also be used to add constraints to the search.
	 *
	 * @param path
	 *   If a path could be found, it's generated and put into this structure.
	 *
	 * @param maxSearchedBlocks
	 *   The maximum number of nodes/blocks the search is allowed to analyze.
	 *   This restriction could be used in cases where CPU-consumption is
	 *   critical.
	 */
	IPath::SearchResult GetPath(
		const MoveDef& moveDef,
		float3 start,
		const CPathFinderDef& peDef,
		IPath::Path& path,
		unsigned int maxSearchedBlocks,
		bool synced = true
	);


	/**
	 * This is called whenever the ground structure of the map changes
	 * (for example on explosions and new buildings).
	 * The affected rectangular area is defined by (x1, z1)-(x2, z2).
	 * The estimator itself will decided if an update of the area is needed.
	 */
	void MapChanged(unsigned int x1, unsigned int z1, unsigned int x2, unsigned int z2);


	/**
	 * called every frame
	 */
	void Update();
	void UpdateFull();

	/**
	 * Returns a checksum that can be used to check if every player has the same
	 * path data.
	 */
	boost::uint32_t GetPathChecksum() const { return pathChecksum; }

	unsigned int GetBlockSize() const { return BLOCK_SIZE; }
	unsigned int GetNumBlocksX() const { return nbrOfBlocksX; }
	unsigned int GetNumBlocksZ() const { return nbrOfBlocksZ; }

	PathNodeStateBuffer& GetNodeStateBuffer() { return blockStates; }

private:
	void InitEstimator(const std::string& cacheFileName, const std::string& map);
	void InitBlocks();
<<<<<<< HEAD
	void CalcOffsetsAndPathCosts(unsigned int thread);
	void CalculateBlockOffsets(unsigned int, unsigned int);
	void EstimatePathCosts(unsigned int, unsigned int);

	struct SingleBlock {
		int2 blockPos;
		const MoveDef* moveDef;
	};

	void FindOffset(const MoveDef&, unsigned int, unsigned int);
	void CalculateVertices(const MoveDef&, unsigned int, unsigned int, unsigned int threadNum = 0);
	void CalculateVertex(const MoveDef&, unsigned int, unsigned int, unsigned int, unsigned int threadNum = 0);
=======
	void CalcOffsetsAndPathCosts(int thread);
	void CalculateBlockOffsets(int, int);
	void EstimatePathCosts(int, int);

	int2 FindOffset(const MoveDef&, int, int) const;
	void CalculateVertices(const MoveDef&, int, int, int thread = 0);
	void CalculateVertex(const MoveDef&, int, int, unsigned int, int thread = 0);
>>>>>>> 2965cc8c

	IPath::SearchResult InitSearch(const MoveDef&, const CPathFinderDef&, bool);
	IPath::SearchResult DoSearch(const MoveDef&, const CPathFinderDef&, bool);
	void TestBlock(const MoveDef&, const CPathFinderDef&, PathNode&, unsigned int pathDir, bool synced);
	void FinishSearch(const MoveDef& moveDef, IPath::Path& path);
	void ResetSearch();

	bool ReadFile(const std::string& cacheFileName, const std::string& map);
	void WriteFile(const std::string& cacheFileName, const std::string& map);
	unsigned int Hash() const;

<<<<<<< HEAD
	int2 mStartBlock;
	int2 mGoalBlock;
	int2 mGoalSqrOffset;
	unsigned int mStartBlockIdx;
	float mGoalHeuristic;
=======
private:
	const unsigned int BLOCK_SIZE;
	const unsigned int BLOCK_PIXEL_SIZE;
	const unsigned int BLOCKS_TO_UPDATE;

	/// Number of blocks on the X axis of the map.
	int nbrOfBlocksX;
	/// Number of blocks on the Z axis of the map.
	int nbrOfBlocksZ;

	PathNodeBuffer openBlockBuffer;
	PathNodeStateBuffer blockStates;
	/// The priority-queue used to select next block to be searched.
	PathPriorityQueue openBlocks;

	friend class CPathManager;
	std::vector<float> vertices;

	/// List of blocks changed in last search.
	std::list<int> dirtyBlocks;

	/// Blocks that may need an update due to map changes.
	struct SingleBlock {
		int2 block;
		const MoveDef* moveDef;
	};
	std::list<SingleBlock> needUpdate;

	static const int PATH_DIRECTIONS = 8;
	static const int PATH_DIRECTION_VERTICES = PATH_DIRECTIONS / 2;
	int2 directionVector[PATH_DIRECTIONS];
	int directionVertex[PATH_DIRECTIONS];

	int2 startBlock;
	int2 goalBlock;
	int startBlocknr;
	float goalHeuristic;
	int2 goalSqrOffset;
>>>>>>> 2965cc8c

	unsigned int maxBlocksToBeSearched;
	unsigned int testedBlocks;

	std::vector<CPathFinder*> pathFinders;
	std::vector<boost::thread*> threads;

	CPathFinder* pathFinder;
	CPathCache* pathCache;


<<<<<<< HEAD
	const unsigned int BLOCK_SIZE;
	const unsigned int BLOCK_PIXEL_SIZE;
	const unsigned int BLOCKS_TO_UPDATE;

	unsigned int nbrOfBlocksX;                  /// Number of blocks on the X axis of the map.
	unsigned int nbrOfBlocksZ;                  /// Number of blocks on the Z axis of the map.
	unsigned int moveMathOptions;

	unsigned int nextOffsetMessageIdx;
	unsigned int nextCostMessageIdx;

	boost::uint32_t pathChecksum;               ///< currently crc from the zip
=======
	boost::barrier* pathBarrier;
>>>>>>> 2965cc8c
	boost::detail::atomic_count offsetBlockNum;
	boost::detail::atomic_count costBlockNum;
	boost::barrier* pathBarrier;

	PathNodeBuffer openBlockBuffer;             /// The priority-queue used to select next block to be searched.
	PathNodeStateBuffer blockStates;
	PathPriorityQueue openBlocks;

	std::vector<float> vertexCosts;
	std::list<unsigned int> dirtyBlocks;        /// List of blocks changed in last search.
	std::list<SingleBlock> changedBlocks;       /// Blocks that may need an update due to map changes.

	int2 directionVectors[PATH_DIRECTIONS];
};

#endif<|MERGE_RESOLUTION|>--- conflicted
+++ resolved
@@ -116,28 +116,14 @@
 private:
 	void InitEstimator(const std::string& cacheFileName, const std::string& map);
 	void InitBlocks();
-<<<<<<< HEAD
-	void CalcOffsetsAndPathCosts(unsigned int thread);
+
+	void CalcOffsetsAndPathCosts(unsigned int threadNum);
 	void CalculateBlockOffsets(unsigned int, unsigned int);
 	void EstimatePathCosts(unsigned int, unsigned int);
 
-	struct SingleBlock {
-		int2 blockPos;
-		const MoveDef* moveDef;
-	};
-
-	void FindOffset(const MoveDef&, unsigned int, unsigned int);
+	int2 FindOffset(const MoveDef&, unsigned int, unsigned int);
 	void CalculateVertices(const MoveDef&, unsigned int, unsigned int, unsigned int threadNum = 0);
 	void CalculateVertex(const MoveDef&, unsigned int, unsigned int, unsigned int, unsigned int threadNum = 0);
-=======
-	void CalcOffsetsAndPathCosts(int thread);
-	void CalculateBlockOffsets(int, int);
-	void EstimatePathCosts(int, int);
-
-	int2 FindOffset(const MoveDef&, int, int) const;
-	void CalculateVertices(const MoveDef&, int, int, int thread = 0);
-	void CalculateVertex(const MoveDef&, int, int, unsigned int, int thread = 0);
->>>>>>> 2965cc8c
 
 	IPath::SearchResult InitSearch(const MoveDef&, const CPathFinderDef&, bool);
 	IPath::SearchResult DoSearch(const MoveDef&, const CPathFinderDef&, bool);
@@ -149,64 +135,14 @@
 	void WriteFile(const std::string& cacheFileName, const std::string& map);
 	unsigned int Hash() const;
 
-<<<<<<< HEAD
-	int2 mStartBlock;
-	int2 mGoalBlock;
-	int2 mGoalSqrOffset;
-	unsigned int mStartBlockIdx;
-	float mGoalHeuristic;
-=======
 private:
-	const unsigned int BLOCK_SIZE;
-	const unsigned int BLOCK_PIXEL_SIZE;
-	const unsigned int BLOCKS_TO_UPDATE;
+	friend class CPathManager;
 
-	/// Number of blocks on the X axis of the map.
-	int nbrOfBlocksX;
-	/// Number of blocks on the Z axis of the map.
-	int nbrOfBlocksZ;
-
-	PathNodeBuffer openBlockBuffer;
-	PathNodeStateBuffer blockStates;
-	/// The priority-queue used to select next block to be searched.
-	PathPriorityQueue openBlocks;
-
-	friend class CPathManager;
-	std::vector<float> vertices;
-
-	/// List of blocks changed in last search.
-	std::list<int> dirtyBlocks;
-
-	/// Blocks that may need an update due to map changes.
 	struct SingleBlock {
-		int2 block;
+		int2 blockPos;
 		const MoveDef* moveDef;
 	};
-	std::list<SingleBlock> needUpdate;
 
-	static const int PATH_DIRECTIONS = 8;
-	static const int PATH_DIRECTION_VERTICES = PATH_DIRECTIONS / 2;
-	int2 directionVector[PATH_DIRECTIONS];
-	int directionVertex[PATH_DIRECTIONS];
-
-	int2 startBlock;
-	int2 goalBlock;
-	int startBlocknr;
-	float goalHeuristic;
-	int2 goalSqrOffset;
->>>>>>> 2965cc8c
-
-	unsigned int maxBlocksToBeSearched;
-	unsigned int testedBlocks;
-
-	std::vector<CPathFinder*> pathFinders;
-	std::vector<boost::thread*> threads;
-
-	CPathFinder* pathFinder;
-	CPathCache* pathCache;
-
-
-<<<<<<< HEAD
 	const unsigned int BLOCK_SIZE;
 	const unsigned int BLOCK_PIXEL_SIZE;
 	const unsigned int BLOCKS_TO_UPDATE;
@@ -215,26 +151,40 @@
 	unsigned int nbrOfBlocksZ;                  /// Number of blocks on the Z axis of the map.
 	unsigned int moveMathOptions;
 
+	unsigned int maxBlocksToBeSearched;
+	unsigned int testedBlocks;
+
 	unsigned int nextOffsetMessageIdx;
 	unsigned int nextCostMessageIdx;
 
 	boost::uint32_t pathChecksum;               ///< currently crc from the zip
-=======
-	boost::barrier* pathBarrier;
->>>>>>> 2965cc8c
+
 	boost::detail::atomic_count offsetBlockNum;
 	boost::detail::atomic_count costBlockNum;
 	boost::barrier* pathBarrier;
 
-	PathNodeBuffer openBlockBuffer;             /// The priority-queue used to select next block to be searched.
+	CPathFinder* pathFinder;
+	CPathCache* pathCache;
+
+	PathNodeBuffer openBlockBuffer;
 	PathNodeStateBuffer blockStates;
-	PathPriorityQueue openBlocks;
+	PathPriorityQueue openBlocks;               /// The priority-queue used to select next block to be searched.
+
+	std::vector<CPathFinder*> pathFinders;
+	std::vector<boost::thread*> threads;
 
 	std::vector<float> vertexCosts;
 	std::list<unsigned int> dirtyBlocks;        /// List of blocks changed in last search.
-	std::list<SingleBlock> changedBlocks;       /// Blocks that may need an update due to map changes.
+	std::list<SingleBlock> updatedBlocks;       /// Blocks that may need an update due to map changes.
 
 	int2 directionVectors[PATH_DIRECTIONS];
+	int2 mStartBlock;
+	int2 mGoalBlock;
+	int2 mGoalSqrOffset;
+
+	unsigned int mStartBlockIdx;
+	float mGoalHeuristic;
+
 };
 
 #endif