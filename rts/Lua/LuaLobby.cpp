/* This file is part of the Spring engine (GPL v2 or later), see LICENSE.html */

#ifdef _MSC_VER
#include "StdAfx.h"
#endif
#include "LuaLobby.h"
#ifndef _MSC_VER
#include "StdAfx.h"
#endif

#include "Game/UI/LuaUI.h"
#include "LuaCallInCheck.h"
#include "LuaHandle.h"
#include "LuaHashString.h"
#include "LuaUtils.h"

#define SingleState() luaUI->SingleState()

#define REGISTER_LUA_CFUNC(x) \
	lua_pushstring(L, #x);      \
	lua_pushcfunction(L, x);    \
	lua_rawset(L, -3)

/**
 * Checks at least the stack and creates the cmdStr var.
 */
#define LUA_LOBBY_CALL_IN_CHECK(L, stackSize) \
	LUA_CALL_IN_CHECK(L); \
	lua_checkstack(L, stackSize); \
	static const LuaHashString cmdStr(__FUNCTION__); \
	if (!PushCallIn(cmdStr)) { \
		return; \
	}


inline LuaLobby* toLuaLobby(lua_State* L, int idx)
{
	LuaLobby** lob = (LuaLobby**)luaL_checkudata(L, idx, "LuaLobby");
	if (*lob == NULL) {
		luaL_error(L, "Attempt to use a deleted LuaLobby object!");
	}
	return *lob;
}


/******************************************************************************/
/******************************************************************************/
LuaLobby::LuaLobby(lua_State* L) : L_Sim(luaUI->L_Sim), L_Draw(luaUI->L_Draw)
{
	if (L != L_Sim && L != L_Draw) {
		luaL_error(L, "Tried to create a LuaLobby object in a non-LuaUI enviroment!");
	}
}

LuaLobby::~LuaLobby()
{
}

/******************************************************************************/
/******************************************************************************/

bool LuaLobby::PushEntries(lua_State* L)
{
	CreateMetatable(L);

	REGISTER_LUA_CFUNC(CreateLobby);

	return true;
}

bool LuaLobby::CreateMetatable(lua_State* L)
{
	luaL_newmetatable(L, "LuaLobby");
	HSTR_PUSH_CFUNC(L, "__gc",        meta_gc);
	HSTR_PUSH_CFUNC(L, "__index",     meta_index);
	HSTR_PUSH_CFUNC(L, "__newindex",     meta_newindex);
	LuaPushNamedString(L, "__metatable", "protected metatable");

	REGISTER_LUA_CFUNC(Poll);
	REGISTER_LUA_CFUNC(Connect);
	REGISTER_LUA_CFUNC(Disconnect);
	REGISTER_LUA_CFUNC(Register);
	REGISTER_LUA_CFUNC(Login);
	REGISTER_LUA_CFUNC(ConfirmAggreement);
	REGISTER_LUA_CFUNC(Rename);
	REGISTER_LUA_CFUNC(ChangePass);
	REGISTER_LUA_CFUNC(StatusUpdate);
	REGISTER_LUA_CFUNC(Channels);
	REGISTER_LUA_CFUNC(RequestMutelist);
	REGISTER_LUA_CFUNC(JoinChannel);
	REGISTER_LUA_CFUNC(LeaveChannel);
	REGISTER_LUA_CFUNC(KickChannelMember);
	REGISTER_LUA_CFUNC(ChangeTopic);
	REGISTER_LUA_CFUNC(Say);
	REGISTER_LUA_CFUNC(SayEx);
	REGISTER_LUA_CFUNC(SayPrivate);

	lua_pop(L, 1);
	return true;
}

/******************************************************************************/
/******************************************************************************/

int LuaLobby::CreateLobby(lua_State* L)
{
	LuaLobby* lob = new LuaLobby(L);

	LuaLobby** lobPtr = (LuaLobby**)lua_newuserdata(L, sizeof(LuaLobby*));
	*lobPtr = lob;

	luaL_getmetatable(L, "LuaLobby");
	lua_setmetatable(L, -2);

	lua_newtable(L);
	lob->luaRefEvents = luaL_ref(L, LUA_REGISTRYINDEX);
	if (lob->luaRefEvents == LUA_NOREF) {
		lua_pop(L, 1);
		*lobPtr = NULL;
		delete lob;
		return 0;
	}

	lua_pushvalue(L, 1);
	lob->luaRef = luaL_ref(L, LUA_REGISTRYINDEX);
	if (lob->luaRef == LUA_NOREF) {
		lua_pop(L, 1);
		*lobPtr = NULL;
		delete lob;
		return 0;
	}

	return 1;
}

/******************************************************************************/
/******************************************************************************/

int LuaLobby::meta_gc(lua_State* L)
{
	//FIXME: this might never get called because we hold a link to the userdata object in LUA_REGISTRYINDEX

	LuaLobby* lob = toLuaLobby(L, 1);

	luaL_unref(L, LUA_REGISTRYINDEX, lob->luaRef);
	luaL_unref(L, LUA_REGISTRYINDEX, lob->luaRefEvents);

	delete lob;
	return 0;
}

int LuaLobby::meta_index(lua_State* L)
{
	//! check if there is a function
	luaL_getmetatable(L, "LuaLobby");
	lua_pushvalue(L, 2);
	lua_rawget(L, -2);
	if (!lua_isnil(L, -1)) {
		return 1;
	}
	lua_pop(L, 1);

	LuaLobby* lob = toLuaLobby(L, 1);
	lua_rawgeti(L, LUA_REGISTRYINDEX, lob->luaRefEvents);
	lua_pushvalue(L, 2);
	lua_rawget(L, -2);
	if (!lua_isnil(L, -1)) {
		return 1;
	}
	lua_pop(L, 1);

	return 0;
}

int LuaLobby::meta_newindex(lua_State* L)
{
	//if (!lua_isfunction(L, 3)) {
	//	luaL_error(L, "tried to set non-function!");
	//}

	LuaLobby* lob = toLuaLobby(L, 1);
	lua_rawgeti(L, LUA_REGISTRYINDEX, lob->luaRefEvents);
	lua_pushvalue(L, 2); // name
	lua_pushvalue(L, 3); // function
	lua_rawset(L, -3);

	return 0;
}

/******************************************************************************/
/******************************************************************************/

inline bool LuaLobby::PushCallIn(lua_State *L, const LuaHashString& name)
{
	// get callin lua function
	lua_rawgeti(L, LUA_REGISTRYINDEX, luaRefEvents);
	name.Push(L);
	lua_rawget(L, -2);

	// check if the function is valid/set
	if (lua_isfunction(L, -1)) {
		return true;
	}
	lua_pop(L, 1);
	return false;
}

/******************************************************************************/
/******************************************************************************/

int LuaLobby::Poll(lua_State *L)
{
	LuaLobby* lob = toLuaLobby(L, 1);
	lob->Poll();
	return 0;
}

int LuaLobby::Connect(lua_State *L)
{
	LuaLobby* lob = toLuaLobby(L, 1);
	std::string host(luaL_checkstring(L, 2));
	int port = luaL_checknumber(L, 3);
	lob->Connect(host, port);
	return 0;
}

int LuaLobby::Disconnect(lua_State *L)
{
	LuaLobby* lob = toLuaLobby(L, 1);
	lob->Disconnect();
	return 0;
}

int LuaLobby::Register(lua_State *L)
{
	LuaLobby* lob = toLuaLobby(L, 1);
	std::string user(luaL_checkstring(L, 2));
	std::string pass(luaL_checkstring(L, 3));
	lob->Register(user, pass);
	return 0;
}

int LuaLobby::Login(lua_State *L)
{
	LuaLobby* lob = toLuaLobby(L, 1);
	std::string user(luaL_checkstring(L, 2));
	std::string pass(luaL_checkstring(L, 3));
	lob->Login(user, pass);
	return 0;
}

int LuaLobby::ConfirmAggreement(lua_State *L)
{
	LuaLobby* lob = toLuaLobby(L, 1);
	lob->ConfirmAggreement();
	return 0;
}

int LuaLobby::Rename(lua_State *L)
{
	LuaLobby* lob = toLuaLobby(L, 1);
	std::string newname(luaL_checkstring(L, 2));
	lob->Rename(newname);
	return 0;
}

int LuaLobby::ChangePass(lua_State *L)
{
	LuaLobby* lob = toLuaLobby(L, 1);
	std::string oldpass(luaL_checkstring(L, 2));
	std::string newpass(luaL_checkstring(L, 3));
	lob->ChangePass(oldpass, newpass);
	return 0;
}

int LuaLobby::StatusUpdate(lua_State *L)
{
	LuaLobby* lob = toLuaLobby(L, 1);
	bool ingame = lua_toboolean(L, 2);
	bool away = lua_toboolean(L, 3);
	lob->StatusUpdate(ingame, away);
	return 0;
}

int LuaLobby::Channels(lua_State *L)
{
	LuaLobby* lob = toLuaLobby(L, 1);
	lob->Channels();
	return 0;
}

int LuaLobby::RequestMutelist(lua_State *L)
{
	LuaLobby* lob = toLuaLobby(L, 1);
	std::string channame(luaL_checkstring(L, 2));
	lob->RequestMutelist(channame);
	return 0;
}

int LuaLobby::JoinChannel(lua_State *L)
{
	LuaLobby* lob = toLuaLobby(L, 1);
	std::string channame(luaL_checkstring(L, 2));
	std::string passwd = "";
	if (lua_isstring(L, 3))
		passwd = luaL_checkstring(L, 3);
	lob->JoinChannel(channame, passwd);
	return 0;
}

int LuaLobby::LeaveChannel(lua_State *L)
{
	LuaLobby* lob = toLuaLobby(L, 1);
	std::string channame(luaL_checkstring(L, 2));
	lob->LeaveChannel(channame);
	return 0;
}

int LuaLobby::ChangeTopic(lua_State *L)
{
	LuaLobby* lob = toLuaLobby(L, 1);
	std::string channame(luaL_checkstring(L, 2));
	std::string topic(luaL_checkstring(L, 3));
	lob->ChangeTopic(channame, topic);
	return 0;
}

int LuaLobby::Say(lua_State *L)
{
	LuaLobby* lob = toLuaLobby(L, 1);
	std::string channame(luaL_checkstring(L, 2));
	std::string message(luaL_checkstring(L, 3));
	lob->Say(channame, message);
	return 0;
}

int LuaLobby::SayEx(lua_State *L)
{
	LuaLobby* lob = toLuaLobby(L, 1);
	std::string channame(luaL_checkstring(L, 2));
	std::string message(luaL_checkstring(L, 3));
	lob->SayEx(channame, message);
	return 0;
}

int LuaLobby::SayPrivate(lua_State *L)
{
	LuaLobby* lob = toLuaLobby(L, 1);
	std::string username(luaL_checkstring(L, 2));
	std::string message(luaL_checkstring(L, 3));
	lob->SayPrivate(username, message);
	return 0;
}

int LuaLobby::KickChannelMember(lua_State *L)
{
	LuaLobby* lob = toLuaLobby(L, 1);
	std::string channame(luaL_checkstring(L, 2));
	std::string user(luaL_checkstring(L, 3));
	std::string reason(luaL_checkstring(L, 4));
	lob->KickChannelMember(channame, user, reason);
	return 0;
}

/******************************************************************************/
/******************************************************************************/

void LuaLobby::DoneConnecting(bool succes, const std::string& err)
{
<<<<<<< HEAD
	LUA_LOBBY_CALL_IN_CHECK(L, 4);
=======
	LUA_CALL_IN_CHECK(L);
	lua_checkstack(L, 4);
	static const LuaHashString cmdStr(__FUNCTION__);
	if (!PushCallIn(L, cmdStr)) {
		return;
	}
>>>>>>> 9391d8f9

	lua_pushboolean(L, succes);
	lua_pushstring(L, err.c_str());

	// call the routine
	luaUI->RunCallInUnsynced(cmdStr, 2, 0);
}

void LuaLobby::ServerGreeting(const std::string& serverVer, const std::string& springVer, int udpport, int mode)
{
<<<<<<< HEAD
	LUA_LOBBY_CALL_IN_CHECK(L, 6);
=======
	LUA_CALL_IN_CHECK(L);
	lua_checkstack(L, 6);
	static const LuaHashString cmdStr(__FUNCTION__);
	if (!PushCallIn(L, cmdStr)) {
		return;
	}
>>>>>>> 9391d8f9

	lua_pushstring(L, serverVer.c_str());
	lua_pushstring(L, springVer.c_str());
	lua_pushnumber(L, udpport);
	lua_pushnumber(L, mode);

	// call the routine
	luaUI->RunCallInUnsynced(cmdStr, 4, 0);
}

void LuaLobby::RegisterDenied(const std::string& reason)
{
<<<<<<< HEAD
	LUA_LOBBY_CALL_IN_CHECK(L, 3);
=======
	LUA_CALL_IN_CHECK(L);
	lua_checkstack(L, 3);
	static const LuaHashString cmdStr(__FUNCTION__);
	if (!PushCallIn(L, cmdStr)) {
		return;
	}
>>>>>>> 9391d8f9

	lua_pushstring(L, reason.c_str());

	// call the routine
	luaUI->RunCallInUnsynced(cmdStr, 1, 0);
}

void LuaLobby::RegisterAccepted()
{
<<<<<<< HEAD
	LUA_LOBBY_CALL_IN_CHECK(L, 2);
=======
	LUA_CALL_IN_CHECK(L);
	lua_checkstack(L, 2);
	static const LuaHashString cmdStr(__FUNCTION__);
	if (!PushCallIn(L, cmdStr)) {
		return;
	}
>>>>>>> 9391d8f9

	// call the routine
	luaUI->RunCallInUnsynced(cmdStr, 0, 0);
}

void LuaLobby::LoginDenied(const std::string& reason)
{
<<<<<<< HEAD
	LUA_LOBBY_CALL_IN_CHECK(L, 3);
=======
	LUA_CALL_IN_CHECK(L);
	lua_checkstack(L, 3);
	static const LuaHashString cmdStr(__FUNCTION__);
	if (!PushCallIn(L, cmdStr)) {
		return;
	}
>>>>>>> 9391d8f9

	lua_pushstring(L, reason.c_str());

	// call the routine
	luaUI->RunCallInUnsynced(cmdStr, 1, 0);
}

void LuaLobby::LoginEnd()
{
<<<<<<< HEAD
	LUA_LOBBY_CALL_IN_CHECK(L, 2);
=======
	LUA_CALL_IN_CHECK(L);
	lua_checkstack(L, 2);
	static const LuaHashString cmdStr(__FUNCTION__);
	if (!PushCallIn(L, cmdStr)) {
		return;
	}
>>>>>>> 9391d8f9

	// call the routine
	luaUI->RunCallInUnsynced(cmdStr, 0, 0);
}

void LuaLobby::Aggreement(const std::string& text)
{
<<<<<<< HEAD
	LUA_LOBBY_CALL_IN_CHECK(L, 3);
=======
	LUA_CALL_IN_CHECK(L);
	lua_checkstack(L, 3);
	static const LuaHashString cmdStr(__FUNCTION__);
	if (!PushCallIn(L, cmdStr)) {
		return;
	}
>>>>>>> 9391d8f9

	lua_pushstring(L, text.c_str());

	// call the routine
	luaUI->RunCallInUnsynced(cmdStr, 1, 0);
}

void LuaLobby::Motd(const std::string& text)
{
<<<<<<< HEAD
	LUA_LOBBY_CALL_IN_CHECK(L, 3);
=======
	LUA_CALL_IN_CHECK(L);
	lua_checkstack(L, 3);
	static const LuaHashString cmdStr(__FUNCTION__);
	if (!PushCallIn(L, cmdStr)) {
		return;
	}
>>>>>>> 9391d8f9

	lua_pushstring(L, text.c_str());

	// call the routine
	luaUI->RunCallInUnsynced(cmdStr, 1, 0);
}

void LuaLobby::ServerMessage(const std::string& text)
{
<<<<<<< HEAD
	LUA_LOBBY_CALL_IN_CHECK(L, 3);
=======
	LUA_CALL_IN_CHECK(L);
	lua_checkstack(L, 3);
	static const LuaHashString cmdStr(__FUNCTION__);
	if (!PushCallIn(L, cmdStr)) {
		return;
	}
>>>>>>> 9391d8f9

	lua_pushstring(L, text.c_str());

	// call the routine
	luaUI->RunCallInUnsynced(cmdStr, 1, 0);
}

void LuaLobby::ServerMessageBox(const std::string& text, const std::string& url)
{
<<<<<<< HEAD
	LUA_LOBBY_CALL_IN_CHECK(L, 4);
=======
	LUA_CALL_IN_CHECK(L);
	lua_checkstack(L, 4);
	static const LuaHashString cmdStr(__FUNCTION__);
	if (!PushCallIn(L, cmdStr)) {
		return;
	}
>>>>>>> 9391d8f9

	lua_pushstring(L, text.c_str());
	lua_pushstring(L, url.c_str());

	// call the routine
	luaUI->RunCallInUnsynced(cmdStr, 2, 0);
}

void LuaLobby::AddUser(const std::string& name, const std::string& country, int cpu)
{
<<<<<<< HEAD
	LUA_LOBBY_CALL_IN_CHECK(L, 5);
=======
	LUA_CALL_IN_CHECK(L);
	lua_checkstack(L, 5);
	static const LuaHashString cmdStr(__FUNCTION__);
	if (!PushCallIn(L, cmdStr)) {
		return;
	}
>>>>>>> 9391d8f9

	lua_pushstring(L, name.c_str());
	lua_pushstring(L, country.c_str());
	lua_pushnumber(L, cpu);

	// call the routine
	luaUI->RunCallInUnsynced(cmdStr, 3, 0);
}

void LuaLobby::RemoveUser(const std::string& name)
{
<<<<<<< HEAD
	LUA_LOBBY_CALL_IN_CHECK(L, 3);
=======
	LUA_CALL_IN_CHECK(L);
	lua_checkstack(L, 3);
	static const LuaHashString cmdStr(__FUNCTION__);
	if (!PushCallIn(L, cmdStr)) {
		return;
	}
>>>>>>> 9391d8f9

	lua_pushstring(L, name.c_str());

	// call the routine
	luaUI->RunCallInUnsynced(cmdStr, 1, 0);
}

void LuaLobby::UserStatusUpdate(const std::string& name, ClientStatus status)
{
<<<<<<< HEAD
	LUA_LOBBY_CALL_IN_CHECK(L, 8);
=======
	LUA_CALL_IN_CHECK(L);
	lua_checkstack(L, 8);
	static const LuaHashString cmdStr(__FUNCTION__);
	if (!PushCallIn(L, cmdStr)) {
		return;
	}
>>>>>>> 9391d8f9

	lua_pushstring(L, name.c_str());
	lua_pushboolean(L, status.away);
	lua_pushboolean(L, status.bot);
	lua_pushboolean(L, status.ingame);
	lua_pushboolean(L, status.moderator);
	lua_pushnumber(L, status.rank);

	// call the routine
	luaUI->RunCallInUnsynced(cmdStr, 6, 0);
}

void LuaLobby::ChannelInfo(const std::string& channel, unsigned users)
{
<<<<<<< HEAD
	LUA_LOBBY_CALL_IN_CHECK(L, 4);
=======
	LUA_CALL_IN_CHECK(L);
	lua_checkstack(L, 4);
	static const LuaHashString cmdStr(__FUNCTION__);
	if (!PushCallIn(L, cmdStr)) {
		return;
	}
>>>>>>> 9391d8f9

	lua_pushstring(L, channel.c_str());
	lua_pushnumber(L, users);

	// call the routine
	luaUI->RunCallInUnsynced(cmdStr, 2, 0);
}

void LuaLobby::ChannelInfoEnd()
{
<<<<<<< HEAD
	LUA_LOBBY_CALL_IN_CHECK(L, 2);
=======
	LUA_CALL_IN_CHECK(L);
	lua_checkstack(L, 2);
	static const LuaHashString cmdStr(__FUNCTION__);
	if (!PushCallIn(L, cmdStr)) {
		return;
	}
>>>>>>> 9391d8f9

	// call the routine
	luaUI->RunCallInUnsynced(cmdStr, 0, 0);
}

void LuaLobby::Mutelist(const std::string& channel, std::list<std::string> list)
{
<<<<<<< HEAD
	LUA_LOBBY_CALL_IN_CHECK(L, 4);
=======
	LUA_CALL_IN_CHECK(L);
	lua_checkstack(L, 4);
	static const LuaHashString cmdStr(__FUNCTION__);
	if (!PushCallIn(L, cmdStr)) {
		return;
	}
>>>>>>> 9391d8f9

	lua_pushstring(L, channel.c_str());
	lua_newtable(L);
	int i = 1;
	for (std::list<std::string>::const_iterator it = list.begin(); it != list.end(); ++it)
	{
		lua_pushstring(L, it->c_str());
		lua_rawseti(L, -2, i++);
	}

	// call the routine
	luaUI->RunCallInUnsynced(cmdStr, 2, 0);
}

void LuaLobby::Joined(const std::string& channame)
{
<<<<<<< HEAD
	LUA_LOBBY_CALL_IN_CHECK(L, 3);
=======
	LUA_CALL_IN_CHECK(L);
	lua_checkstack(L, 3);
	static const LuaHashString cmdStr(__FUNCTION__);
	if (!PushCallIn(L, cmdStr)) {
		return;
	}
>>>>>>> 9391d8f9

	lua_pushstring(L, channame.c_str());

	// call the routine
	luaUI->RunCallInUnsynced(cmdStr, 1, 0);
}

void LuaLobby::ChannelMember(const std::string& channame, const std::string& name, bool joined)
{
<<<<<<< HEAD
	LUA_LOBBY_CALL_IN_CHECK(L, 5);
=======
	LUA_CALL_IN_CHECK(L);
	lua_checkstack(L, 5);
	static const LuaHashString cmdStr(__FUNCTION__);
	if (!PushCallIn(L, cmdStr)) {
		return;
	}
>>>>>>> 9391d8f9

	lua_pushstring(L, channame.c_str());
	lua_pushstring(L, name.c_str());
	lua_pushboolean(L, joined);

	// call the routine
	luaUI->RunCallInUnsynced(cmdStr, 3, 0);
}

void LuaLobby::ChannelMemberLeft(const std::string& channame, const std::string& name, const std::string& reason)
{
<<<<<<< HEAD
	LUA_LOBBY_CALL_IN_CHECK(L, 5);
=======
	LUA_CALL_IN_CHECK(L);
	lua_checkstack(L, 5);
	static const LuaHashString cmdStr(__FUNCTION__);
	if (!PushCallIn(L, cmdStr)) {
		return;
	}
>>>>>>> 9391d8f9

	lua_pushstring(L, channame.c_str());
	lua_pushstring(L, name.c_str());
	lua_pushstring(L, reason.c_str());

	// call the routine
	luaUI->RunCallInUnsynced(cmdStr, 3, 0);
}

void LuaLobby::JoinFailed(const std::string& channame, const std::string& reason)
{
<<<<<<< HEAD
	LUA_LOBBY_CALL_IN_CHECK(L, 4);
=======
	LUA_CALL_IN_CHECK(L);
	lua_checkstack(L, 4);
	static const LuaHashString cmdStr(__FUNCTION__);
	if (!PushCallIn(L, cmdStr)) {
		return;
	}
>>>>>>> 9391d8f9

	lua_pushstring(L, channame.c_str());
	lua_pushstring(L, reason.c_str());

	// call the routine
	luaUI->RunCallInUnsynced(cmdStr, 2, 0);
}

void LuaLobby::ChannelMemberKicked(const std::string& channame, const std::string& user, const std::string& reason)
{
<<<<<<< HEAD
	LUA_LOBBY_CALL_IN_CHECK(L, 5);
=======
	LUA_CALL_IN_CHECK(L);
	lua_checkstack(L, 5);
	static const LuaHashString cmdStr(__FUNCTION__);
	if (!PushCallIn(L, cmdStr)) {
		return;
	}
>>>>>>> 9391d8f9

	lua_pushstring(L, channame.c_str());
	lua_pushstring(L, user.c_str());
	lua_pushstring(L, reason.c_str());

	// call the routine
	luaUI->RunCallInUnsynced(cmdStr, 3, 0);
}

void LuaLobby::ChannelTopic(const std::string& channame, const std::string& author, long unsigned time, const std::string& topic)
{
<<<<<<< HEAD
	LUA_LOBBY_CALL_IN_CHECK(L, 6);
=======
	LUA_CALL_IN_CHECK(L);
	lua_checkstack(L, 6);
	static const LuaHashString cmdStr(__FUNCTION__);
	if (!PushCallIn(L, cmdStr)) {
		return;
	}
>>>>>>> 9391d8f9

	lua_pushstring(L, channame.c_str());
	lua_pushstring(L, author.c_str());
	lua_pushnumber(L, time/1000);
	lua_pushstring(L, topic.c_str());

	// call the routine
	luaUI->RunCallInUnsynced(cmdStr, 4, 0);
}

void LuaLobby::ChannelMessage(const std::string& channel, const std::string& text)
{
<<<<<<< HEAD
	LUA_LOBBY_CALL_IN_CHECK(L, 4);
=======
	LUA_CALL_IN_CHECK(L);
	lua_checkstack(L, 4);
	static const LuaHashString cmdStr(__FUNCTION__);
	if (!PushCallIn(L, cmdStr)) {
		return;
	}
>>>>>>> 9391d8f9

	lua_pushstring(L, channel.c_str());
	lua_pushstring(L, text.c_str());

	// call the routine
	luaUI->RunCallInUnsynced(cmdStr, 2, 0);
}

void LuaLobby::Said(const std::string& channel, const std::string& user, const std::string& text)
{
<<<<<<< HEAD
	LUA_LOBBY_CALL_IN_CHECK(L, 5);
=======
	LUA_CALL_IN_CHECK(L);
	lua_checkstack(L, 5);
	static const LuaHashString cmdStr(__FUNCTION__);
	if (!PushCallIn(L, cmdStr)) {
		return;
	}
>>>>>>> 9391d8f9

	lua_pushstring(L, channel.c_str());
	lua_pushstring(L, user.c_str());
	lua_pushstring(L, text.c_str());

	// call the routine
	luaUI->RunCallInUnsynced(cmdStr, 3, 0);
}

void LuaLobby::SaidEx(const std::string& channel, const std::string& user, const std::string& text)
{
<<<<<<< HEAD
	LUA_LOBBY_CALL_IN_CHECK(L, 5);
=======
	LUA_CALL_IN_CHECK(L);
	lua_checkstack(L, 5);
	static const LuaHashString cmdStr(__FUNCTION__);
	if (!PushCallIn(L, cmdStr)) {
		return;
	}
>>>>>>> 9391d8f9

	lua_pushstring(L, channel.c_str());
	lua_pushstring(L, user.c_str());
	lua_pushstring(L, text.c_str());

	// call the routine
	luaUI->RunCallInUnsynced(cmdStr, 3, 0);
}

void LuaLobby::SaidPrivate(const std::string& user, const std::string& text)
{
<<<<<<< HEAD
	LUA_LOBBY_CALL_IN_CHECK(L, 4);
=======
	LUA_CALL_IN_CHECK(L);
	lua_checkstack(L, 4);
	static const LuaHashString cmdStr(__FUNCTION__);
	if (!PushCallIn(L, cmdStr)) {
		return;
	}
>>>>>>> 9391d8f9

	lua_pushstring(L, user.c_str());
	lua_pushstring(L, text.c_str());

	// call the routine
	luaUI->RunCallInUnsynced(cmdStr, 2, 0);
}

void LuaLobby::Disconnected()
{
<<<<<<< HEAD
	LUA_LOBBY_CALL_IN_CHECK(L, 2);
=======
	LUA_CALL_IN_CHECK(L);
	lua_checkstack(L, 2);
	static const LuaHashString cmdStr(__FUNCTION__);
	if (!PushCallIn(L, cmdStr)) {
		return;
	}
>>>>>>> 9391d8f9

	// call the routine
	luaUI->RunCallInUnsynced(cmdStr, 0, 0);
}

void LuaLobby::NetworkError(const std::string& msg)
{
<<<<<<< HEAD
	LUA_LOBBY_CALL_IN_CHECK(L, 3);
=======
	LUA_CALL_IN_CHECK(L);
	lua_checkstack(L, 3);
	static const LuaHashString cmdStr(__FUNCTION__);
	if (!PushCallIn(L, cmdStr)) {
		return;
	}
>>>>>>> 9391d8f9

	lua_pushstring(L, msg.c_str());

	// call the routine
	luaUI->RunCallInUnsynced(cmdStr, 1, 0);
}

/******************************************************************************/
/******************************************************************************/<|MERGE_RESOLUTION|>--- conflicted
+++ resolved
@@ -28,7 +28,7 @@
 	LUA_CALL_IN_CHECK(L); \
 	lua_checkstack(L, stackSize); \
 	static const LuaHashString cmdStr(__FUNCTION__); \
-	if (!PushCallIn(cmdStr)) { \
+	if (!PushCallIn(L, cmdStr)) { \
 		return; \
 	}
 
@@ -367,16 +367,7 @@
 
 void LuaLobby::DoneConnecting(bool succes, const std::string& err)
 {
-<<<<<<< HEAD
 	LUA_LOBBY_CALL_IN_CHECK(L, 4);
-=======
-	LUA_CALL_IN_CHECK(L);
-	lua_checkstack(L, 4);
-	static const LuaHashString cmdStr(__FUNCTION__);
-	if (!PushCallIn(L, cmdStr)) {
-		return;
-	}
->>>>>>> 9391d8f9
 
 	lua_pushboolean(L, succes);
 	lua_pushstring(L, err.c_str());
@@ -387,16 +378,7 @@
 
 void LuaLobby::ServerGreeting(const std::string& serverVer, const std::string& springVer, int udpport, int mode)
 {
-<<<<<<< HEAD
 	LUA_LOBBY_CALL_IN_CHECK(L, 6);
-=======
-	LUA_CALL_IN_CHECK(L);
-	lua_checkstack(L, 6);
-	static const LuaHashString cmdStr(__FUNCTION__);
-	if (!PushCallIn(L, cmdStr)) {
-		return;
-	}
->>>>>>> 9391d8f9
 
 	lua_pushstring(L, serverVer.c_str());
 	lua_pushstring(L, springVer.c_str());
@@ -409,16 +391,7 @@
 
 void LuaLobby::RegisterDenied(const std::string& reason)
 {
-<<<<<<< HEAD
-	LUA_LOBBY_CALL_IN_CHECK(L, 3);
-=======
-	LUA_CALL_IN_CHECK(L);
-	lua_checkstack(L, 3);
-	static const LuaHashString cmdStr(__FUNCTION__);
-	if (!PushCallIn(L, cmdStr)) {
-		return;
-	}
->>>>>>> 9391d8f9
+	LUA_LOBBY_CALL_IN_CHECK(L, 3);
 
 	lua_pushstring(L, reason.c_str());
 
@@ -428,16 +401,7 @@
 
 void LuaLobby::RegisterAccepted()
 {
-<<<<<<< HEAD
 	LUA_LOBBY_CALL_IN_CHECK(L, 2);
-=======
-	LUA_CALL_IN_CHECK(L);
-	lua_checkstack(L, 2);
-	static const LuaHashString cmdStr(__FUNCTION__);
-	if (!PushCallIn(L, cmdStr)) {
-		return;
-	}
->>>>>>> 9391d8f9
 
 	// call the routine
 	luaUI->RunCallInUnsynced(cmdStr, 0, 0);
@@ -445,16 +409,7 @@
 
 void LuaLobby::LoginDenied(const std::string& reason)
 {
-<<<<<<< HEAD
-	LUA_LOBBY_CALL_IN_CHECK(L, 3);
-=======
-	LUA_CALL_IN_CHECK(L);
-	lua_checkstack(L, 3);
-	static const LuaHashString cmdStr(__FUNCTION__);
-	if (!PushCallIn(L, cmdStr)) {
-		return;
-	}
->>>>>>> 9391d8f9
+	LUA_LOBBY_CALL_IN_CHECK(L, 3);
 
 	lua_pushstring(L, reason.c_str());
 
@@ -464,16 +419,7 @@
 
 void LuaLobby::LoginEnd()
 {
-<<<<<<< HEAD
 	LUA_LOBBY_CALL_IN_CHECK(L, 2);
-=======
-	LUA_CALL_IN_CHECK(L);
-	lua_checkstack(L, 2);
-	static const LuaHashString cmdStr(__FUNCTION__);
-	if (!PushCallIn(L, cmdStr)) {
-		return;
-	}
->>>>>>> 9391d8f9
 
 	// call the routine
 	luaUI->RunCallInUnsynced(cmdStr, 0, 0);
@@ -481,16 +427,7 @@
 
 void LuaLobby::Aggreement(const std::string& text)
 {
-<<<<<<< HEAD
-	LUA_LOBBY_CALL_IN_CHECK(L, 3);
-=======
-	LUA_CALL_IN_CHECK(L);
-	lua_checkstack(L, 3);
-	static const LuaHashString cmdStr(__FUNCTION__);
-	if (!PushCallIn(L, cmdStr)) {
-		return;
-	}
->>>>>>> 9391d8f9
+	LUA_LOBBY_CALL_IN_CHECK(L, 3);
 
 	lua_pushstring(L, text.c_str());
 
@@ -500,16 +437,7 @@
 
 void LuaLobby::Motd(const std::string& text)
 {
-<<<<<<< HEAD
-	LUA_LOBBY_CALL_IN_CHECK(L, 3);
-=======
-	LUA_CALL_IN_CHECK(L);
-	lua_checkstack(L, 3);
-	static const LuaHashString cmdStr(__FUNCTION__);
-	if (!PushCallIn(L, cmdStr)) {
-		return;
-	}
->>>>>>> 9391d8f9
+	LUA_LOBBY_CALL_IN_CHECK(L, 3);
 
 	lua_pushstring(L, text.c_str());
 
@@ -519,16 +447,7 @@
 
 void LuaLobby::ServerMessage(const std::string& text)
 {
-<<<<<<< HEAD
-	LUA_LOBBY_CALL_IN_CHECK(L, 3);
-=======
-	LUA_CALL_IN_CHECK(L);
-	lua_checkstack(L, 3);
-	static const LuaHashString cmdStr(__FUNCTION__);
-	if (!PushCallIn(L, cmdStr)) {
-		return;
-	}
->>>>>>> 9391d8f9
+	LUA_LOBBY_CALL_IN_CHECK(L, 3);
 
 	lua_pushstring(L, text.c_str());
 
@@ -538,16 +457,7 @@
 
 void LuaLobby::ServerMessageBox(const std::string& text, const std::string& url)
 {
-<<<<<<< HEAD
 	LUA_LOBBY_CALL_IN_CHECK(L, 4);
-=======
-	LUA_CALL_IN_CHECK(L);
-	lua_checkstack(L, 4);
-	static const LuaHashString cmdStr(__FUNCTION__);
-	if (!PushCallIn(L, cmdStr)) {
-		return;
-	}
->>>>>>> 9391d8f9
 
 	lua_pushstring(L, text.c_str());
 	lua_pushstring(L, url.c_str());
@@ -558,16 +468,7 @@
 
 void LuaLobby::AddUser(const std::string& name, const std::string& country, int cpu)
 {
-<<<<<<< HEAD
 	LUA_LOBBY_CALL_IN_CHECK(L, 5);
-=======
-	LUA_CALL_IN_CHECK(L);
-	lua_checkstack(L, 5);
-	static const LuaHashString cmdStr(__FUNCTION__);
-	if (!PushCallIn(L, cmdStr)) {
-		return;
-	}
->>>>>>> 9391d8f9
 
 	lua_pushstring(L, name.c_str());
 	lua_pushstring(L, country.c_str());
@@ -579,16 +480,7 @@
 
 void LuaLobby::RemoveUser(const std::string& name)
 {
-<<<<<<< HEAD
-	LUA_LOBBY_CALL_IN_CHECK(L, 3);
-=======
-	LUA_CALL_IN_CHECK(L);
-	lua_checkstack(L, 3);
-	static const LuaHashString cmdStr(__FUNCTION__);
-	if (!PushCallIn(L, cmdStr)) {
-		return;
-	}
->>>>>>> 9391d8f9
+	LUA_LOBBY_CALL_IN_CHECK(L, 3);
 
 	lua_pushstring(L, name.c_str());
 
@@ -598,16 +490,7 @@
 
 void LuaLobby::UserStatusUpdate(const std::string& name, ClientStatus status)
 {
-<<<<<<< HEAD
 	LUA_LOBBY_CALL_IN_CHECK(L, 8);
-=======
-	LUA_CALL_IN_CHECK(L);
-	lua_checkstack(L, 8);
-	static const LuaHashString cmdStr(__FUNCTION__);
-	if (!PushCallIn(L, cmdStr)) {
-		return;
-	}
->>>>>>> 9391d8f9
 
 	lua_pushstring(L, name.c_str());
 	lua_pushboolean(L, status.away);
@@ -622,16 +505,7 @@
 
 void LuaLobby::ChannelInfo(const std::string& channel, unsigned users)
 {
-<<<<<<< HEAD
 	LUA_LOBBY_CALL_IN_CHECK(L, 4);
-=======
-	LUA_CALL_IN_CHECK(L);
-	lua_checkstack(L, 4);
-	static const LuaHashString cmdStr(__FUNCTION__);
-	if (!PushCallIn(L, cmdStr)) {
-		return;
-	}
->>>>>>> 9391d8f9
 
 	lua_pushstring(L, channel.c_str());
 	lua_pushnumber(L, users);
@@ -642,16 +516,7 @@
 
 void LuaLobby::ChannelInfoEnd()
 {
-<<<<<<< HEAD
 	LUA_LOBBY_CALL_IN_CHECK(L, 2);
-=======
-	LUA_CALL_IN_CHECK(L);
-	lua_checkstack(L, 2);
-	static const LuaHashString cmdStr(__FUNCTION__);
-	if (!PushCallIn(L, cmdStr)) {
-		return;
-	}
->>>>>>> 9391d8f9
 
 	// call the routine
 	luaUI->RunCallInUnsynced(cmdStr, 0, 0);
@@ -659,16 +524,7 @@
 
 void LuaLobby::Mutelist(const std::string& channel, std::list<std::string> list)
 {
-<<<<<<< HEAD
 	LUA_LOBBY_CALL_IN_CHECK(L, 4);
-=======
-	LUA_CALL_IN_CHECK(L);
-	lua_checkstack(L, 4);
-	static const LuaHashString cmdStr(__FUNCTION__);
-	if (!PushCallIn(L, cmdStr)) {
-		return;
-	}
->>>>>>> 9391d8f9
 
 	lua_pushstring(L, channel.c_str());
 	lua_newtable(L);
@@ -685,16 +541,7 @@
 
 void LuaLobby::Joined(const std::string& channame)
 {
-<<<<<<< HEAD
-	LUA_LOBBY_CALL_IN_CHECK(L, 3);
-=======
-	LUA_CALL_IN_CHECK(L);
-	lua_checkstack(L, 3);
-	static const LuaHashString cmdStr(__FUNCTION__);
-	if (!PushCallIn(L, cmdStr)) {
-		return;
-	}
->>>>>>> 9391d8f9
+	LUA_LOBBY_CALL_IN_CHECK(L, 3);
 
 	lua_pushstring(L, channame.c_str());
 
@@ -704,16 +551,7 @@
 
 void LuaLobby::ChannelMember(const std::string& channame, const std::string& name, bool joined)
 {
-<<<<<<< HEAD
 	LUA_LOBBY_CALL_IN_CHECK(L, 5);
-=======
-	LUA_CALL_IN_CHECK(L);
-	lua_checkstack(L, 5);
-	static const LuaHashString cmdStr(__FUNCTION__);
-	if (!PushCallIn(L, cmdStr)) {
-		return;
-	}
->>>>>>> 9391d8f9
 
 	lua_pushstring(L, channame.c_str());
 	lua_pushstring(L, name.c_str());
@@ -725,16 +563,7 @@
 
 void LuaLobby::ChannelMemberLeft(const std::string& channame, const std::string& name, const std::string& reason)
 {
-<<<<<<< HEAD
 	LUA_LOBBY_CALL_IN_CHECK(L, 5);
-=======
-	LUA_CALL_IN_CHECK(L);
-	lua_checkstack(L, 5);
-	static const LuaHashString cmdStr(__FUNCTION__);
-	if (!PushCallIn(L, cmdStr)) {
-		return;
-	}
->>>>>>> 9391d8f9
 
 	lua_pushstring(L, channame.c_str());
 	lua_pushstring(L, name.c_str());
@@ -746,16 +575,7 @@
 
 void LuaLobby::JoinFailed(const std::string& channame, const std::string& reason)
 {
-<<<<<<< HEAD
 	LUA_LOBBY_CALL_IN_CHECK(L, 4);
-=======
-	LUA_CALL_IN_CHECK(L);
-	lua_checkstack(L, 4);
-	static const LuaHashString cmdStr(__FUNCTION__);
-	if (!PushCallIn(L, cmdStr)) {
-		return;
-	}
->>>>>>> 9391d8f9
 
 	lua_pushstring(L, channame.c_str());
 	lua_pushstring(L, reason.c_str());
@@ -766,16 +586,7 @@
 
 void LuaLobby::ChannelMemberKicked(const std::string& channame, const std::string& user, const std::string& reason)
 {
-<<<<<<< HEAD
 	LUA_LOBBY_CALL_IN_CHECK(L, 5);
-=======
-	LUA_CALL_IN_CHECK(L);
-	lua_checkstack(L, 5);
-	static const LuaHashString cmdStr(__FUNCTION__);
-	if (!PushCallIn(L, cmdStr)) {
-		return;
-	}
->>>>>>> 9391d8f9
 
 	lua_pushstring(L, channame.c_str());
 	lua_pushstring(L, user.c_str());
@@ -787,16 +598,7 @@
 
 void LuaLobby::ChannelTopic(const std::string& channame, const std::string& author, long unsigned time, const std::string& topic)
 {
-<<<<<<< HEAD
 	LUA_LOBBY_CALL_IN_CHECK(L, 6);
-=======
-	LUA_CALL_IN_CHECK(L);
-	lua_checkstack(L, 6);
-	static const LuaHashString cmdStr(__FUNCTION__);
-	if (!PushCallIn(L, cmdStr)) {
-		return;
-	}
->>>>>>> 9391d8f9
 
 	lua_pushstring(L, channame.c_str());
 	lua_pushstring(L, author.c_str());
@@ -809,16 +611,7 @@
 
 void LuaLobby::ChannelMessage(const std::string& channel, const std::string& text)
 {
-<<<<<<< HEAD
 	LUA_LOBBY_CALL_IN_CHECK(L, 4);
-=======
-	LUA_CALL_IN_CHECK(L);
-	lua_checkstack(L, 4);
-	static const LuaHashString cmdStr(__FUNCTION__);
-	if (!PushCallIn(L, cmdStr)) {
-		return;
-	}
->>>>>>> 9391d8f9
 
 	lua_pushstring(L, channel.c_str());
 	lua_pushstring(L, text.c_str());
@@ -829,16 +622,7 @@
 
 void LuaLobby::Said(const std::string& channel, const std::string& user, const std::string& text)
 {
-<<<<<<< HEAD
 	LUA_LOBBY_CALL_IN_CHECK(L, 5);
-=======
-	LUA_CALL_IN_CHECK(L);
-	lua_checkstack(L, 5);
-	static const LuaHashString cmdStr(__FUNCTION__);
-	if (!PushCallIn(L, cmdStr)) {
-		return;
-	}
->>>>>>> 9391d8f9
 
 	lua_pushstring(L, channel.c_str());
 	lua_pushstring(L, user.c_str());
@@ -850,16 +634,7 @@
 
 void LuaLobby::SaidEx(const std::string& channel, const std::string& user, const std::string& text)
 {
-<<<<<<< HEAD
 	LUA_LOBBY_CALL_IN_CHECK(L, 5);
-=======
-	LUA_CALL_IN_CHECK(L);
-	lua_checkstack(L, 5);
-	static const LuaHashString cmdStr(__FUNCTION__);
-	if (!PushCallIn(L, cmdStr)) {
-		return;
-	}
->>>>>>> 9391d8f9
 
 	lua_pushstring(L, channel.c_str());
 	lua_pushstring(L, user.c_str());
@@ -871,16 +646,7 @@
 
 void LuaLobby::SaidPrivate(const std::string& user, const std::string& text)
 {
-<<<<<<< HEAD
 	LUA_LOBBY_CALL_IN_CHECK(L, 4);
-=======
-	LUA_CALL_IN_CHECK(L);
-	lua_checkstack(L, 4);
-	static const LuaHashString cmdStr(__FUNCTION__);
-	if (!PushCallIn(L, cmdStr)) {
-		return;
-	}
->>>>>>> 9391d8f9
 
 	lua_pushstring(L, user.c_str());
 	lua_pushstring(L, text.c_str());
@@ -891,16 +657,7 @@
 
 void LuaLobby::Disconnected()
 {
-<<<<<<< HEAD
 	LUA_LOBBY_CALL_IN_CHECK(L, 2);
-=======
-	LUA_CALL_IN_CHECK(L);
-	lua_checkstack(L, 2);
-	static const LuaHashString cmdStr(__FUNCTION__);
-	if (!PushCallIn(L, cmdStr)) {
-		return;
-	}
->>>>>>> 9391d8f9
 
 	// call the routine
 	luaUI->RunCallInUnsynced(cmdStr, 0, 0);
@@ -908,16 +665,7 @@
 
 void LuaLobby::NetworkError(const std::string& msg)
 {
-<<<<<<< HEAD
-	LUA_LOBBY_CALL_IN_CHECK(L, 3);
-=======
-	LUA_CALL_IN_CHECK(L);
-	lua_checkstack(L, 3);
-	static const LuaHashString cmdStr(__FUNCTION__);
-	if (!PushCallIn(L, cmdStr)) {
-		return;
-	}
->>>>>>> 9391d8f9
+	LUA_LOBBY_CALL_IN_CHECK(L, 3);
 
 	lua_pushstring(L, msg.c_str());
 
