/*
	Copyright (c) 2008 Robin Vobruba <hoijui.quaero@gmail.com>

	This program is free software; you can redistribute it and/or modify
	it under the terms of the GNU General Public License as published by
	the Free Software Foundation; either version 2 of the License, or
	(at your option) any later version.

	This program is distributed in the hope that it will be useful,
	but WITHOUT ANY WARRANTY; without even the implied warranty of
	MERCHANTABILITY or FITNESS FOR A PARTICULAR PURPOSE.  See the
	GNU General Public License for more details.

	You should have received a copy of the GNU General Public License
	along with this program.  If not, see <http://www.gnu.org/licenses/>.
*/

#include "JavaBridge.h"

#include "InterfaceDefines.h"
#include "JvmLocater.h"
#include "CUtils/Util.h"
#include "CUtils/SimpleLog.h"
#include "CUtils/SharedLibrary.h"

#include "ExternalAI/Interface/aidefines.h"
#include "ExternalAI/Interface/SAIInterfaceLibrary.h"
#include "ExternalAI/Interface/SAIInterfaceCallback.h"
#include "ExternalAI/Interface/SSkirmishAILibrary.h"
#include "ExternalAI/Interface/SSkirmishAICallback.h"

#include <jni.h>

#include <string.h>	// strlen(), strcat(), strcpy()
#include <stdlib.h>	// malloc(), calloc(), free()
#include <assert.h>	// assert()

// These defines are taken from the OpenJDK jlong_md.h files
// (one for solaris and one for windows)
#ifdef __arch64__
	#define jlong_to_ptr(a) ((void*)(a))
	#define ptr_to_jlong(a) ((jlong)(a))
#else
	/* Double casting to avoid warning messages looking for casting of */
	/* smaller sizes into pointers */
	#define jlong_to_ptr(a) ((void*)(int)(a))
	#define ptr_to_jlong(a) ((jlong)(int)(a))
#endif

struct Properties {
	size_t       size;
	const char** keys;
	const char** values;
};

static int interfaceId = -1;
static const struct SAIInterfaceCallback* callback = NULL;
static struct Properties* jvmCfgProps = NULL;

static size_t  team_sizeMax = 0;
static size_t* team_skirmishAiImpl;

static size_t       skirmishAiImpl_sizeMax = 0;
static size_t       skirmishAiImpl_size = 0;
static char**       skirmishAiImpl_className;
static jobject*     skirmishAiImpl_instance;
static jmethodID**  skirmishAiImpl_methods;
static jobject*     skirmishAiImpl_classLoader;

// vars used to integrate the JVM
// it is loaded at runtime, not at loadtime
static sharedLib_t jvmSharedLib = NULL;
typedef jint (JNICALL JNI_GetDefaultJavaVMInitArgs_t)(void* vmArgs);
typedef jint (JNICALL JNI_CreateJavaVM_t)(JavaVM** vm, void** jniEnv, void* vmArgs);
typedef jint (JNICALL JNI_GetCreatedJavaVMs_t)(JavaVM** vms, jsize vms_sizeMax, jsize* vms_size);
static JNI_GetDefaultJavaVMInitArgs_t* JNI_GetDefaultJavaVMInitArgs_f;
static JNI_CreateJavaVM_t*             JNI_CreateJavaVM_f;
static JNI_GetCreatedJavaVMs_t*        JNI_GetCreatedJavaVMs_f;

// JNI global vars
static JavaVM* g_jvm = NULL;

static jclass g_cls_url = NULL;
static jmethodID g_m_url_ctor = NULL;

static jclass g_cls_urlClassLoader = NULL;
static jmethodID g_m_urlClassLoader_ctor = NULL;
static jmethodID g_m_urlClassLoader_findClass = NULL;

static jclass g_cls_jnaPointer = NULL;
static jmethodID g_m_jnaPointer_ctor_long = NULL;
//static jmethodID g_m_jnaPointer_getPointer_L = NULL;
//static jclass g_cls_intByRef = NULL;
//static jmethodID g_m_intByRef_ctor_I = NULL;
//static jmethodID g_m_intByRef_getPointer = NULL;

static jclass g_cls_aiCallback = NULL;
static jmethodID g_m_aiCallback_ctor = NULL;


// ### General helper functions following ###

/// Sets the FPU state to how spring likes it
inline void java_establishSpringEnv() {

	//(*g_jvm)->DetachCurrentThread(g_jvm);
	util_resetEngineEnv();
}
/// The JVM sets the environment it wants automatically, so this is a no-op
inline void java_establishJavaEnv() {}


static inline size_t minSize(size_t size1, size_t size2) {
	return (size1 < size2) ? size1 : size2;
}

static const char* java_getValueByKey(const struct Properties* props, const char* key) {
	return util_map_getValueByKey(props->size, props->keys, props->values, key);
}

// /**
//  * Called when the JVM loads this native library.
//  */
// JNIEXPORT jint JNICALL JNI_OnLoad(JavaVM* vm, void* reserved) {
// 	return JNI_VERSION_1_6;
// }
//
// /**
//  * Called when the JVM unloads this native library.
//  */
// JNIEXPORT void JNICALL JNI_OnUnload(JavaVM* vm, void* reserved) {}




// ### JNI helper functions following ###

static bool checkException(JNIEnv* env, const char* const errorMsg) {

	if ((*env)->ExceptionCheck(env)) {
		simpleLog_logL(SIMPLELOG_LEVEL_ERROR, errorMsg);
		(*env)->ExceptionDescribe(env);
		return true;
	}

	return false;
}

static jclass java_findClass(JNIEnv* env, const char* const className) {

	jclass res = NULL;

	res = (*env)->FindClass(env, className);
	const bool hasException = (*env)->ExceptionCheck(env);
	if (res == NULL || hasException) {
		simpleLog_logL(SIMPLELOG_LEVEL_ERROR, "Class not found: \"%s\"", className);
		if (hasException) {
			(*env)->ExceptionDescribe(env);
		}
		res = NULL;
	}

	return res;
}
static jobject java_makeGlobalRef(JNIEnv* env, jobject localObject,
		const char* objDesc) {

	jobject res = NULL;

	// Make the local class a global reference,
	// so it will not be garbage collected,
	// even after this method returned,
	// but only if explicitly deleted with DeleteGlobalRef
	res = (*env)->NewGlobalRef(env, localObject);
	if ((*env)->ExceptionCheck(env)) {
		simpleLog_logL(SIMPLELOG_LEVEL_ERROR,
				"Failed to make %s a global reference.",
				((objDesc == NULL) ? "" : objDesc));
		(*env)->ExceptionDescribe(env);
		res = NULL;
	}

	return res;
}
static bool java_deleteGlobalRef(JNIEnv* env, jobject globalObject,
		const char* objDesc) {

	// delete the AI class-loader global reference,
	// so it will be garbage collected
	(*env)->DeleteGlobalRef(env, globalObject);
	if ((*env)->ExceptionCheck(env)) {
		simpleLog_logL(SIMPLELOG_LEVEL_ERROR,
				"Failed to delete global reference %s.",
				((objDesc == NULL) ? "" : objDesc));
		(*env)->ExceptionDescribe(env);
		return false;
	}

	return true;
}
static jmethodID java_getMethodID(JNIEnv* env, jclass cls,
		const char* const name, const char* const signature) {

	jmethodID res = NULL;

	res = (*env)->GetMethodID(env, cls, name, signature);
	const bool hasException = (*env)->ExceptionCheck(env);
	if (res == NULL || hasException) {
		simpleLog_logL(SIMPLELOG_LEVEL_ERROR, "Method not found: %s(%s)",
				name, signature);
		if (hasException) {
			(*env)->ExceptionDescribe(env);
		}
		res = NULL;
	}

	return res;
}
/*static jmethodID java_getStaticMethodID(JNIEnv* env, jclass cls,
		const char* const name, const char* const signature) {

	jmethodID res = NULL;

	res = (*env)->GetStaticMethodID(env, cls, name, signature);
	const bool hasException = (*env)->ExceptionCheck(env);
	if (res == NULL || hasException) {
		simpleLog_logL(SIMPLELOG_LEVEL_ERROR, "Method not found: %s(%s)",
				name, signature);
		if (hasException) {
			(*env)->ExceptionDescribe(env);
		}
		res = NULL;
	}

	return res;
}*/

/**
 * Creates the AI Interface global Java class path.
 *
 * It will consist of the following:
 * {spring-data-dir}/{AI_INTERFACES_DATA_DIR}/Java/{version}/AIInterface.jar
 * {spring-data-dir}/{AI_INTERFACES_DATA_DIR}/Java/{version}/jlib/
 * {spring-data-dir}/{AI_INTERFACES_DATA_DIR}/Java/{version}/jlib/[*].jar
 * {spring-data-dir}/{AI_INTERFACES_DATA_DIR}/Java/common/jlib/
 * {spring-data-dir}/{AI_INTERFACES_DATA_DIR}/Java/common/jlib/[*].jar
 */
static size_t java_createClassPath(char* classPathStr, const size_t classPathStr_sizeMax) {

	// the dirs and .jar files in the following array
	// will be concatenated with intermediate path separators
	// to form the classPathStr
	static const size_t classPath_sizeMax = 128;
	char**              classPath = (char**) calloc(classPath_sizeMax, sizeof(char*));
	size_t              classPath_size = 0;

	// the Java AI Interfaces java library file path (.../AIInterface.jar)
	classPath[classPath_size++] = callback->DataDirs_allocatePath(interfaceId,
			JAVA_AI_INTERFACE_LIBRARY_FILE_NAME,
			false, false, false, false);

	// the directories in the following list will be searched for .jar files
	// which will then be added to the classPathStr, plus the dirs will be added
	// to the classPathStr directly, so you can keep .class files in there
	static const size_t jarDirs_sizeMax = 128;
	char**              jarDirs = (char**) calloc(jarDirs_sizeMax, sizeof(char*));
	size_t              jarDirs_size = 0;

	// the main java libs dir (.../jlibs/)
	jarDirs[jarDirs_size++] = util_allocStrCatFSPath(2,
			callback->DataDirs_getConfigDir(interfaceId), JAVA_LIBS_DIR);

	// add the jar dirs (for .class files) and all contained .jars recursively
	size_t jd, jf;
	for (jd=0; (jd < jarDirs_size) && (classPath_size < classPath_sizeMax); ++jd) {
		if (util_fileExists(jarDirs[jd])) {
			// add the dir directly
			classPath[classPath_size++] = util_allocStrCpy(jarDirs[jd]);

			// add the contained jars recursively
			static const size_t jarFiles_sizeMax = 128;
			char**              jarFiles = (char**) calloc(jarFiles_sizeMax, sizeof(char*));
			const size_t        jarFiles_size = util_listFiles(jarDirs[jd], ".jar",
					jarFiles, true, jarFiles_sizeMax);
			for (jf=0; (jf < jarFiles_size) && (classPath_size < classPath_sizeMax); ++jf) {
				classPath[classPath_size++] = util_allocStrCatFSPath(2,
						jarDirs[jd], jarFiles[jf]);
				FREE(jarFiles[jf]);
			}
			FREE(jarFiles);
		}
		FREE(jarDirs[jd]);
	}
	FREE(jarDirs);

	// concat the classpath entries
	classPathStr[0] = '\0';
	if (classPath[0] != NULL) {
		STRCATS(classPathStr, classPathStr_sizeMax, classPath[0]);
		FREE(classPath[0]);
	}
	size_t cp;
	for (cp=1; cp < classPath_size; ++cp) {
		if (classPath[cp] != NULL) {
			STRCATS(classPathStr, classPathStr_sizeMax, ENTRY_DELIM);
			STRCATS(classPathStr, classPathStr_sizeMax, classPath[cp]);
			FREE(classPath[cp]);
		}
	}
	FREE(classPath);

	return classPath_size;
}

/**
 * Creates a Skirmish AI local Java class path.
 *
 * It will consist of the following:
 * {spring-data-dir}/{SKIRMISH_AI_DATA_DIR}/{ai-name}/{ai-version}/SkirmishAI.jar
 * {spring-data-dir}/{SKIRMISH_AI_DATA_DIR}/{ai-name}/{ai-version}/jlib/
 * {spring-data-dir}/{SKIRMISH_AI_DATA_DIR}/{ai-name}/{ai-version}/jlib/[*].jar
 * {spring-data-dir}/{SKIRMISH_AI_DATA_DIR}/{ai-name}/common/jlib/
 * {spring-data-dir}/{SKIRMISH_AI_DATA_DIR}/{ai-name}/common/jlib/[*].jar
 */
static size_t java_createAIClassPath(const char* shortName, const char* version,
		char** classPathParts, const size_t classPathParts_sizeMax) {

	size_t classPathParts_size = 0;

	// the .jar files in the following list will be added to the classpath
	const size_t jarFiles_sizeMax = classPathParts_sizeMax;
	char**       jarFiles = (char**) calloc(jarFiles_sizeMax, sizeof(char*));
	size_t       jarFiles_size = 0;

	const char* const skirmDD =
			callback->SkirmishAIs_Info_getValueByKey(interfaceId,
			shortName, version,
			SKIRMISH_AI_PROPERTY_DATA_DIR);
	if (skirmDD == NULL) {
		simpleLog_logL(SIMPLELOG_LEVEL_ERROR,
				"Retrieving the data-dir of Skirmish AI %s-%s failed.",
				shortName, version);
	}
	// {spring-data-dir}/{SKIRMISH_AI_DATA_DIR}/{ai-name}/{ai-version}/SkirmishAI.jar
	jarFiles[jarFiles_size++] = util_allocStrCatFSPath(2,
			skirmDD, "SkirmishAI.jar");

	// the directories in the following list will be searched for .jar files
	// which then will be added to the classpath, plus they will be added
	// to the classpath directly, so you can keep .class files in there
	const size_t jarDirs_sizeMax = classPathParts_sizeMax;
	char**       jarDirs = (char**) calloc(jarDirs_sizeMax, sizeof(char*));
	size_t       jarDirs_size = 0;

	// {spring-data-dir}/{SKIRMISH_AI_DATA_DIR}/{ai-name}/{ai-version}/SkirmishAI/
	// this can be usefull for AI devs while testing,
	// if they do not want to put everything into a jar all the time
	jarDirs[jarDirs_size++] = util_allocStrCatFSPath(2, skirmDD, "SkirmishAI");

	// {spring-data-dir}/{SKIRMISH_AI_DATA_DIR}/{ai-name}/{ai-version}/jlib/
	jarDirs[jarDirs_size++] = util_allocStrCatFSPath(2, skirmDD, JAVA_LIBS_DIR);

	// add the common/jlib dir, if it is specified and exists
	const char* const skirmDDCommon =
			callback->SkirmishAIs_Info_getValueByKey(interfaceId,
			shortName, version,
			SKIRMISH_AI_PROPERTY_DATA_DIR_COMMON);
	if (skirmDDCommon != NULL) {
		char* commonJLibsDir = util_allocStrCatFSPath(2, skirmDDCommon, JAVA_LIBS_DIR);
		if (commonJLibsDir != NULL && util_fileExists(commonJLibsDir)) {
			// {spring-data-dir}/{SKIRMISH_AI_DATA_DIR}/{ai-name}/common/jlib/
			jarDirs[jarDirs_size++] = commonJLibsDir;
		} else {
			FREE(commonJLibsDir);
		}
	}

	// add the directly specified .jar files
	size_t jf;
	for (jf = 0; (jf < jarFiles_size) && (classPathParts_size < classPathParts_sizeMax); ++jf) {
		classPathParts[classPathParts_size++] = util_allocStrCpy(jarFiles[jf]);
		FREE(jarFiles[jf]);
	}

	// add the dirs and the contained .jar files
	size_t jd, sjf;
	for (jd = 0; (jd < jarDirs_size) && (classPathParts_size < classPathParts_sizeMax); ++jd)
	{
		if (jarDirs[jd] != NULL && util_fileExists(jarDirs[jd])) {
			// add the jar dir (for .class files)
			classPathParts[classPathParts_size++] = util_allocStrCpy(jarDirs[jd]);

			// add the jars in the dir
			const size_t subJarFiles_sizeMax = classPathParts_sizeMax - classPathParts_size;
			char**       subJarFiles = (char**) calloc(subJarFiles_sizeMax, sizeof(char*));
			const size_t subJarFiles_size = util_listFiles(jarDirs[jd], ".jar",
					subJarFiles, true, subJarFiles_sizeMax);
			for (sjf = 0; (sjf < subJarFiles_size) && (classPathParts_size < classPathParts_sizeMax); ++sjf) {
				// .../[*].jar
				classPathParts[classPathParts_size++] =
						util_allocStrCatFSPath(2, jarDirs[jd], subJarFiles[sjf]);
				FREE(subJarFiles[sjf]);
			}
			FREE(subJarFiles);
		}
		FREE(jarDirs[jd]);
	}

	FREE(jarDirs);
	FREE(jarFiles);

	return classPathParts_size;
}

static jobject java_createAIClassLoader(JNIEnv* env,
		const char* shortName, const char* version) {

#ifdef _WIN32
	static const char* FILE_URL_PREFIX = "file:///";
#else // _WIN32
	static const char* FILE_URL_PREFIX = "file://";
#endif // _WIN32

	jobject o_jClsLoader = NULL;

	static const size_t classPathParts_sizeMax = 512;
	char**              classPathParts = (char**) calloc(classPathParts_sizeMax, sizeof(char*));
	const size_t        classPathParts_size =
			java_createAIClassPath(shortName, version, classPathParts, classPathParts_sizeMax);

	jobjectArray o_cppURLs = (*env)->NewObjectArray(env, classPathParts_size,
			g_cls_url, NULL);
	if (checkException(env, "Failed creating URL[].")) { return NULL; }
	size_t cpp;
	for (cpp = 0; cpp < classPathParts_size; ++cpp) {
		#ifdef _WIN32
		// we can not use windows path separators in file URLs
		util_strReplaceChar(classPathParts[cpp], '\\', '/');
		#endif

		char* str_fileUrl = util_allocStrCat(2, FILE_URL_PREFIX, classPathParts[cpp]);
		simpleLog_logL(SIMPLELOG_LEVEL_FINE,
				"Skirmish AI %s %s class-path part %i: %s",
				shortName, version, cpp, str_fileUrl);
		jstring jstr_fileUrl = (*env)->NewStringUTF(env, str_fileUrl);
		if (checkException(env, "Failed creating Java String.")) { return NULL; }
		jobject jurl_fileUrl =
				(*env)->NewObject(env, g_cls_url, g_m_url_ctor, jstr_fileUrl);
		if (checkException(env, "Failed creating Java URL.")) { return NULL; }
		(*env)->SetObjectArrayElement(env, o_cppURLs, cpp, jurl_fileUrl);
		if (checkException(env, "Failed setting Java URL in array.")) { return NULL; }

		FREE(classPathParts[cpp]);
	}

	o_jClsLoader = (*env)->NewObject(env, g_cls_urlClassLoader,
			g_m_urlClassLoader_ctor, o_cppURLs);
	if (checkException(env, "Failed creating class-loader.")) { return NULL; }
	o_jClsLoader = java_makeGlobalRef(env, o_jClsLoader, "Skirmish AI class-loader");

	FREE(classPathParts);

	return o_jClsLoader;
}

/**
 * Load the interfaces JVM properties file.
 */
static bool java_readJvmCfgFile(struct Properties* props) {

	bool read = false;

	const size_t props_sizeMax = 256;
	props->size   = 0;
	props->keys   = (const char**) calloc(props_sizeMax, sizeof(char*));
	props->values = (const char**) calloc(props_sizeMax, sizeof(char*));

	// ### read JVM options config file ###
	char* jvmPropFile = callback->DataDirs_allocatePath(interfaceId,
			JVM_PROPERTIES_FILE, false, false, false, false);
	if (jvmPropFile == NULL) {
		// if the version specific file does not exist,
		// try to get the common one
		jvmPropFile = callback->DataDirs_allocatePath(interfaceId,
			JVM_PROPERTIES_FILE, false, false, false, true);
	}

	if (jvmPropFile != NULL) {
		props->size = util_parsePropertiesFile(jvmPropFile,
				props->keys, props->values, props_sizeMax);
		read = true;
		simpleLog_logL(SIMPLELOG_LEVEL_FINE,
				"JVM: arguments loaded from: %s", jvmPropFile);
	} else {
		props->size = 0;
		read = false;
		simpleLog_logL(SIMPLELOG_LEVEL_FINE,
				"JVM: arguments NOT loaded from: %s", jvmPropFile);
	}

	FREE(jvmPropFile);

	return read;
}

/**
 * Creates the Java library path.
 * -> where native shared libraries are searched
 *
 * It will consist of the following:
 * {spring-data-dir}/{AI_INTERFACES_DATA_DIR}/Java/{version}/
 * {spring-data-dir}/{AI_INTERFACES_DATA_DIR}/Java/{version}/lib/
 * {spring-data-dir}/{AI_INTERFACES_DATA_DIR}/Java/common/
 * {spring-data-dir}/{AI_INTERFACES_DATA_DIR}/Java/common/lib/
 */
static bool java_createNativeLibsPath(char* libraryPath, const size_t libraryPath_sizeMax) {

	// {spring-data-dir}/{AI_INTERFACES_DATA_DIR}/Java/{version}/
	const char* const dd_r =
			callback->AIInterface_Info_getValueByKey(interfaceId,
			AI_INTERFACE_PROPERTY_DATA_DIR);
	if (dd_r == NULL) {
		simpleLog_logL(SIMPLELOG_LEVEL_ERROR,
				"Unable to find read-only data-dir.");
		return false;
	} else {
		STRCPYS(libraryPath, libraryPath_sizeMax, dd_r);
	}

	// {spring-data-dir}/{AI_INTERFACES_DATA_DIR}/Java/{version}/lib/
	char* dd_lib_r = callback->DataDirs_allocatePath(interfaceId,
			NATIVE_LIBS_DIR, false, false, true, false);
	if (dd_lib_r == NULL) {
		simpleLog_logL(SIMPLELOG_LEVEL_NORMAL,
				"Unable to find read-only native libs data-dir (optional): %s",
				NATIVE_LIBS_DIR);
	} else {
		STRCATS(libraryPath, libraryPath_sizeMax, ENTRY_DELIM);
		STRCPYS(libraryPath, libraryPath_sizeMax, dd_lib_r);
		FREE(dd_lib_r);
	}

	// {spring-data-dir}/{AI_INTERFACES_DATA_DIR}/Java/common/
	const char* const dd_r_common =
			callback->AIInterface_Info_getValueByKey(interfaceId,
			AI_INTERFACE_PROPERTY_DATA_DIR_COMMON);
	if (dd_r_common == NULL) {
		simpleLog_logL(SIMPLELOG_LEVEL_NORMAL,
				"Unable to find common read-only data-dir (optional).");
	} else {
		STRCATS(libraryPath, libraryPath_sizeMax, ENTRY_DELIM);
		STRCPYS(libraryPath, libraryPath_sizeMax, dd_r_common);
	}

	// {spring-data-dir}/{AI_INTERFACES_DATA_DIR}/Java/common/lib/
	if (dd_r_common != NULL) {
		char* dd_lib_r_common = callback->DataDirs_allocatePath(interfaceId,
			NATIVE_LIBS_DIR, false, false, true, true);
		if (dd_lib_r_common == NULL || !util_fileExists(dd_lib_r_common)) {
			simpleLog_logL(SIMPLELOG_LEVEL_NORMAL,
					"Unable to find common read-only native libs data-dir (optional).");
		} else {
			STRCATS(libraryPath, libraryPath_sizeMax, ENTRY_DELIM);
			STRCPYS(libraryPath, libraryPath_sizeMax, dd_lib_r_common);
			FREE(dd_lib_r_common);
		}
	}

	return true;
}
static bool java_createJavaVMInitArgs(struct JavaVMInitArgs* vm_args, const struct Properties* jvmProps) {

	// ### evaluate JNI version to use ###
	//jint jniVersion = JNI_VERSION_1_1;
	//jint jniVersion = JNI_VERSION_1_2;
	jint jniVersion = JNI_VERSION_1_4;
	//jint jniVersion = JNI_VERSION_1_6;
	if (jvmProps != NULL) {
		const char* jniVersionFromCfg = java_getValueByKey(jvmProps,
				"jvm.jni.version");
		if (jniVersionFromCfg != NULL) {
			unsigned long int jniVersion_tmp =
					strtoul(jniVersionFromCfg, NULL, 16);
			if (jniVersion_tmp != 0/* && jniVersion_tmp != ULONG_MAX*/) {
				jniVersion = (jint) jniVersion_tmp;
			}
		}
	}
	simpleLog_logL(SIMPLELOG_LEVEL_FINE, "JVM: JNI version: %#x", jniVersion);
	vm_args->version = jniVersion;

	// ### check if debug related JVM options should be used ###
	// if false, the JVM creation will fail if an
	// unknown or invalid option was specified
	bool useDebugOptions = true;
	const char* useDebugOptionsStr = "auto";
	if (jvmPropFile != NULL) {
		const char* useDebugOptionsFromCfg =
				util_map_getValueByKey(
				cfgProps_size, cfgProps_keys, cfgProps_values,
				"jvm.useDebugOptions");
		if (useDebugOptionsFromCfg != NULL) {
			useDebugOptionsStr = useDebugOptionsFromCfg;
		}
	}
	{
		if (strcmp(useDebugOptionsStr, "auto") == 0
				|| strcmp(useDebugOptionsStr, "Auto") == 0
				|| strcmp(useDebugOptionsStr, "AUTO") == 0
				|| strcmp(useDebugOptionsStr, "a") == 0
				|| strcmp(useDebugOptionsStr, "A") == 0)
		{
			// auto
#if       defined DEBUG
			useDebugOptions = true;
#else  // defined DEBUG
			useDebugOptions = false;
#endif // defined DEBUG
		} else {
			// true or false
			useDebugOptions = util_strToBool(useDebugOptionsStr);
		}
	}

	// ### check if unrecognized JVM options should be ignored ###
	// if false, the JVM creation will fail if an
	// unknown or invalid option was specified
	bool ignoreUnrecognized = true;
	if (jvmProps != NULL) {
		const char* ignoreUnrecognizedFromCfg = java_getValueByKey(jvmProps,
				"jvm.arguments.ignoreUnrecognized");
		if (ignoreUnrecognizedFromCfg != NULL
				&& !util_strToBool(ignoreUnrecognizedFromCfg)) {
			ignoreUnrecognized = false;
		}
	}
	if (ignoreUnrecognized) {
		simpleLog_logL(SIMPLELOG_LEVEL_FINE,
				"JVM: ignoring unrecognized options");
		vm_args->ignoreUnrecognized = JNI_TRUE;
	} else {
		simpleLog_logL(SIMPLELOG_LEVEL_FINE,
				"JVM: NOT ignoring unrecognized options");
		vm_args->ignoreUnrecognized = JNI_FALSE;
	}

	// ### create the Java class-path option ###
	// autogenerate the class path
	static const size_t classPath_sizeMax = 8 * 1024;
	char* classPath = util_allocStr(classPath_sizeMax);
	// ..., autogenerate it ...
	if (!java_createClassPath(classPath, classPath_sizeMax)) {
		simpleLog_logL(SIMPLELOG_LEVEL_ERROR,
				"Failed creating Java class-path.");
		return false;
	}
	if (jvmProps != NULL) {
		// ..., and append the part from the jvm options properties file,
		// if it is specified there
		const char* clsPathFromCfg = java_getValueByKey(jvmProps,
				"jvm.option.java.class.path");
		if (clsPathFromCfg != NULL) {
			STRCATS(classPath, classPath_sizeMax, ENTRY_DELIM);
			STRCATS(classPath, classPath_sizeMax, clsPathFromCfg);
		}
	}
	// create the java.class.path option
	static const size_t classPathOpt_sizeMax = 8 * 1024;
	char* classPathOpt = util_allocStr(classPathOpt_sizeMax);
	STRCPYS(classPathOpt, classPathOpt_sizeMax, "-Djava.class.path=");
	STRCATS(classPathOpt, classPathOpt_sizeMax, classPath);
	FREE(classPath);

	// ### create the Java library-path option ###
	// autogenerate the java library path
	static const size_t libraryPath_sizeMax = 4 * 1024;
	char* libraryPath = util_allocStr(libraryPath_sizeMax);
	// ..., autogenerate it ...
	if (!java_createNativeLibsPath(libraryPath, libraryPath_sizeMax)) {
		simpleLog_logL(SIMPLELOG_LEVEL_ERROR,
				"Failed creating Java library-path.");
		return false;
	}
	if (jvmProps != NULL) {
		// ..., and append the part from the jvm options properties file,
		// if it is specified there
		const char* libPathFromCfg = java_getValueByKey(jvmProps,
				"jvm.option.java.library.path");
		if (libPathFromCfg != NULL) {
			STRCATS(libraryPath, libraryPath_sizeMax, ENTRY_DELIM);
			STRCATS(libraryPath, libraryPath_sizeMax, libPathFromCfg);
		}
	}
	// create the java.library.path option ...
	// autogenerate it, and append the part from the jvm options file,
	// if it is specified there
	static const size_t libraryPathOpt_sizeMax = 4 * 1024;
	char* libraryPathOpt = util_allocStr(libraryPathOpt_sizeMax);
	STRCPYS(libraryPathOpt, libraryPathOpt_sizeMax, "-Djava.library.path=");
	STRCATS(libraryPathOpt, libraryPathOpt_sizeMax, libraryPath);
	FREE(libraryPath);

	// ### create and set all JVM options ###
	static const size_t strOptions_sizeMax = 64;
	const char* strOptions[strOptions_sizeMax];
	size_t op = 0;

	strOptions[op++] = classPathOpt;
	strOptions[op++] = libraryPathOpt;

	static const char* const JCPVAL = "-Djava.class.path=";
	const size_t JCPVAL_size = strlen(JCPVAL);
	static const char* const JLPVAL = "-Djava.library.path=";
	const size_t JLPVAL_size = strlen(JCPVAL);
	if (jvmProps != NULL) {
		// ### add string options from the JVM config file with property name "jvm.option.x" ###
		int i;
<<<<<<< HEAD
		for (i=0; i < jvmProps->size; ++i) {
			if (strcmp(jvmProps->keys[i], "jvm.option.x") == 0) {
				const char* const val = jvmProps->values[i];
=======
		for (i=0; i < cfgProps_size; ++i) {
			if ((strcmp(cfgProps_keys[i], "jvm.option.x") == 0) ||
					(useDebugOptions && (strcmp(cfgProps_keys[i], "jvm.option.debug.x") == 0))) {
				const char* const val = cfgProps_values[i];
>>>>>>> 194c6b3f
				const size_t val_size = strlen(val);
				// ignore "-Djava.class.path=..."
				// and "-Djava.library.path=..." options
				if (strncmp(val, JCPVAL, minSize(val_size, JCPVAL_size)) != 0 &&
					strncmp(val, JLPVAL, minSize(val_size, JLPVAL_size)) != 0) {
					strOptions[op++] = val;
				}
			}
		}
	} else {
		// ### ... or set default ones, if the JVM config file was not found ###
		simpleLog_logL(SIMPLELOG_LEVEL_FINE, "JVM: using default options.");

		strOptions[op++] = "-Xms4M";
		strOptions[op++] = "-Xmx64M";
		strOptions[op++] = "-Xss512K";
		strOptions[op++] = "-Xoss400K";

#if defined JVM_LOGGING
		strOptions[op++] = "-Xcheck:jni";
		strOptions[op++] = "-verbose:jni";
		strOptions[op++] = "-XX:+UnlockDiagnosticVMOptions";
		strOptions[op++] = "-XX:+LogVMOutput";
#endif // defined JVM_LOGGING

#if defined JVM_DEBUGGING
		strOptions[op++] = "-Xdebug";
		strOptions[op++] = "-agentlib:jdwp=transport=dt_socket,server=y,suspend=n,address="JVM_DEBUG_PORT;
		// disable JIT (required for debugging under the classical VM)
		strOptions[op++] = "-Djava.compiler=NONE";
		// disable old JDB
		strOptions[op++] = "-Xnoagent";
#endif // defined JVM_DEBUGGING
	}

	const size_t options_size = op;

	vm_args->options = (struct JavaVMOption*) calloc(options_size, sizeof(struct JavaVMOption));

	// fill strOptions into the JVM options
	simpleLog_logL(SIMPLELOG_LEVEL_FINE, "JVM: options:", options_size);
	char* dd_rw = callback->DataDirs_allocatePath(interfaceId,
			"", true, true, true, false);
	size_t i;
	jint nOptions = 0;
	for (i = 0; i < options_size; ++i) {
		char* tmpOptionString = util_allocStrReplaceStr(strOptions[i],
				"${home-dir}", dd_rw);
		// do not add empty options
		if (tmpOptionString != NULL) {
			if (strlen(tmpOptionString) > 0) {
				vm_args->options[nOptions].optionString = tmpOptionString;
				vm_args->options[nOptions].extraInfo = NULL;
				simpleLog_logL(SIMPLELOG_LEVEL_FINE, "JVM option %ul: %s", nOptions, tmpOptionString);
				nOptions++;
			} else {
				free(tmpOptionString);
				tmpOptionString = NULL;
			}
		}
	}
	vm_args->nOptions = nOptions;

	FREE(dd_rw);
	FREE(classPathOpt);
	FREE(libraryPathOpt);
	simpleLog_logL(SIMPLELOG_LEVEL_FINE, "");

	return true;
}



static JNIEnv* java_reattachCurrentThread() {

	JNIEnv* env = NULL;

	simpleLog_logL(SIMPLELOG_LEVEL_FINEST, "Reattaching current thread...");
	//jint res = (*g_jvm)->AttachCurrentThreadAsDaemon(g_jvm, (void**) &env, NULL);
	jint res = (*g_jvm)->AttachCurrentThread(g_jvm, (void**) &env, NULL);
	bool failure = (res < 0);
	if (failure) {
		env = NULL;
		simpleLog_logL(SIMPLELOG_LEVEL_ERROR,
				"Failed attaching jvm to current thread,"
				" error code(2): %i", (int) res);
	}

	return env;
}

static JNIEnv* java_getJNIEnv() {

	JNIEnv* ret = NULL;

	if (g_jvm == NULL) {
		simpleLog_logL(SIMPLELOG_LEVEL_FINE, "Creating the JVM.");

		JNIEnv* env = NULL;
		JavaVM* jvm = NULL;
		struct JavaVMInitArgs vm_args;
		jint res = 0;

		if (!java_createJavaVMInitArgs(&vm_args, jvmCfgProps)) {
			simpleLog_logL(SIMPLELOG_LEVEL_ERROR,
					"Failed initializing JVM init-arguments.");
			goto end;
		}

		/*
				// looking for existing JVMs is problematic,
				// cause they could be initialized with other
				// JVM-arguments then we need
				simpleLog_log("looking for existing JVMs ...");
				jsize numJVMsFound = 0;

				// jint JNI_GetCreatedJavaVMs(JavaVM **vmBuf, jsize bufLen, jsize *nVMs);
				// Returns all Java VMs that have been created.
				// Pointers to VMs are written in the buffer vmBuf,
				// in the order they are created.
				// At most bufLen number of entries will be written.
				// The total number of created VMs is returned in *nVMs.
				// Returns NULL on success; a negative number on failure.
				res = JNI_GetCreatedJavaVMs_f(&jvm, 1, &numJVMsFound);
				if (res < 0) {
					simpleLog_logL(SIMPLELOG_LEVEL_ERROR,
							"Can not look for Java VMs, error code: %i", res);
					goto end;
				}
				simpleLog_log("number of existing JVMs: %i", numJVMsFound);
		 */

		simpleLog_logL(SIMPLELOG_LEVEL_FINE, "creating JVM...");
		res = JNI_CreateJavaVM_f(&jvm, (void**) &env, &vm_args);
		if (res != 0 || (*env)->ExceptionCheck(env)) {
			simpleLog_logL(SIMPLELOG_LEVEL_ERROR,
					"Can not create Java VM, error code: %i", res);
			goto end;
		}

		// free the JavaVMInitArgs content
		jint i;
		for (i = 0; i < vm_args.nOptions; ++i) {
			FREE(vm_args.options[i].optionString);
		}
		FREE(vm_args.options);

		//res = (*jvm)->AttachCurrentThreadAsDaemon(jvm, (void**) &env, NULL);
		res = (*jvm)->AttachCurrentThread(jvm, (void**) &env, NULL);
		if (res < 0 || (*env)->ExceptionCheck(env)) {
			if ((*env)->ExceptionCheck(env)) {
				(*env)->ExceptionDescribe(env);
			}
			simpleLog_logL(SIMPLELOG_LEVEL_ERROR,
					"Can't Attach jvm to current thread,"
					" error code: %i", res);
			goto end;
		}

end:
		if (env == NULL || jvm == NULL || (*env)->ExceptionCheck(env)
				|| res != 0) {
			simpleLog_logL(SIMPLELOG_LEVEL_ERROR, "JVM: Failed creating.");
			if (env != NULL && (*env)->ExceptionCheck(env)) {
				(*env)->ExceptionDescribe(env);
			}
			if (jvm != NULL) {
				res = (*jvm)->DestroyJavaVM(jvm);
			}
			g_jvm = NULL;
			ret = NULL;
		} else {
			g_jvm = jvm;
			ret = env;
		}
	} else {
		ret = java_reattachCurrentThread();
	}

	return ret;
}


bool java_unloadJNIEnv() {

	if (g_jvm != NULL) {
		simpleLog_logL(SIMPLELOG_LEVEL_FINE, "JVM: Unloading ...");

		//JNIEnv* env = java_getJNIEnv();

		// We have to be the ONLY running thread (native and Java)
		// this may not help, but will not hurt either
		//jint res = (*g_jvm)->AttachCurrentThreadAsDaemon(g_jvm,
		//		(void**) &g_jniEnv, NULL);
		//res = jvm->AttachCurrentThread((void**) & jniEnv, NULL);
		/*if (res < 0 || (*g_jniEnv)->ExceptionCheck(g_jniEnv)) {
			if ((*g_jniEnv)->ExceptionCheck(g_jniEnv)) {
				(*g_jniEnv)->ExceptionDescribe(g_jniEnv);
			}
			simpleLog_logL(SIMPLELOG_LEVEL_ERROR,
					"JVM: Can not Attach to the current thread,"
					" error code: %i", res);
			return false;
		}*/

		jint res = (*g_jvm)->DetachCurrentThread(g_jvm);
		if (res != 0) {
			simpleLog_logL(SIMPLELOG_LEVEL_ERROR,
					"JVM: Failed detaching current thread, error code: %i", res);
			return false;
		}

		res = (*g_jvm)->DestroyJavaVM(g_jvm);
		if (res != 0) {
			simpleLog_logL(SIMPLELOG_LEVEL_ERROR,
					"JVM: Failed destroying, error code: %i", res);
			return false;
		} else {
			g_jvm = NULL;
		}
		java_establishSpringEnv();
	}

	return true;
}


bool java_preloadJNIEnv() {

	java_establishJavaEnv();
	JNIEnv* env = java_getJNIEnv();
	java_establishSpringEnv();

	return env != NULL;
}


bool java_initStatic(int _interfaceId,
		const struct SAIInterfaceCallback* _callback) {

	interfaceId = _interfaceId;
	callback = _callback;

	// Read the jvm properties config file
	jvmCfgProps = (struct Properties*) malloc(sizeof(struct Properties));
	java_readJvmCfgFile(jvmCfgProps);

	team_sizeMax = callback->Teams_getSize(interfaceId);
	skirmishAiImpl_sizeMax = team_sizeMax;
	skirmishAiImpl_size = 0;

	team_skirmishAiImpl = (size_t*) calloc(team_sizeMax, sizeof(size_t));
	size_t t;
	for (t = 0; t < team_sizeMax; ++t) {
		team_skirmishAiImpl[t] = 999999;
	}

	skirmishAiImpl_className = (char**) calloc(skirmishAiImpl_sizeMax, sizeof(char*));
	skirmishAiImpl_instance = (jobject*) calloc(skirmishAiImpl_sizeMax, sizeof(jobject));
	skirmishAiImpl_methods = (jmethodID**) calloc(skirmishAiImpl_sizeMax, sizeof(jmethodID*));
	skirmishAiImpl_classLoader = (jobject*) calloc(skirmishAiImpl_sizeMax, sizeof(jobject));
	size_t sai;
	for (sai = 0; sai < skirmishAiImpl_sizeMax; ++sai) {
		skirmishAiImpl_className[sai] = NULL;
		skirmishAiImpl_instance[sai] = NULL;
		skirmishAiImpl_methods[sai] = NULL;
		skirmishAiImpl_classLoader[sai] = NULL;
	}

	// dynamically load the JVM
	char* jreLocationFile = callback->DataDirs_allocatePath(interfaceId,
			JRE_LOCATION_FILE, false, false, false, false);

	static const size_t jrePath_sizeMax = 1024;
	char jrePath[jrePath_sizeMax];
	bool jreFound = GetJREPath(jrePath, jrePath_sizeMax, jreLocationFile, NULL);
	if (!jreFound) {
		simpleLog_logL(SIMPLELOG_LEVEL_ERROR,
				"Failed locating a JRE installation"
				", you may specify the JAVA_HOME env var.");
		return false;
	}
	FREE(jreLocationFile);

#if defined __arch64__
	static const char* defJvmType = "server";
#else
	static const char* defJvmType = "client";
#endif
	const char* jvmType = java_getValueByKey(jvmCfgProps, "jvm.type");
	if (jvmType == NULL) {
		jvmType = defJvmType;
	}

	static const size_t jvmLibPath_sizeMax = 1024;
	char jvmLibPath[jvmLibPath_sizeMax];
	bool jvmLibFound = GetJVMPath(jrePath, jvmType, jvmLibPath,
			jvmLibPath_sizeMax, NULL);
	if (!jvmLibFound) {
		simpleLog_logL(SIMPLELOG_LEVEL_ERROR,
				"Failed locating the %s version of the JVM, please contact spring devs.", jvmType);
		return false;
	}

	jvmSharedLib = sharedLib_load(jvmLibPath);
	if (!sharedLib_isLoaded(jvmSharedLib)) {
		simpleLog_logL(SIMPLELOG_LEVEL_ERROR,
				"Failed to load the JVM at \"%s\".", jvmLibPath);
		return false;
	} else {
		simpleLog_logL(SIMPLELOG_LEVEL_NORMAL,
				"Successfully loaded the JVM at \"%s\".", jvmLibPath);

		JNI_GetDefaultJavaVMInitArgs_f = (JNI_GetDefaultJavaVMInitArgs_t*)
				sharedLib_findAddress(jvmSharedLib, "JNI_GetDefaultJavaVMInitArgs");
		if (JNI_GetDefaultJavaVMInitArgs_f == NULL) {
			simpleLog_logL(SIMPLELOG_LEVEL_ERROR,
					"Failed to load the JVM, function \"%s\" not exported.", "JNI_GetDefaultJavaVMInitArgs");
		}

		JNI_CreateJavaVM_f = (JNI_CreateJavaVM_t*)
				sharedLib_findAddress(jvmSharedLib, "JNI_CreateJavaVM");
		if (JNI_CreateJavaVM_f == NULL) {
			simpleLog_logL(SIMPLELOG_LEVEL_ERROR,
					"Failed to load the JVM, function \"%s\" not exported.", "JNI_CreateJavaVM");
		}

		JNI_GetCreatedJavaVMs_f = (JNI_GetCreatedJavaVMs_t*)
				sharedLib_findAddress(jvmSharedLib, "JNI_GetCreatedJavaVMs");
		if (JNI_GetCreatedJavaVMs_f == NULL) {
			simpleLog_logL(SIMPLELOG_LEVEL_ERROR,
					"Failed to load the JVM, function \"%s\" not exported.", "JNI_GetCreatedJavaVMs");
		}
	}

	return true;
}


static bool java_initURLClass(JNIEnv* env) {

	if (g_m_url_ctor == NULL) {
		// get the URL class
		static const char* const fcCls = "java/net/URL";

		g_cls_url = java_findClass(env, fcCls);
		if (g_cls_url == NULL) return false;

		g_cls_url = java_makeGlobalRef(env, g_cls_url, fcCls);
		if (g_cls_url == NULL) return false;

		// get (String)	constructor
		g_m_url_ctor = java_getMethodID(env, g_cls_url,
				"<init>", "(Ljava/lang/String;)V");
		if (g_m_url_ctor == NULL) return false;
	}

	return true;
}

static bool java_initURLClassLoaderClass(JNIEnv* env) {

	if (g_m_urlClassLoader_findClass == NULL) {
		// get the URLClassLoader class
		static const char* const fcCls = "java/net/URLClassLoader";

		g_cls_urlClassLoader = java_findClass(env, fcCls);
		if (g_cls_urlClassLoader == NULL) return false;

		g_cls_urlClassLoader =
				java_makeGlobalRef(env, g_cls_urlClassLoader, fcCls);
		if (g_cls_urlClassLoader == NULL) return false;

		// get (URL[])	constructor
		g_m_urlClassLoader_ctor = java_getMethodID(env,
				g_cls_urlClassLoader, "<init>", "([Ljava/net/URL;)V");
		if (g_m_urlClassLoader_ctor == NULL) return false;

		// get the findClass(String) method
		g_m_urlClassLoader_findClass = java_getMethodID(env,
				g_cls_urlClassLoader, "findClass",
				"(Ljava/lang/String;)Ljava/lang/Class;");
		if (g_m_urlClassLoader_findClass == NULL) return false;
	}

	return true;
}


static bool java_initPointerClass(JNIEnv* env) {

	// This method is 64bit save, as it does not cast to jint,
	// which is 32bit on all architectures, even 64bit ones.
	if (g_m_jnaPointer_ctor_long == NULL) {
		// get the Pointer class
		static const char* const fcCls = "com/sun/jna/Pointer";

		g_cls_jnaPointer = java_findClass(env, fcCls);
		if (g_cls_jnaPointer == NULL) return false;

		g_cls_jnaPointer = java_makeGlobalRef(env, g_cls_jnaPointer, fcCls);
		if (g_cls_jnaPointer == NULL) return false;

		// get native pointer constructor
		g_m_jnaPointer_ctor_long =
				java_getMethodID(env, g_cls_jnaPointer, "<init>", "(J)V");
		if (g_m_jnaPointer_ctor_long == NULL) return false;
	}
	/*if (g_m_intByRef_getPointer == NULL) {
		// create the JNA pointer as described here:
		// https://jna.dev.java.net/#ptr_values
		// This way:
		// new IntByReference(value).getPointer().getPointer(0)
		static const char* const ptrCls = "com/sun/jna/Pointer";
		static const char* const ibrCls = "com/sun/jna/ptr/IntByReference";

		g_cls_jnaPointer = java_findClass(env, ptrCls);
		if (g_cls_jnaPointer == NULL) return false;
		g_cls_jnaPointer = java_makeGlobalRef(env, g_cls_jnaPointer, ptrCls);
		if (g_cls_jnaPointer == NULL) return false;
		static const size_t sig_jnaPointer_getPointer_L_sizeMax = 128;
		char sig_jnaPointer_getPointer_L[sig_jnaPointer_getPointer_L_sizeMax];
		SNPRINTF(sig_jnaPointer_getPointer_L,
				sig_jnaPointer_getPointer_L_sizeMax, "(J)L%s;", ptrCls);
		g_m_jnaPointer_getPointer_L = java_getMethodID(env, g_cls_jnaPointer,
				"getPointer", sig_jnaPointer_getPointer_L);
		if (g_m_jnaPointer_getPointer_L == NULL) return false;

		g_cls_intByRef = java_findClass(env, ibrCls);
		if (g_cls_intByRef == NULL) return false;
		g_cls_intByRef = java_makeGlobalRef(env, g_cls_intByRef, ibrCls);
		if (g_cls_intByRef == NULL) return false;
		g_m_intByRef_ctor_I =
				java_getMethodID(env, g_cls_intByRef, "<init>", "(I)V");
		if (g_m_intByRef_ctor_I == NULL) return false;
		static const size_t sig_intByRef_getPointer_sizeMax = 128;
		char sig_intByRef_getPointer[sig_intByRef_getPointer_sizeMax];
		SNPRINTF(sig_intByRef_getPointer, sig_intByRef_getPointer_sizeMax,
				"()L%s;", ptrCls);
		g_m_intByRef_getPointer = java_getMethodID(env, g_cls_intByRef,
				"getPointer", sig_intByRef_getPointer);
		if (g_m_intByRef_getPointer == NULL) return false;
	}*/

	return true;
}

static jobject java_creatJnaPointer(JNIEnv* env, const void* nativePointer) {

	jobject jnaPointer = NULL;

	// create a Java JNA Pointer to the AI Callback
	jlong jniPointer = ptr_to_jlong(nativePointer);
	jnaPointer = (*env)->NewObject(env, g_cls_jnaPointer,
			g_m_jnaPointer_ctor_long, jniPointer);
	if (jnaPointer == NULL || (*env)->ExceptionCheck(env)) {
		simpleLog_logL(SIMPLELOG_LEVEL_ERROR, "Failed creating JNA pointer");
		(*env)->ExceptionDescribe(env);
		jnaPointer = NULL;
	}
	jnaPointer = java_makeGlobalRef(env, jnaPointer, "JNA Pointer");

/*
	// create the JNA pointer as described here:
	// https://jna.dev.java.net/#ptr_values
	// This way:
	// new IntByReference(value).getPointer().getPointer(0)

	jobject jnaIntByRef = (*env)->NewObject(env, g_cls_intByRef,
			g_m_intByRef_ctor_I, (jint) nativePointer);
	if (jnaIntByRef == NULL || (*env)->ExceptionCheck(env)) {
		simpleLog_logL(SIMPLELOG_LEVEL_ERROR,
				"Failed creating JNA pointer (new IntByReference(value))");
		(*env)->ExceptionDescribe(env);
		return NULL;
	}

	jobject jnaIntermediatePointer = (*env)->CallObjectMethod(env, jnaIntByRef,
			g_m_intByRef_getPointer);
	if (jnaIntermediatePointer == NULL || (*env)->ExceptionCheck(env)) {
		simpleLog_logL(SIMPLELOG_LEVEL_ERROR,
				"Failed creating JNA pointer (ibr.getPointer())");
		(*env)->ExceptionDescribe(env);
		return NULL;
	}

	jnaPointer = (*env)->CallObjectMethod(env, jnaIntermediatePointer,
			g_m_jnaPointer_getPointer_L, (jlong)0);
	if (jnaPointer == NULL || (*env)->ExceptionCheck(env)) {
		simpleLog_logL(SIMPLELOG_LEVEL_ERROR,
				"Failed creating JNA pointer (ptr.getPointer(0))");
		(*env)->ExceptionDescribe(env);
		return NULL;
	}
	jnaPointer = java_makeGlobalRef(env, jnaPointer, "JNA Pointer");
	if (jnaPointer == NULL) return NULL;
*/

	return jnaPointer;
}

static jobject java_createAICallback(JNIEnv* env, const struct SSkirmishAICallback* aiCallback) {

	jobject o_clb = NULL;

	// initialize the AI Callback class, if not yet done
	if (g_cls_aiCallback == NULL) {
		// get the AI Callback class
		static const char* const aiCallbackClassName = "com/springrts/ai/DefaultAICallback";

		g_cls_aiCallback = java_findClass(env, aiCallbackClassName);
		g_cls_aiCallback = java_makeGlobalRef(env, g_cls_aiCallback,
				aiCallbackClassName);

		// get no-arg constructor
		g_m_aiCallback_ctor = java_getMethodID(env, g_cls_aiCallback, "<init>", "()V");
	}

	o_clb = (*env)->NewObject(env, g_cls_aiCallback, g_m_aiCallback_ctor);
	if (o_clb == NULL || (*env)->ExceptionCheck(env)) {
		simpleLog_logL(SIMPLELOG_LEVEL_ERROR, "Failed creating Java AI Callback instance");
		if ((*env)->ExceptionCheck(env)) {
			(*env)->ExceptionDescribe(env);
		}
		o_clb = NULL;
	}

	o_clb = java_makeGlobalRef(env, o_clb, "AI callback instance");

	return o_clb;
}


bool java_releaseStatic() {

	size_t sai;
	for (sai = 0; sai < skirmishAiImpl_sizeMax; ++sai) {
		if (skirmishAiImpl_methods[sai] != NULL) {
			FREE(skirmishAiImpl_methods[sai]);
		}
	}

	FREE(team_skirmishAiImpl);

	FREE(skirmishAiImpl_className);
	FREE(skirmishAiImpl_instance);
	FREE(skirmishAiImpl_methods);
	FREE(skirmishAiImpl_classLoader);

	sharedLib_unload(jvmSharedLib);
	jvmSharedLib = NULL;

	FREE(jvmCfgProps->keys);
	FREE(jvmCfgProps->values);
	FREE(jvmCfgProps);

	return true;
}

static inline void java_getSkirmishAIAndMethod(size_t teamId, jobject* o_ai,
		size_t methodIndex, jmethodID* mth) {

	const size_t implId = team_skirmishAiImpl[teamId];
	*o_ai = skirmishAiImpl_instance[implId];
	assert((*o_ai) != NULL);
	*mth = skirmishAiImpl_methods[implId][methodIndex];
}


static bool java_loadSkirmishAI(JNIEnv* env,
		const char* shortName, const char* version, const char* className,
		jobject* o_ai, jmethodID* methods, jobject* o_aiClassLoader) {

	// convert className from "com.myai.AI" to "com/myai/AI"
	const size_t classNameP_sizeMax = strlen(className) + 1;
	char classNameP[classNameP_sizeMax];
	STRCPYS(classNameP, classNameP_sizeMax, className);
	util_strReplaceChar(classNameP, '.', '/');

	// get the AIs private class-loader
	jobject o_global_aiClassLoader =
			java_createAIClassLoader(env, shortName, version);
	if (o_global_aiClassLoader == NULL) { return false; }
	*o_aiClassLoader = o_global_aiClassLoader;

	// get the AI class
	//jclass cls_ai = (*env)->FindClass(env, classNameP);
	jstring jstr_className = (*env)->NewStringUTF(env, className);
	jclass cls_ai = (*env)->CallObjectMethod(env, o_global_aiClassLoader,
			g_m_urlClassLoader_findClass, jstr_className);
	if (cls_ai == NULL || (*env)->ExceptionCheck(env)) {
		simpleLog_logL(SIMPLELOG_LEVEL_ERROR,
				"Class not found \"%s\"", className);
		if ((*env)->ExceptionCheck(env)) {
			(*env)->ExceptionDescribe(env);
		}
		return false;
	}

	// get AI constructor
	jmethodID m_ai_ctor = (*env)->GetMethodID(env, cls_ai, "<init>", "()V");
	if (m_ai_ctor == NULL || (*env)->ExceptionCheck(env)) {
		simpleLog_logL(SIMPLELOG_LEVEL_ERROR,
				"No-arg constructor not found for class: %s", className);
		if ((*env)->ExceptionCheck(env)) {
			(*env)->ExceptionDescribe(env);
		}
		return false;
	}

	// instantiate AI
	jobject o_local_ai = (*env)->NewObject(env, cls_ai, m_ai_ctor);
	if (!o_local_ai || (*env)->ExceptionCheck(env)) {
		simpleLog_logL(SIMPLELOG_LEVEL_ERROR,
				"No-arg constructor not found for class: %s", className);
		if ((*env)->ExceptionCheck(env)) {
			(*env)->ExceptionDescribe(env);
		}
		return false;
	}

	// make the AI a global reference,
	// so it will not be garbage collected,
	// even after this method returned
	*o_ai = java_makeGlobalRef(env, o_local_ai, "AI instance");


	// get the AIs methods

	// init
	methods[MTH_INDEX_SKIRMISH_AI_INIT] = (*env)->GetMethodID(env, cls_ai,
			MTH_SKIRMISH_AI_INIT, SIG_SKIRMISH_AI_INIT);
	if (methods[MTH_INDEX_SKIRMISH_AI_INIT] == NULL
			|| (*env)->ExceptionCheck(env)) {
		simpleLog_logL(SIMPLELOG_LEVEL_ERROR,
				"Method not found: %s.%s%s", className,
				MTH_SKIRMISH_AI_INIT, SIG_SKIRMISH_AI_INIT);
		return false;
	}

	// release
	methods[MTH_INDEX_SKIRMISH_AI_RELEASE] = (*env)->GetMethodID(env, cls_ai,
			MTH_SKIRMISH_AI_RELEASE, SIG_SKIRMISH_AI_RELEASE);
	if (methods[MTH_INDEX_SKIRMISH_AI_RELEASE] == NULL
			|| (*env)->ExceptionCheck(env)) {
		simpleLog_logL(SIMPLELOG_LEVEL_ERROR,
				"Method not found: %s.%s%s", className,
				MTH_SKIRMISH_AI_RELEASE, SIG_SKIRMISH_AI_RELEASE);
		return false;
	}

	// handleEvent
	methods[MTH_INDEX_SKIRMISH_AI_HANDLE_EVENT] = (*env)->GetMethodID(env,
			cls_ai, MTH_SKIRMISH_AI_HANDLE_EVENT, SIG_SKIRMISH_AI_HANDLE_EVENT);
	if (methods[MTH_INDEX_SKIRMISH_AI_HANDLE_EVENT] == NULL
			|| (*env)->ExceptionCheck(env)) {
		simpleLog_logL(SIMPLELOG_LEVEL_ERROR,
				"Method not found: %s.%s%s", className,
				MTH_SKIRMISH_AI_HANDLE_EVENT, SIG_SKIRMISH_AI_HANDLE_EVENT);
		return false;
	}

	return true;
}


bool java_initSkirmishAIClass(
		const char* const shortName,
		const char* const version,
		const char* const className,
		int teamId) {

	bool success = false;

	// see if an AI for className is instantiated already
	size_t sai;
	size_t firstFree = skirmishAiImpl_size;
	for (sai = 0; sai < skirmishAiImpl_size; ++sai) {
		if (skirmishAiImpl_className[sai] == NULL) {
			firstFree = sai;
		} else if (strcmp(skirmishAiImpl_className[sai], className) == 0) {
			break;
		}
	}
	// sai is now either the instantiated one, or a free one

	// instantiate AI (if needed)
	if (skirmishAiImpl_className[sai] == NULL) {
		sai = firstFree;
		java_establishJavaEnv();
		JNIEnv* env = java_getJNIEnv();

		if (g_cls_url == NULL) {
			java_initURLClass(env);
		}
		if (g_cls_urlClassLoader == NULL) {
			java_initURLClassLoaderClass(env);
		}
		if (g_cls_jnaPointer == NULL) {
			java_initPointerClass(env);
		}

		jobject    instance    = NULL;
		jmethodID* methods     = NULL;
		jobject    classLoader = NULL;

		methods = (jmethodID*) calloc(MTHS_SIZE_SKIRMISH_AI, sizeof(jmethodID));
		success = java_loadSkirmishAI(env, shortName, version, className,
				&(instance), methods, &(classLoader));
		java_establishSpringEnv();

		if (success) {
			skirmishAiImpl_instance[sai]    = instance;
			skirmishAiImpl_methods[sai]     = methods;
			skirmishAiImpl_classLoader[sai] = classLoader;
			skirmishAiImpl_className[sai]   = util_allocStrCpy(className);
			if (firstFree == skirmishAiImpl_size) {
				skirmishAiImpl_size++;
			}
		} else {
			free(methods);
			simpleLog_logL(SIMPLELOG_LEVEL_ERROR,
					"Class loading failed for class: %s", className);
		}
	} else {
		success = true;
	}

	if (success) {
		team_skirmishAiImpl[teamId] = sai;
	}

	return success;
}

bool java_releaseSkirmishAIClass(const char* className) {

	bool success = false;

	// see if an AI for className is instantiated
	size_t sai;
	for (sai = 0; sai < skirmishAiImpl_size; ++sai) {
		if ((skirmishAiImpl_className[sai] != NULL) &&
				(strcmp(skirmishAiImpl_className[sai], className) == 0)) {
			break;
		}
	}
	// sai is now either the instantiated one, or a free one

	// release AI (if needed)
	if (skirmishAiImpl_className[sai] != NULL) {
		java_establishJavaEnv();
		JNIEnv* env = java_getJNIEnv();

		bool successPart;

		// delete the AI class-loader global reference,
		// so it will be garbage collected
		successPart = java_deleteGlobalRef(env, skirmishAiImpl_classLoader[sai],
				"AI class-loader");
		success = successPart;

		// delete the AI global reference,
		// so it will be garbage collected
		successPart = java_deleteGlobalRef(env, skirmishAiImpl_instance[sai],
				"AI instance");
		success = success && successPart;
		java_establishSpringEnv();

		if (success) {
			skirmishAiImpl_classLoader[sai] = NULL;
			skirmishAiImpl_instance[sai] = NULL;
			FREE(skirmishAiImpl_methods[sai]);
			FREE(skirmishAiImpl_className[sai]);
			// if it is the last implementation
			if (sai+1 == skirmishAiImpl_size) {
				skirmishAiImpl_size--;
			}
		}
	}

	return success;
}
bool java_releaseAllSkirmishAIClasses() {

	bool success = true;

	const char* className;
	size_t sai;
	for (sai = 0; sai < skirmishAiImpl_size; ++sai) {
		className = skirmishAiImpl_className[sai];
		if (className != NULL) {
			success = success && java_releaseSkirmishAIClass(className);
		}
	}

	return success;
}


// const struct SSkirmishAICallback* java_getSkirmishAICCallback(int teamId) {
// 	return teamId_cCallback[teamId];
// }


int java_skirmishAI_init(int teamId,
		const struct SSkirmishAICallback* aiCallback) {

	int res = -1;

	jmethodID mth = NULL;
	jobject o_ai = NULL;

	java_getSkirmishAIAndMethod(teamId, &o_ai, MTH_INDEX_SKIRMISH_AI_INIT, &mth);
	bool success = true;

	JNIEnv* env = NULL;
	if (success) {
		java_getSkirmishAIAndMethod(teamId, &o_ai, MTH_INDEX_SKIRMISH_AI_INIT,
				&mth);
		java_establishJavaEnv();
		env = java_getJNIEnv();
	}

	// create Java AI Callback
	jobject o_aiCallback = NULL;
	if (success) {
		simpleLog_logL(SIMPLELOG_LEVEL_FINE,
				"creating Java AI Callback for init() ...");
		o_aiCallback = java_createAICallback(env, aiCallback);
		success = (o_aiCallback != NULL);
		if (success) {
			simpleLog_logL(SIMPLELOG_LEVEL_FINE, "done.");
		} else {
			simpleLog_logL(SIMPLELOG_LEVEL_ERROR, "failed!");
		}
	}

	if (success) {
		simpleLog_logL(SIMPLELOG_LEVEL_FINE,
				"calling Java AI method init(teamId, callback)...");
		res = (int) (*env)->CallIntMethod(env, o_ai, mth, (jint) teamId,
				o_aiCallback);
		success = (res == 0 && !checkException(env, "calling Java AI method init(teamId, callback) failed."));
		if (success) {
			simpleLog_logL(SIMPLELOG_LEVEL_FINE, "done.");
		} else {
			simpleLog_logL(SIMPLELOG_LEVEL_ERROR, "failed!");
		}
	}
	if (success) {
		success = java_deleteGlobalRef(env, o_aiCallback, "AI callback instance");
	}
	java_establishSpringEnv();

	return res;
}

int java_skirmishAI_release(int teamId) {

	int res = -1;

	jmethodID mth = NULL;
	jobject o_ai = NULL;

	java_getSkirmishAIAndMethod(teamId, &o_ai, MTH_INDEX_SKIRMISH_AI_RELEASE,
			&mth);
	bool success = true;

	if (success) {
		java_establishJavaEnv();
		JNIEnv* env = java_getJNIEnv();
		simpleLog_logL(SIMPLELOG_LEVEL_FINE,
				"calling Java AI method release(teamId)...");
		res = (int) (*env)->CallIntMethod(env, o_ai, mth, (jint) teamId);
		if (checkException(env, "calling Java AI method release(teamId) failed.")) {
			res = -99;
		}
		java_establishSpringEnv();
	}

	return res;
}

int java_skirmishAI_handleEvent(int teamId, int topic, const void* data) {

	int res = -1;

	jmethodID mth = NULL;
	jobject o_ai = NULL;

	java_getSkirmishAIAndMethod(teamId, &o_ai,
			MTH_INDEX_SKIRMISH_AI_HANDLE_EVENT, &mth);
	bool success = true;

	if (success) {
		java_establishJavaEnv();
		JNIEnv* env = java_getJNIEnv();

		jobject jnaPointerToData = java_creatJnaPointer(env, data);
		if (jnaPointerToData == NULL) {
			simpleLog_logL(SIMPLELOG_LEVEL_ERROR,
					"handleEvent: creating JNA pointer to data failed");
			res = -3;
			success = false;
		}

		if (success) {
			env = java_reattachCurrentThread();
			res = (int) (*env)->CallIntMethod(env, o_ai, mth, (jint) teamId, (jint) topic, jnaPointerToData);
			if ((*env)->ExceptionCheck(env)) {
				simpleLog_logL(SIMPLELOG_LEVEL_ERROR,
						"handleEvent: call failed");
				(*env)->ExceptionDescribe(env);
				res = -2;
			}
			java_deleteGlobalRef(env, jnaPointerToData,
					"JNA Pointer to handleEvent data");
		}
		java_establishSpringEnv();
	}

	return res;
}<|MERGE_RESOLUTION|>--- conflicted
+++ resolved
@@ -594,10 +594,10 @@
 	// unknown or invalid option was specified
 	bool useDebugOptions = true;
 	const char* useDebugOptionsStr = "auto";
-	if (jvmPropFile != NULL) {
+	if (jvmProps != NULL) {
 		const char* useDebugOptionsFromCfg =
 				util_map_getValueByKey(
-				cfgProps_size, cfgProps_keys, cfgProps_values,
+				jvmProps->size, jvmProps->keys, jvmProps->values,
 				"jvm.useDebugOptions");
 		if (useDebugOptionsFromCfg != NULL) {
 			useDebugOptionsStr = useDebugOptionsFromCfg;
@@ -715,16 +715,10 @@
 	if (jvmProps != NULL) {
 		// ### add string options from the JVM config file with property name "jvm.option.x" ###
 		int i;
-<<<<<<< HEAD
 		for (i=0; i < jvmProps->size; ++i) {
-			if (strcmp(jvmProps->keys[i], "jvm.option.x") == 0) {
+			if (strcmp(jvmProps->keys[i], "jvm.option.x") == 0 ||
+					(useDebugOptions && (strcmp(jvmProps->keys[i], "jvm.option.debug.x") == 0))) {
 				const char* const val = jvmProps->values[i];
-=======
-		for (i=0; i < cfgProps_size; ++i) {
-			if ((strcmp(cfgProps_keys[i], "jvm.option.x") == 0) ||
-					(useDebugOptions && (strcmp(cfgProps_keys[i], "jvm.option.debug.x") == 0))) {
-				const char* const val = cfgProps_values[i];
->>>>>>> 194c6b3f
 				const size_t val_size = strlen(val);
 				// ignore "-Djava.class.path=..."
 				// and "-Djava.library.path=..." options
